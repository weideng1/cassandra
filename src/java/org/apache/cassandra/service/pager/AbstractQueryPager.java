--- conflicted
+++ resolved
@@ -317,32 +317,28 @@
     {
         ColumnCounter counter = columnCounter();
 
-        List<Column> staticColumns = new ArrayList<>(cfm.staticColumns().size());
-
-        // Discard the first 'toDiscard' live, non-static columns
+        List<Cell> staticCells = new ArrayList<>(cfm.staticColumns().size());
+
+        // Discard the first 'toDiscard' live, non-static cells
         while (iter.hasNext())
         {
-<<<<<<< HEAD
             Cell c = iter.next();
-=======
-            Column c = iter.next();
 
             // if it's a static column, don't count it and save it to add to the trimmed results
-            ColumnDefinition columnDef = cfm.getColumnDefinitionFromColumnName(c.name());
-            if (columnDef != null && columnDef.type == ColumnDefinition.Type.STATIC)
+            ColumnDefinition columnDef = cfm.getColumnDefinition(c.name());
+            if (columnDef != null && columnDef.kind == ColumnDefinition.Kind.STATIC)
             {
-                staticColumns.add(c);
+                staticCells.add(c);
                 continue;
             }
 
->>>>>>> d075540c
             counter.count(c, tester);
 
             // once we've discarded the required amount, add the rest
             if (counter.live() > toDiscard)
             {
-                for (Column staticColumn : staticColumns)
-                    copy.addColumn(staticColumn);
+                for (Cell staticCell : staticCells)
+                    copy.addColumn(staticCell);
 
                 copy.addColumn(c);
                 while (iter.hasNext())
@@ -373,23 +369,19 @@
         return Math.min(liveCount, toDiscard);
     }
 
-<<<<<<< HEAD
-    protected static Cell firstCell(ColumnFamily cf)
-=======
     /**
      * Returns the first non-static cell in the ColumnFamily.  This is necessary to avoid recording a static column
      * as the "last" cell seen in a reversed query.  Because we will always query static columns alongside the normal
      * data for a page, they are not a good indicator of where paging should resume.  When we begin the next page, we
      * need to start from the last non-static cell.
      */
-    protected Column firstNonStaticColumn(ColumnFamily cf)
->>>>>>> d075540c
-    {
-        for (Column column : cf)
-        {
-            ColumnDefinition def = cfm.getColumnDefinitionFromColumnName(column.name());
-            if (def == null || def.type != ColumnDefinition.Type.STATIC)
-                return column;
+    protected Cell firstNonStaticCell(ColumnFamily cf)
+    {
+        for (Cell cell : cf)
+        {
+            ColumnDefinition def = cfm.getColumnDefinition(cell.name());
+            if (def == null || def.kind != ColumnDefinition.Kind.STATIC)
+                return cell;
         }
         return null;
     }
