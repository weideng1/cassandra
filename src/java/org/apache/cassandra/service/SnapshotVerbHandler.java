--- conflicted
+++ resolved
@@ -37,14 +37,8 @@
         if (command.clear_snapshot)
             Keyspace.open(command.keyspace).clearSnapshot(command.snapshot_name);
         else
-<<<<<<< HEAD
             Keyspace.open(command.keyspace).getColumnFamilyStore(command.column_family).snapshot(command.snapshot_name);
-        Tracing.trace("Enqueuing response to snapshot request {} to {}", command.snapshot_name, message.from);
-        MessagingService.instance().sendReply(new MessageOut(MessagingService.Verb.REQUEST_RESPONSE), id, message.from);
-=======
-            Table.open(command.keyspace).getColumnFamilyStore(command.column_family).snapshot(command.snapshot_name);
         logger.debug("Enqueuing response to snapshot request {} to {}", command.snapshot_name, message.from);
         MessagingService.instance().sendReply(new MessageOut(MessagingService.Verb.INTERNAL_RESPONSE), id, message.from);
->>>>>>> c2024183
     }
 }