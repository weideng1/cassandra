--- conflicted
+++ resolved
@@ -237,11 +237,8 @@
             try (NodeProbe probe = connect())
             {
                 execute(probe);
-<<<<<<< HEAD
-=======
                 if (probe.isFailed())
                     throw new RuntimeException("nodetool failed, check server logs");
->>>>>>> e7d02e39
             }
             catch (IOException e)
             {
