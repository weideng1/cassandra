/*
 * Licensed to the Apache Software Foundation (ASF) under one
 * or more contributor license agreements.  See the NOTICE file
 * distributed with this work for additional information
 * regarding copyright ownership.  The ASF licenses this file
 * to you under the Apache License, Version 2.0 (the
 * "License"); you may not use this file except in compliance
 * with the License.  You may obtain a copy of the License at
 *
 *   http://www.apache.org/licenses/LICENSE-2.0
 *
 * Unless required by applicable law or agreed to in writing,
 * software distributed under the License is distributed on an
 * "AS IS" BASIS, WITHOUT WARRANTIES OR CONDITIONS OF ANY
 * KIND, either express or implied.  See the License for the
 * specific language governing permissions and limitations
 * under the License.
 */

grammar Cql;

options {
    language = Java;
}

@header {
    package org.apache.cassandra.cql3;

    import java.util.ArrayList;
    import java.util.Arrays;
    import java.util.Collections;
    import java.util.EnumSet;
    import java.util.HashSet;
    import java.util.HashMap;
    import java.util.LinkedHashMap;
    import java.util.List;
    import java.util.Map;
    import java.util.Set;

    import org.apache.cassandra.auth.Permission;
    import org.apache.cassandra.auth.DataResource;
    import org.apache.cassandra.auth.IResource;
    import org.apache.cassandra.cql3.*;
    import org.apache.cassandra.cql3.statements.*;
    import org.apache.cassandra.cql3.functions.FunctionCall;
    import org.apache.cassandra.db.marshal.CollectionType;
    import org.apache.cassandra.exceptions.ConfigurationException;
    import org.apache.cassandra.exceptions.InvalidRequestException;
    import org.apache.cassandra.exceptions.SyntaxException;
    import org.apache.cassandra.utils.Pair;
}

@members {
    private final List<String> recognitionErrors = new ArrayList<String>();
    private final List<ColumnIdentifier> bindVariables = new ArrayList<ColumnIdentifier>();

    public static final Set<String> reservedTypeNames = new HashSet<String>()
    {{
        add("byte");
        add("smallint");
        add("complex");
        add("enum");
        add("date");
        add("interval");
        add("macaddr");
        add("bitstring");
    }};

    public AbstractMarker.Raw newBindVariables(ColumnIdentifier name)
    {
        AbstractMarker.Raw marker = new AbstractMarker.Raw(bindVariables.size());
        bindVariables.add(name);
        return marker;
    }

    public AbstractMarker.INRaw newINBindVariables(ColumnIdentifier name)
    {
        AbstractMarker.INRaw marker = new AbstractMarker.INRaw(bindVariables.size());
        bindVariables.add(name);
        return marker;
    }

    public void displayRecognitionError(String[] tokenNames, RecognitionException e)
    {
        String hdr = getErrorHeader(e);
        String msg = getErrorMessage(e, tokenNames);
        recognitionErrors.add(hdr + " " + msg);
    }

    public void addRecognitionError(String msg)
    {
        recognitionErrors.add(msg);
    }

    public List<String> getRecognitionErrors()
    {
        return recognitionErrors;
    }

    public void throwLastRecognitionError() throws SyntaxException
    {
        if (recognitionErrors.size() > 0)
            throw new SyntaxException(recognitionErrors.get((recognitionErrors.size()-1)));
    }

    public Map<String, String> convertPropertyMap(Maps.Literal map)
    {
        if (map == null || map.entries == null || map.entries.isEmpty())
            return Collections.<String, String>emptyMap();

        Map<String, String> res = new HashMap<String, String>(map.entries.size());

        for (Pair<Term.Raw, Term.Raw> entry : map.entries)
        {
            // Because the parser tries to be smart and recover on error (to
            // allow displaying more than one error I suppose), we have null
            // entries in there. Just skip those, a proper error will be thrown in the end.
            if (entry.left == null || entry.right == null)
                break;

            if (!(entry.left instanceof Constants.Literal))
            {
                String msg = "Invalid property name: " + entry.left;
                if (entry.left instanceof AbstractMarker.Raw)
                    msg += " (bind variables are not supported in DDL queries)";
                addRecognitionError(msg);
                break;
            }
            if (!(entry.right instanceof Constants.Literal))
            {
                String msg = "Invalid property value: " + entry.right + " for property: " + entry.left;
                if (entry.right instanceof AbstractMarker.Raw)
                    msg += " (bind variables are not supported in DDL queries)";
                addRecognitionError(msg);
                break;
            }

            res.put(((Constants.Literal)entry.left).getRawText(), ((Constants.Literal)entry.right).getRawText());
        }

        return res;
    }

    public void addRawUpdate(List<Pair<ColumnIdentifier, Operation.RawUpdate>> operations, ColumnIdentifier key, Operation.RawUpdate update)
    {
        for (Pair<ColumnIdentifier, Operation.RawUpdate> p : operations)
        {
            if (p.left.equals(key) && !p.right.isCompatibleWith(update))
                addRecognitionError("Multiple incompatible setting of column " + key);
        }
        operations.add(Pair.create(key, update));
    }
}

@lexer::header {
    package org.apache.cassandra.cql3;

    import org.apache.cassandra.exceptions.SyntaxException;
}

@lexer::members {
    List<Token> tokens = new ArrayList<Token>();

    public void emit(Token token)
    {
        state.token = token;
        tokens.add(token);
    }

    public Token nextToken()
    {
        super.nextToken();
        if (tokens.size() == 0)
            return Token.EOF_TOKEN;
        return tokens.remove(0);
    }

    private List<String> recognitionErrors = new ArrayList<String>();

    public void displayRecognitionError(String[] tokenNames, RecognitionException e)
    {
        String hdr = getErrorHeader(e);
        String msg = getErrorMessage(e, tokenNames);
        recognitionErrors.add(hdr + " " + msg);
    }

    public List<String> getRecognitionErrors()
    {
        return recognitionErrors;
    }

    public void throwLastRecognitionError() throws SyntaxException
    {
        if (recognitionErrors.size() > 0)
            throw new SyntaxException(recognitionErrors.get((recognitionErrors.size()-1)));
    }
}

/** STATEMENTS **/

query returns [ParsedStatement stmnt]
    : st=cqlStatement (';')* EOF { $stmnt = st; }
    ;

cqlStatement returns [ParsedStatement stmt]
    @after{ if (stmt != null) stmt.setBoundVariables(bindVariables); }
    : st1= selectStatement             { $stmt = st1; }
    | st2= insertStatement             { $stmt = st2; }
    | st3= updateStatement             { $stmt = st3; }
    | st4= batchStatement              { $stmt = st4; }
    | st5= deleteStatement             { $stmt = st5; }
    | st6= useStatement                { $stmt = st6; }
    | st7= truncateStatement           { $stmt = st7; }
    | st8= createKeyspaceStatement     { $stmt = st8; }
    | st9= createTableStatement        { $stmt = st9; }
    | st10=createIndexStatement        { $stmt = st10; }
    | st11=dropKeyspaceStatement       { $stmt = st11; }
    | st12=dropTableStatement          { $stmt = st12; }
    | st13=dropIndexStatement          { $stmt = st13; }
    | st14=alterTableStatement         { $stmt = st14; }
    | st15=alterKeyspaceStatement      { $stmt = st15; }
    | st16=grantStatement              { $stmt = st16; }
    | st17=revokeStatement             { $stmt = st17; }
    | st18=listPermissionsStatement    { $stmt = st18; }
    | st19=createUserStatement         { $stmt = st19; }
    | st20=alterUserStatement          { $stmt = st20; }
    | st21=dropUserStatement           { $stmt = st21; }
    | st22=listUsersStatement          { $stmt = st22; }
    | st23=createTriggerStatement      { $stmt = st23; }
    | st24=dropTriggerStatement        { $stmt = st24; }
    | st25=createTypeStatement         { $stmt = st25; }
    | st26=alterTypeStatement          { $stmt = st26; }
    | st27=dropTypeStatement           { $stmt = st27; }
    ;

/*
 * USE <KEYSPACE>;
 */
useStatement returns [UseStatement stmt]
    : K_USE ks=keyspaceName { $stmt = new UseStatement(ks); }
    ;

/**
 * SELECT <expression>
 * FROM <CF>
 * WHERE KEY = "key1" AND COL > 1 AND COL < 100
 * LIMIT <NUMBER>;
 */
selectStatement returns [SelectStatement.RawStatement expr]
    @init {
        boolean isDistinct = false;
        boolean isCount = false;
        ColumnIdentifier countAlias = null;
        Term.Raw limit = null;
        Map<ColumnIdentifier, Boolean> orderings = new LinkedHashMap<ColumnIdentifier, Boolean>();
        boolean allowFiltering = false;
    }
    : K_SELECT ( ( K_DISTINCT { isDistinct = true; } )? sclause=selectClause
               | (K_COUNT '(' sclause=selectCountClause ')' { isCount = true; } (K_AS c=cident { countAlias = c; })?) )
      K_FROM cf=columnFamilyName
      ( K_WHERE wclause=whereClause )?
      ( K_ORDER K_BY orderByClause[orderings] ( ',' orderByClause[orderings] )* )?
      ( K_LIMIT rows=intValue { limit = rows; } )?
      ( K_ALLOW K_FILTERING  { allowFiltering = true; } )?
      {
          SelectStatement.Parameters params = new SelectStatement.Parameters(orderings,
                                                                             isDistinct,
                                                                             isCount,
                                                                             countAlias,
                                                                             allowFiltering);
          $expr = new SelectStatement.RawStatement(cf, params, sclause, wclause, limit);
      }
    ;

selectClause returns [List<RawSelector> expr]
    : t1=selector { $expr = new ArrayList<RawSelector>(); $expr.add(t1); } (',' tN=selector { $expr.add(tN); })*
    | '\*' { $expr = Collections.<RawSelector>emptyList();}
    ;

selector returns [RawSelector s]
    @init{ ColumnIdentifier alias = null; }
    : us=unaliasedSelector (K_AS c=cident { alias = c; })? { $s = new RawSelector(us, alias); }
    ;

unaliasedSelector returns [Selectable s]
    @init { Selectable tmp = null; }
    :  ( c=cident                                  { tmp = c; }
       | K_WRITETIME '(' c=cident ')'              { tmp = new Selectable.WritetimeOrTTL(c, true); }
       | K_TTL       '(' c=cident ')'              { tmp = new Selectable.WritetimeOrTTL(c, false); }
       | f=functionName args=selectionFunctionArgs { tmp = new Selectable.WithFunction(f, args); }
       ) ( '.' fi=cident { tmp = new Selectable.WithFieldSelection(tmp, fi); } )* { $s = tmp; }
    ;

selectionFunctionArgs returns [List<Selectable> a]
    : '(' ')' { $a = Collections.emptyList(); }
    | '(' s1=unaliasedSelector { List<Selectable> args = new ArrayList<Selectable>(); args.add(s1); }
          ( ',' sn=unaliasedSelector { args.add(sn); } )*
      ')' { $a = args; }
    ;

selectCountClause returns [List<RawSelector> expr]
    : '\*'           { $expr = Collections.<RawSelector>emptyList();}
    | i=INTEGER      { if (!i.getText().equals("1")) addRecognitionError("Only COUNT(1) is supported, got COUNT(" + i.getText() + ")"); $expr = Collections.<RawSelector>emptyList();}
    ;

whereClause returns [List<Relation> clause]
    @init{ $clause = new ArrayList<Relation>(); }
    : relation[$clause] (K_AND relation[$clause])*
    ;

orderByClause[Map<ColumnIdentifier, Boolean> orderings]
    @init{
        ColumnIdentifier orderBy = null;
        boolean reversed = false;
    }
    : c=cident { orderBy = c; } (K_ASC | K_DESC { reversed = true; })? { orderings.put(c, reversed); }
    ;

/**
 * INSERT INTO <CF> (<column>, <column>, <column>, ...)
 * VALUES (<value>, <value>, <value>, ...)
 * USING TIMESTAMP <long>;
 *
 */
insertStatement returns [UpdateStatement.ParsedInsert expr]
    @init {
        Attributes.Raw attrs = new Attributes.Raw();
        List<ColumnIdentifier> columnNames  = new ArrayList<ColumnIdentifier>();
        List<Term.Raw> values = new ArrayList<Term.Raw>();
        boolean ifNotExists = false;
    }
    : K_INSERT K_INTO cf=columnFamilyName
          '(' c1=cident { columnNames.add(c1); }  ( ',' cn=cident { columnNames.add(cn); } )* ')'
        K_VALUES
          '(' v1=term { values.add(v1); } ( ',' vn=term { values.add(vn); } )* ')'

        ( K_IF K_NOT K_EXISTS { ifNotExists = true; } )?
        ( usingClause[attrs] )?
      {
          $expr = new UpdateStatement.ParsedInsert(cf,
                                                   attrs,
                                                   columnNames,
                                                   values,
                                                   ifNotExists);
      }
    ;

usingClause[Attributes.Raw attrs]
    : K_USING usingClauseObjective[attrs] ( K_AND usingClauseObjective[attrs] )*
    ;

usingClauseObjective[Attributes.Raw attrs]
    : K_TIMESTAMP ts=intValue { attrs.timestamp = ts; }
    | K_TTL t=intValue { attrs.timeToLive = t; }
    ;

/**
 * UPDATE <CF>
 * USING TIMESTAMP <long>
 * SET name1 = value1, name2 = value2
 * WHERE key = value;
 */
updateStatement returns [UpdateStatement.ParsedUpdate expr]
    @init {
        Attributes.Raw attrs = new Attributes.Raw();
        List<Pair<ColumnIdentifier, Operation.RawUpdate>> operations = new ArrayList<Pair<ColumnIdentifier, Operation.RawUpdate>>();
    }
    : K_UPDATE cf=columnFamilyName
      ( usingClause[attrs] )?
      K_SET columnOperation[operations] (',' columnOperation[operations])*
      K_WHERE wclause=whereClause
      ( K_IF conditions=updateConditions )?
      {
          return new UpdateStatement.ParsedUpdate(cf,
                                                  attrs,
                                                  operations,
                                                  wclause,
                                                  conditions == null ? Collections.<Pair<ColumnIdentifier, ColumnCondition.Raw>>emptyList() : conditions);
     }
    ;

updateConditions returns [List<Pair<ColumnIdentifier, ColumnCondition.Raw>> conditions]
    @init { conditions = new ArrayList<Pair<ColumnIdentifier, ColumnCondition.Raw>>(); }
    : columnCondition[conditions] ( K_AND columnCondition[conditions] )*
    ;


/**
 * DELETE name1, name2
 * FROM <CF>
 * USING TIMESTAMP <long>
 * WHERE KEY = keyname;
 */
deleteStatement returns [DeleteStatement.Parsed expr]
    @init {
        Attributes.Raw attrs = new Attributes.Raw();
        List<Operation.RawDeletion> columnDeletions = Collections.emptyList();
    }
    : K_DELETE ( dels=deleteSelection { columnDeletions = dels; } )?
      K_FROM cf=columnFamilyName
      ( usingClauseDelete[attrs] )?
      K_WHERE wclause=whereClause
      ( K_IF conditions=updateConditions )?
      {
          return new DeleteStatement.Parsed(cf,
                                            attrs,
                                            columnDeletions,
                                            wclause,
                                            conditions == null ? Collections.<Pair<ColumnIdentifier, ColumnCondition.Raw>>emptyList() : conditions);
      }
    ;

deleteSelection returns [List<Operation.RawDeletion> operations]
    : { $operations = new ArrayList<Operation.RawDeletion>(); }
          t1=deleteOp { $operations.add(t1); }
          (',' tN=deleteOp { $operations.add(tN); })*
    ;

deleteOp returns [Operation.RawDeletion op]
    : c=cident                { $op = new Operation.ColumnDeletion(c); }
    | c=cident '[' t=term ']' { $op = new Operation.ElementDeletion(c, t); }
    ;

usingClauseDelete[Attributes.Raw attrs]
    : K_USING K_TIMESTAMP ts=intValue { attrs.timestamp = ts; }
    ;

/**
 * BEGIN BATCH
 *   UPDATE <CF> SET name1 = value1 WHERE KEY = keyname1;
 *   UPDATE <CF> SET name2 = value2 WHERE KEY = keyname2;
 *   UPDATE <CF> SET name3 = value3 WHERE KEY = keyname3;
 *   ...
 * APPLY BATCH
 *
 * OR
 *
 * BEGIN BATCH
 *   INSERT INTO <CF> (KEY, <name>) VALUES ('<key>', '<value>');
 *   INSERT INTO <CF> (KEY, <name>) VALUES ('<key>', '<value>');
 *   ...
 * APPLY BATCH
 *
 * OR
 *
 * BEGIN BATCH
 *   DELETE name1, name2 FROM <CF> WHERE key = <key>
 *   DELETE name3, name4 FROM <CF> WHERE key = <key>
 *   ...
 * APPLY BATCH
 */
batchStatement returns [BatchStatement.Parsed expr]
    @init {
        BatchStatement.Type type = BatchStatement.Type.LOGGED;
        List<ModificationStatement.Parsed> statements = new ArrayList<ModificationStatement.Parsed>();
        Attributes.Raw attrs = new Attributes.Raw();
    }
    : K_BEGIN
      ( K_UNLOGGED { type = BatchStatement.Type.UNLOGGED; } | K_COUNTER { type = BatchStatement.Type.COUNTER; } )?
      K_BATCH ( usingClause[attrs] )?
          ( s=batchStatementObjective ';'? { statements.add(s); } )*
      K_APPLY K_BATCH
      {
          return new BatchStatement.Parsed(type, attrs, statements);
      }
    ;

batchStatementObjective returns [ModificationStatement.Parsed statement]
    : i=insertStatement  { $statement = i; }
    | u=updateStatement  { $statement = u; }
    | d=deleteStatement  { $statement = d; }
    ;

/**
 * CREATE KEYSPACE [IF NOT EXISTS] <KEYSPACE> WITH attr1 = value1 AND attr2 = value2;
 */
createKeyspaceStatement returns [CreateKeyspaceStatement expr]
    @init {
        KSPropDefs attrs = new KSPropDefs();
        boolean ifNotExists = false;
    }
    : K_CREATE K_KEYSPACE (K_IF K_NOT K_EXISTS { ifNotExists = true; } )? ks=keyspaceName
      K_WITH properties[attrs] { $expr = new CreateKeyspaceStatement(ks, attrs, ifNotExists); }
    ;

/**
 * CREATE COLUMNFAMILY [IF NOT EXISTS] <CF> (
 *     <name1> <type>,
 *     <name2> <type>,
 *     <name3> <type>
 * ) WITH <property> = <value> AND ...;
 */
createTableStatement returns [CreateTableStatement.RawStatement expr]
    @init { boolean ifNotExists = false; }
    : K_CREATE K_COLUMNFAMILY (K_IF K_NOT K_EXISTS { ifNotExists = true; } )?
      cf=columnFamilyName { $expr = new CreateTableStatement.RawStatement(cf, ifNotExists); }
      cfamDefinition[expr]
    ;

cfamDefinition[CreateTableStatement.RawStatement expr]
    : '(' cfamColumns[expr] ( ',' cfamColumns[expr]? )* ')'
      ( K_WITH cfamProperty[expr] ( K_AND cfamProperty[expr] )*)?
    ;

cfamColumns[CreateTableStatement.RawStatement expr]
    : k=cident v=comparatorType { boolean isStatic=false; } (K_STATIC {isStatic = true;})? { $expr.addDefinition(k, v, isStatic); }
        (K_PRIMARY K_KEY { $expr.addKeyAliases(Collections.singletonList(k)); })?
    | K_PRIMARY K_KEY '(' pkDef[expr] (',' c=cident { $expr.addColumnAlias(c); } )* ')'
    ;

pkDef[CreateTableStatement.RawStatement expr]
    : k=cident { $expr.addKeyAliases(Collections.singletonList(k)); }
    | '(' { List<ColumnIdentifier> l = new ArrayList<ColumnIdentifier>(); } k1=cident { l.add(k1); } ( ',' kn=cident { l.add(kn); } )* ')' { $expr.addKeyAliases(l); }
    ;

cfamProperty[CreateTableStatement.RawStatement expr]
    : property[expr.properties]
    | K_COMPACT K_STORAGE { $expr.setCompactStorage(); }
    | K_CLUSTERING K_ORDER K_BY '(' cfamOrdering[expr] (',' cfamOrdering[expr])* ')'
    ;

cfamOrdering[CreateTableStatement.RawStatement expr]
    @init{ boolean reversed=false; }
    : k=cident (K_ASC | K_DESC { reversed=true;} ) { $expr.setOrdering(k, reversed); }
    ;


/**
 * CREATE TYPE foo (
 *    <name1> <type1>,
 *    <name2> <type2>,
 *    ....
 * )
 */
createTypeStatement returns [CreateTypeStatement expr]
    @init { boolean ifNotExists = false; }
    : K_CREATE K_TYPE (K_IF K_NOT K_EXISTS { ifNotExists = true; } )?
         tn=userTypeName { $expr = new CreateTypeStatement(tn, ifNotExists); }
         '(' typeColumns[expr] ( ',' typeColumns[expr]? )* ')'
    ;

typeColumns[CreateTypeStatement expr]
    : k=cident v=comparatorType { $expr.addDefinition(k, v); }
    ;


/**
 * CREATE INDEX [IF NOT EXISTS] [indexName] ON <columnFamily> (<columnName>);
 * CREATE CUSTOM INDEX [IF NOT EXISTS] [indexName] ON <columnFamily> (<columnName>) USING <indexClass>;
 */
createIndexStatement returns [CreateIndexStatement expr]
    @init {
        IndexPropDefs props = new IndexPropDefs();
        boolean ifNotExists = false;
    }
    : K_CREATE (K_CUSTOM { props.isCustom = true; })? K_INDEX (K_IF K_NOT K_EXISTS { ifNotExists = true; } )?
        (idxName=IDENT)? K_ON cf=columnFamilyName '(' id=indexIdent ')'
        (K_USING cls=STRING_LITERAL { props.customClass = $cls.text; })?
        (K_WITH properties[props])?
      { $expr = new CreateIndexStatement(cf, $idxName.text, id, props, ifNotExists); }
    ;

indexIdent returns [IndexTarget id]
    : c=cident                { $id = IndexTarget.of(c); }
    | K_KEYS '(' c=cident ')' { $id = IndexTarget.keysOf(c); }
    ;


/**
 * CREATE TRIGGER triggerName ON columnFamily USING 'triggerClass';
 */
createTriggerStatement returns [CreateTriggerStatement expr]
    : K_CREATE K_TRIGGER (name=IDENT) K_ON cf=columnFamilyName K_USING cls=STRING_LITERAL
      { $expr = new CreateTriggerStatement(cf, $name.text, $cls.text); }
    ;

/**
 * DROP TRIGGER triggerName ON columnFamily;
 */
dropTriggerStatement returns [DropTriggerStatement expr]
    : K_DROP K_TRIGGER (name=IDENT) K_ON cf=columnFamilyName
      { $expr = new DropTriggerStatement(cf, $name.text); }
    ;

/**
 * ALTER KEYSPACE <KS> WITH <property> = <value>;
 */
alterKeyspaceStatement returns [AlterKeyspaceStatement expr]
    @init { KSPropDefs attrs = new KSPropDefs(); }
    : K_ALTER K_KEYSPACE ks=keyspaceName
        K_WITH properties[attrs] { $expr = new AlterKeyspaceStatement(ks, attrs); }
    ;


/**
 * ALTER COLUMN FAMILY <CF> ALTER <column> TYPE <newtype>;
 * ALTER COLUMN FAMILY <CF> ADD <column> <newtype>;
 * ALTER COLUMN FAMILY <CF> DROP <column>;
 * ALTER COLUMN FAMILY <CF> WITH <property> = <value>;
 * ALTER COLUMN FAMILY <CF> RENAME <column> TO <column>;
 */
alterTableStatement returns [AlterTableStatement expr]
    @init {
        AlterTableStatement.Type type = null;
        CFPropDefs props = new CFPropDefs();
        Map<ColumnIdentifier, ColumnIdentifier> renames = new HashMap<ColumnIdentifier, ColumnIdentifier>();
        boolean isStatic = false;
    }
    : K_ALTER K_COLUMNFAMILY cf=columnFamilyName
          ( K_ALTER id=cident K_TYPE v=comparatorType { type = AlterTableStatement.Type.ALTER; }
          | K_ADD   id=cident v=comparatorType ({ isStatic=true; } K_STATIC)? { type = AlterTableStatement.Type.ADD; }
          | K_DROP  id=cident                         { type = AlterTableStatement.Type.DROP; }
          | K_WITH  properties[props]                 { type = AlterTableStatement.Type.OPTS; }
          | K_RENAME                                  { type = AlterTableStatement.Type.RENAME; }
               id1=cident K_TO toId1=cident { renames.put(id1, toId1); }
               ( K_AND idn=cident K_TO toIdn=cident { renames.put(idn, toIdn); } )*
          )
    {
        $expr = new AlterTableStatement(cf, type, id, v, props, renames, isStatic);
    }
    ;

/**
 * ALTER TYPE <name> ALTER <field> TYPE <newtype>;
 * ALTER TYPE <name> ADD <field> <newtype>;
 * ALTER TYPE <name> RENAME <field> TO <newtype> AND ...;
 */
alterTypeStatement returns [AlterTypeStatement expr]
    : K_ALTER K_TYPE name=userTypeName
          ( K_ALTER f=cident K_TYPE v=comparatorType { $expr = AlterTypeStatement.alter(name, f, v); }
          | K_ADD   f=cident v=comparatorType        { $expr = AlterTypeStatement.addition(name, f, v); }
          | K_RENAME K_TO new_name=userTypeName      { $expr = AlterTypeStatement.typeRename(name, new_name); }
          | K_RENAME
               { Map<ColumnIdentifier, ColumnIdentifier> renames = new HashMap<ColumnIdentifier, ColumnIdentifier>(); }
                 id1=cident K_TO toId1=cident { renames.put(id1, toId1); }
                 ( K_AND idn=cident K_TO toIdn=cident { renames.put(idn, toIdn); } )*
               { $expr = AlterTypeStatement.renames(name, renames); }
          )
    ;


/**
 * DROP KEYSPACE [IF EXISTS] <KSP>;
 */
dropKeyspaceStatement returns [DropKeyspaceStatement ksp]
    @init { boolean ifExists = false; }
    : K_DROP K_KEYSPACE (K_IF K_EXISTS { ifExists = true; } )? ks=keyspaceName { $ksp = new DropKeyspaceStatement(ks, ifExists); }
    ;

/**
 * DROP COLUMNFAMILY [IF EXISTS] <CF>;
 */
dropTableStatement returns [DropTableStatement stmt]
    @init { boolean ifExists = false; }
    : K_DROP K_COLUMNFAMILY (K_IF K_EXISTS { ifExists = true; } )? cf=columnFamilyName { $stmt = new DropTableStatement(cf, ifExists); }
    ;

/**
 * DROP TYPE <name>;
 */
dropTypeStatement returns [DropTypeStatement stmt]
    @init { boolean ifExists = false; }
    : K_DROP K_TYPE (K_IF K_EXISTS { ifExists = true; } )? name=userTypeName { $stmt = new DropTypeStatement(name, ifExists); }
    ;

/**
 * DROP INDEX [IF EXISTS] <INDEX_NAME>
 */
dropIndexStatement returns [DropIndexStatement expr]
    @init { boolean ifExists = false; }
    : K_DROP K_INDEX (K_IF K_EXISTS { ifExists = true; } )? index=IDENT
      { $expr = new DropIndexStatement($index.text, ifExists); }
    ;

/**
  * TRUNCATE <CF>;
  */
truncateStatement returns [TruncateStatement stmt]
    : K_TRUNCATE cf=columnFamilyName { $stmt = new TruncateStatement(cf); }
    ;

/**
 * GRANT <permission> ON <resource> TO <username>
 */
grantStatement returns [GrantStatement stmt]
    : K_GRANT
          permissionOrAll
      K_ON
          resource
      K_TO
          username
      { $stmt = new GrantStatement($permissionOrAll.perms, $resource.res, $username.text); }
    ;

/**
 * REVOKE <permission> ON <resource> FROM <username>
 */
revokeStatement returns [RevokeStatement stmt]
    : K_REVOKE
          permissionOrAll
      K_ON
          resource
      K_FROM
          username
      { $stmt = new RevokeStatement($permissionOrAll.perms, $resource.res, $username.text); }
    ;

listPermissionsStatement returns [ListPermissionsStatement stmt]
    @init {
        IResource resource = null;
        String username = null;
        boolean recursive = true;
    }
    : K_LIST
          permissionOrAll
      ( K_ON resource { resource = $resource.res; } )?
      ( K_OF username { username = $username.text; } )?
      ( K_NORECURSIVE { recursive = false; } )?
      { $stmt = new ListPermissionsStatement($permissionOrAll.perms, resource, username, recursive); }
    ;

permission returns [Permission perm]
    : p=(K_CREATE | K_ALTER | K_DROP | K_SELECT | K_MODIFY | K_AUTHORIZE)
    { $perm = Permission.valueOf($p.text.toUpperCase()); }
    ;

permissionOrAll returns [Set<Permission> perms]
    : K_ALL ( K_PERMISSIONS )?       { $perms = Permission.ALL_DATA; }
    | p=permission ( K_PERMISSION )? { $perms = EnumSet.of($p.perm); }
    ;

resource returns [IResource res]
    : r=dataResource { $res = $r.res; }
    ;

dataResource returns [DataResource res]
    : K_ALL K_KEYSPACES { $res = DataResource.root(); }
    | K_KEYSPACE ks = keyspaceName { $res = DataResource.keyspace($ks.id); }
    | ( K_COLUMNFAMILY )? cf = columnFamilyName
      { $res = DataResource.columnFamily($cf.name.getKeyspace(), $cf.name.getColumnFamily()); }
    ;

/**
 * CREATE USER <username> [WITH PASSWORD <password>] [SUPERUSER|NOSUPERUSER]
 */
createUserStatement returns [CreateUserStatement stmt]
    @init {
        UserOptions opts = new UserOptions();
        boolean superuser = false;
    }
    : K_CREATE K_USER username
      ( K_WITH userOptions[opts] )?
      ( K_SUPERUSER { superuser = true; } | K_NOSUPERUSER { superuser = false; } )?
      { $stmt = new CreateUserStatement($username.text, opts, superuser); }
    ;

/**
 * ALTER USER <username> [WITH PASSWORD <password>] [SUPERUSER|NOSUPERUSER]
 */
alterUserStatement returns [AlterUserStatement stmt]
    @init {
        UserOptions opts = new UserOptions();
        Boolean superuser = null;
    }
    : K_ALTER K_USER username
      ( K_WITH userOptions[opts] )?
      ( K_SUPERUSER { superuser = true; } | K_NOSUPERUSER { superuser = false; } )?
      { $stmt = new AlterUserStatement($username.text, opts, superuser); }
    ;

/**
 * DROP USER <username>
 */
dropUserStatement returns [DropUserStatement stmt]
    : K_DROP K_USER username { $stmt = new DropUserStatement($username.text); }
    ;

/**
 * LIST USERS
 */
listUsersStatement returns [ListUsersStatement stmt]
    : K_LIST K_USERS { $stmt = new ListUsersStatement(); }
    ;

userOptions[UserOptions opts]
    : userOption[opts]
    ;

userOption[UserOptions opts]
    : k=K_PASSWORD v=STRING_LITERAL { opts.put($k.text, $v.text); }
    ;

/** DEFINITIONS **/

// Column Identifiers
cident returns [ColumnIdentifier id]
    : t=IDENT              { $id = new ColumnIdentifier($t.text, false); }
    | t=QUOTED_NAME        { $id = new ColumnIdentifier($t.text, true); }
    | k=unreserved_keyword { $id = new ColumnIdentifier(k, false); }
    ;

// Keyspace & Column family names
keyspaceName returns [String id]
    @init { CFName name = new CFName(); }
    : cfOrKsName[name, true] { $id = name.getKeyspace(); }
    ;

columnFamilyName returns [CFName name]
    @init { $name = new CFName(); }
    : (cfOrKsName[name, true] '.')? cfOrKsName[name, false]
    ;

userTypeName returns [UTName name]
    : (ks=cident '.')? ut=non_type_ident { return new UTName(ks, ut); }
    ;

cfOrKsName[CFName name, boolean isKs]
    : t=IDENT              { if (isKs) $name.setKeyspace($t.text, false); else $name.setColumnFamily($t.text, false); }
    | t=QUOTED_NAME        { if (isKs) $name.setKeyspace($t.text, true); else $name.setColumnFamily($t.text, true); }
    | k=unreserved_keyword { if (isKs) $name.setKeyspace(k, false); else $name.setColumnFamily(k, false); }
    ;

constant returns [Constants.Literal constant]
    : t=STRING_LITERAL { $constant = Constants.Literal.string($t.text); }
    | t=INTEGER        { $constant = Constants.Literal.integer($t.text); }
    | t=FLOAT          { $constant = Constants.Literal.floatingPoint($t.text); }
    | t=BOOLEAN        { $constant = Constants.Literal.bool($t.text); }
    | t=UUID           { $constant = Constants.Literal.uuid($t.text); }
    | t=HEXNUMBER      { $constant = Constants.Literal.hex($t.text); }
    | { String sign=""; } ('-' {sign = "-"; } )? t=(K_NAN | K_INFINITY) { $constant = Constants.Literal.floatingPoint(sign + $t.text); }
    ;

map_literal returns [Maps.Literal map]
    : '{' { List<Pair<Term.Raw, Term.Raw>> m = new ArrayList<Pair<Term.Raw, Term.Raw>>(); }
          ( k1=term ':' v1=term { m.add(Pair.create(k1, v1)); } ( ',' kn=term ':' vn=term { m.add(Pair.create(kn, vn)); } )* )?
      '}' { $map = new Maps.Literal(m); }
    ;

set_or_map[Term.Raw t] returns [Term.Raw value]
    : ':' v=term { List<Pair<Term.Raw, Term.Raw>> m = new ArrayList<Pair<Term.Raw, Term.Raw>>(); m.add(Pair.create(t, v)); }
          ( ',' kn=term ':' vn=term { m.add(Pair.create(kn, vn)); } )*
      { $value = new Maps.Literal(m); }
    | { List<Term.Raw> s = new ArrayList<Term.Raw>(); s.add(t); }
          ( ',' tn=term { s.add(tn); } )*
      { $value = new Sets.Literal(s); }
    ;

collection_literal returns [Term.Raw value]
    : '[' { List<Term.Raw> l = new ArrayList<Term.Raw>(); }
          ( t1=term { l.add(t1); } ( ',' tn=term { l.add(tn); } )* )?
      ']' { $value = new Lists.Literal(l); }
    | '{' t=term v=set_or_map[t] { $value = v; } '}'
    // Note that we have an ambiguity between maps and set for "{}". So we force it to a set literal,
    // and deal with it later based on the type of the column (SetLiteral.java).
    | '{' '}' { $value = new Sets.Literal(Collections.<Term.Raw>emptyList()); }
    ;

usertype_literal returns [UserTypes.Literal ut]
    @init{ Map<ColumnIdentifier, Term.Raw> m = new HashMap<ColumnIdentifier, Term.Raw>(); }
    @after{ $ut = new UserTypes.Literal(m); }
    // We don't allow empty literals because that conflicts with sets/maps and is currently useless since we don't allow empty user types
    : '{' k1=cident ':' v1=term { m.put(k1, v1); } ( ',' kn=cident ':' vn=term { m.put(kn, vn); } )* '}'
    ;

value returns [Term.Raw value]
    : c=constant           { $value = c; }
    | l=collection_literal { $value = l; }
    | u=usertype_literal   { $value = u; }
    | K_NULL               { $value = Constants.NULL_LITERAL; }
    | ':' id=cident        { $value = newBindVariables(id); }
    | QMARK                { $value = newBindVariables(null); }
    ;

intValue returns [Term.Raw value]
    :
    | t=INTEGER     { $value = Constants.Literal.integer($t.text); }
    | ':' id=cident { $value = newBindVariables(id); }
    | QMARK         { $value = newBindVariables(null); }
    ;

functionName returns [String s]
    : f=IDENT                       { $s = $f.text; }
    | u=unreserved_function_keyword { $s = u; }
    | K_TOKEN                       { $s = "token"; }
    ;

functionArgs returns [List<Term.Raw> a]
    : '(' ')' { $a = Collections.emptyList(); }
    | '(' t1=term { List<Term.Raw> args = new ArrayList<Term.Raw>(); args.add(t1); }
          ( ',' tn=term { args.add(tn); } )*
       ')' { $a = args; }
    ;

term returns [Term.Raw term]
    : v=value                          { $term = v; }
    | f=functionName args=functionArgs { $term = new FunctionCall.Raw(f, args); }
    | '(' c=comparatorType ')' t=term  { $term = new TypeCast(c, t); }
    ;

columnOperation[List<Pair<ColumnIdentifier, Operation.RawUpdate>> operations]
    : key=cident '=' t=term ('+' c=cident )?
      {
          if (c == null)
          {
              addRawUpdate(operations, key, new Operation.SetValue(t));
          }
          else
          {
              if (!key.equals(c))
                  addRecognitionError("Only expressions of the form X = <value> + X are supported.");
              addRawUpdate(operations, key, new Operation.Prepend(t));
          }
      }
    | key=cident '=' c=cident sig=('+' | '-') t=term
      {
          if (!key.equals(c))
              addRecognitionError("Only expressions of the form X = X " + $sig.text + "<value> are supported.");
          addRawUpdate(operations, key, $sig.text.equals("+") ? new Operation.Addition(t) : new Operation.Substraction(t));
      }
    | key=cident '=' c=cident i=INTEGER
      {
          // Note that this production *is* necessary because X = X - 3 will in fact be lexed as [ X, '=', X, INTEGER].
          if (!key.equals(c))
              // We don't yet allow a '+' in front of an integer, but we could in the future really, so let's be future-proof in our error message
              addRecognitionError("Only expressions of the form X = X " + ($i.text.charAt(0) == '-' ? '-' : '+') + " <value> are supported.");
          addRawUpdate(operations, key, new Operation.Addition(Constants.Literal.integer($i.text)));
      }
    | key=cident '[' k=term ']' '=' t=term
      {
          addRawUpdate(operations, key, new Operation.SetElement(k, t));
      }
    ;

columnCondition[List<Pair<ColumnIdentifier, ColumnCondition.Raw>> conditions]
    : key=cident '=' t=term { conditions.add(Pair.create(key, new ColumnCondition.Raw(t))); } // Note: we'll reject duplicates later
    ;

properties[PropertyDefinitions props]
    : property[props] (K_AND property[props])*
    ;

property[PropertyDefinitions props]
    : k=cident '=' (simple=propertyValue { try { $props.addProperty(k.toString(), simple); } catch (SyntaxException e) { addRecognitionError(e.getMessage()); } }
                   |   map=map_literal   { try { $props.addProperty(k.toString(), convertPropertyMap(map)); } catch (SyntaxException e) { addRecognitionError(e.getMessage()); } })
    ;

propertyValue returns [String str]
    : c=constant           { $str = c.getRawText(); }
    | u=unreserved_keyword { $str = u; }
    ;

relationType returns [Relation.Type op]
    : '='  { $op = Relation.Type.EQ; }
    | '<'  { $op = Relation.Type.LT; }
    | '<=' { $op = Relation.Type.LTE; }
    | '>'  { $op = Relation.Type.GT; }
    | '>=' { $op = Relation.Type.GTE; }
    ;

relation[List<Relation> clauses]
    : name=cident type=relationType t=term { $clauses.add(new Relation(name, type, t)); }
    | K_TOKEN 
        { List<ColumnIdentifier> l = new ArrayList<ColumnIdentifier>(); }
          '(' name1=cident { l.add(name1); } ( ',' namen=cident { l.add(namen); })* ')'
        type=relationType t=term
        {
            for (ColumnIdentifier id : l)
                $clauses.add(new Relation(id, type, t, true));
        }
    | name=cident K_IN { Term.Raw marker = null; } (QMARK { marker = newINBindVariables(null); } | ':' mid=cident { marker = newINBindVariables(mid); })
        { $clauses.add(new Relation(name, Relation.Type.IN, marker)); }
    | name=cident K_IN { Relation rel = Relation.createInRelation($name.id); }
       '(' ( f1=term { rel.addInValue(f1); } (',' fN=term { rel.addInValue(fN); } )* )? ')' { $clauses.add(rel); }
    | name=cident K_CONTAINS { Relation.Type rt = Relation.Type.CONTAINS; } (K_KEY { rt = Relation.Type.CONTAINS_KEY; })?
        t=term { $clauses.add(new Relation(name, rt, t)); }
    | {
         List<ColumnIdentifier> ids = new ArrayList<ColumnIdentifier>();
         List<Term.Raw> terms = new ArrayList<Term.Raw>();
      }
        '(' n1=cident { ids.add(n1); } (',' ni=cident { ids.add(ni); })* ')'
        type=relationType
        '(' t1=term { terms.add(t1); } (',' ti=term { terms.add(ti); })* ')'
      {
          if (type == Relation.Type.IN)
              addRecognitionError("Cannot use IN relation with tuple notation");
          if (ids.size() != terms.size())
              addRecognitionError(String.format("Number of values (" + terms.size() + ") in tuple notation doesn't match the number of column names (" + ids.size() + ")"));
          else
              for (int i = 0; i < ids.size(); i++)
                  $clauses.add(new Relation(ids.get(i), type, terms.get(i), i == 0 ? null : ids.get(i-1)));
      }
    | '(' relation[$clauses] ')'
    ;

comparatorType returns [CQL3Type.Raw t]
    : n=native_type     { $t = CQL3Type.Raw.from(n); }
    | c=collection_type { $t = c; }
    | id=userTypeName  { $t = CQL3Type.Raw.userType(id); }
    | s=STRING_LITERAL
      {
        try {
            $t = CQL3Type.Raw.from(new CQL3Type.Custom($s.text));
        } catch (SyntaxException e) {
            addRecognitionError("Cannot parse type " + $s.text + ": " + e.getMessage());
        } catch (ConfigurationException e) {
            addRecognitionError("Error setting type " + $s.text + ": " + e.getMessage());
        }
      }
    ;

native_type returns [CQL3Type t]
    : K_ASCII     { $t = CQL3Type.Native.ASCII; }
    | K_BIGINT    { $t = CQL3Type.Native.BIGINT; }
    | K_BLOB      { $t = CQL3Type.Native.BLOB; }
    | K_BOOLEAN   { $t = CQL3Type.Native.BOOLEAN; }
    | K_COUNTER   { $t = CQL3Type.Native.COUNTER; }
    | K_DECIMAL   { $t = CQL3Type.Native.DECIMAL; }
    | K_DOUBLE    { $t = CQL3Type.Native.DOUBLE; }
    | K_FLOAT     { $t = CQL3Type.Native.FLOAT; }
    | K_INET      { $t = CQL3Type.Native.INET;}
    | K_INT       { $t = CQL3Type.Native.INT; }
    | K_TEXT      { $t = CQL3Type.Native.TEXT; }
    | K_TIMESTAMP { $t = CQL3Type.Native.TIMESTAMP; }
    | K_UUID      { $t = CQL3Type.Native.UUID; }
    | K_VARCHAR   { $t = CQL3Type.Native.VARCHAR; }
    | K_VARINT    { $t = CQL3Type.Native.VARINT; }
    | K_TIMEUUID  { $t = CQL3Type.Native.TIMEUUID; }
    ;

collection_type returns [CQL3Type.Raw pt]
    : K_MAP  '<' t1=comparatorType ',' t2=comparatorType '>'
        { try {
            // if we can't parse either t1 or t2, antlr will "recover" and we may have t1 or t2 null.
            if (t1 != null && t2 != null)
                $pt = CQL3Type.Raw.map(t1, t2);
          } catch (InvalidRequestException e) { addRecognitionError(e.getMessage()); } }
    | K_LIST '<' t=comparatorType '>'
        { try { if (t != null) $pt = CQL3Type.Raw.list(t); } catch (InvalidRequestException e) { addRecognitionError(e.getMessage()); } }
    | K_SET  '<' t=comparatorType '>'
        { try { if (t != null) $pt = CQL3Type.Raw.set(t); } catch (InvalidRequestException e) { addRecognitionError(e.getMessage()); } }
    ;

username
    : IDENT
    | STRING_LITERAL
    ;

// Basically the same than cident, but we need to exlude existing CQL3 types
// (which for some reason are not reserved otherwise)
non_type_ident returns [ColumnIdentifier id]
    : t=IDENT                    { if (reservedTypeNames.contains($t.text)) addRecognitionError("Invalid (reserved) user type name " + $t.text); $id = new ColumnIdentifier($t.text, false); }
    | t=QUOTED_NAME              { $id = new ColumnIdentifier($t.text, true); }
    | k=basic_unreserved_keyword { $id = new ColumnIdentifier(k, false); }
    ;

unreserved_keyword returns [String str]
    : u=unreserved_function_keyword     { $str = u; }
    | k=(K_TTL | K_COUNT | K_WRITETIME) { $str = $k.text; }
    ;

unreserved_function_keyword returns [String str]
    : u=basic_unreserved_keyword { $str = u; }
    | t=native_type              { $str = t.toString(); }
    ;

basic_unreserved_keyword returns [String str]
    : k=( K_KEY
        | K_KEYS
        | K_AS
        | K_CLUSTERING
        | K_COMPACT
        | K_STORAGE
        | K_TYPE
        | K_VALUES
        | K_MAP
        | K_LIST
        | K_FILTERING
        | K_PERMISSION
        | K_PERMISSIONS
        | K_KEYSPACES
        | K_ALL
        | K_USER
        | K_USERS
        | K_SUPERUSER
        | K_NOSUPERUSER
        | K_PASSWORD
        | K_EXISTS
        | K_CUSTOM
        | K_TRIGGER
        | K_DISTINCT
<<<<<<< HEAD
        | K_CONTAINS
=======
        | K_STATIC
>>>>>>> b09d8769
        ) { $str = $k.text; }
    ;


// Case-insensitive keywords
K_SELECT:      S E L E C T;
K_FROM:        F R O M;
K_AS:          A S;
K_WHERE:       W H E R E;
K_AND:         A N D;
K_KEY:         K E Y;
K_KEYS:        K E Y S;
K_INSERT:      I N S E R T;
K_UPDATE:      U P D A T E;
K_WITH:        W I T H;
K_LIMIT:       L I M I T;
K_USING:       U S I N G;
K_USE:         U S E;
K_DISTINCT:    D I S T I N C T;
K_COUNT:       C O U N T;
K_SET:         S E T;
K_BEGIN:       B E G I N;
K_UNLOGGED:    U N L O G G E D;
K_BATCH:       B A T C H;
K_APPLY:       A P P L Y;
K_TRUNCATE:    T R U N C A T E;
K_DELETE:      D E L E T E;
K_IN:          I N;
K_CREATE:      C R E A T E;
K_KEYSPACE:    ( K E Y S P A C E
                 | S C H E M A );
K_KEYSPACES:   K E Y S P A C E S;
K_COLUMNFAMILY:( C O L U M N F A M I L Y
                 | T A B L E );
K_INDEX:       I N D E X;
K_CUSTOM:      C U S T O M;
K_ON:          O N;
K_TO:          T O;
K_DROP:        D R O P;
K_PRIMARY:     P R I M A R Y;
K_INTO:        I N T O;
K_VALUES:      V A L U E S;
K_TIMESTAMP:   T I M E S T A M P;
K_TTL:         T T L;
K_ALTER:       A L T E R;
K_RENAME:      R E N A M E;
K_ADD:         A D D;
K_TYPE:        T Y P E;
K_COMPACT:     C O M P A C T;
K_STORAGE:     S T O R A G E;
K_ORDER:       O R D E R;
K_BY:          B Y;
K_ASC:         A S C;
K_DESC:        D E S C;
K_ALLOW:       A L L O W;
K_FILTERING:   F I L T E R I N G;
K_IF:          I F;
K_CONTAINS:    C O N T A I N S;

K_GRANT:       G R A N T;
K_ALL:         A L L;
K_PERMISSION:  P E R M I S S I O N;
K_PERMISSIONS: P E R M I S S I O N S;
K_OF:          O F;
K_REVOKE:      R E V O K E;
K_MODIFY:      M O D I F Y;
K_AUTHORIZE:   A U T H O R I Z E;
K_NORECURSIVE: N O R E C U R S I V E;

K_USER:        U S E R;
K_USERS:       U S E R S;
K_SUPERUSER:   S U P E R U S E R;
K_NOSUPERUSER: N O S U P E R U S E R;
K_PASSWORD:    P A S S W O R D;

K_CLUSTERING:  C L U S T E R I N G;
K_ASCII:       A S C I I;
K_BIGINT:      B I G I N T;
K_BLOB:        B L O B;
K_BOOLEAN:     B O O L E A N;
K_COUNTER:     C O U N T E R;
K_DECIMAL:     D E C I M A L;
K_DOUBLE:      D O U B L E;
K_FLOAT:       F L O A T;
K_INET:        I N E T;
K_INT:         I N T;
K_TEXT:        T E X T;
K_UUID:        U U I D;
K_VARCHAR:     V A R C H A R;
K_VARINT:      V A R I N T;
K_TIMEUUID:    T I M E U U I D;
K_TOKEN:       T O K E N;
K_WRITETIME:   W R I T E T I M E;

K_NULL:        N U L L;
K_NOT:         N O T;
K_EXISTS:      E X I S T S;

K_MAP:         M A P;
K_LIST:        L I S T;
K_NAN:         N A N;
K_INFINITY:    I N F I N I T Y;

K_TRIGGER:     T R I G G E R;
K_STATIC:      S T A T I C;

// Case-insensitive alpha characters
fragment A: ('a'|'A');
fragment B: ('b'|'B');
fragment C: ('c'|'C');
fragment D: ('d'|'D');
fragment E: ('e'|'E');
fragment F: ('f'|'F');
fragment G: ('g'|'G');
fragment H: ('h'|'H');
fragment I: ('i'|'I');
fragment J: ('j'|'J');
fragment K: ('k'|'K');
fragment L: ('l'|'L');
fragment M: ('m'|'M');
fragment N: ('n'|'N');
fragment O: ('o'|'O');
fragment P: ('p'|'P');
fragment Q: ('q'|'Q');
fragment R: ('r'|'R');
fragment S: ('s'|'S');
fragment T: ('t'|'T');
fragment U: ('u'|'U');
fragment V: ('v'|'V');
fragment W: ('w'|'W');
fragment X: ('x'|'X');
fragment Y: ('y'|'Y');
fragment Z: ('z'|'Z');

STRING_LITERAL
    @init{ StringBuilder b = new StringBuilder(); }
    @after{ setText(b.toString()); }
    : '\'' (c=~('\'') { b.appendCodePoint(c);} | '\'' '\'' { b.appendCodePoint('\''); })* '\''
    ;

QUOTED_NAME
    @init{ StringBuilder b = new StringBuilder(); }
    @after{ setText(b.toString()); }
    : '\"' (c=~('\"') { b.appendCodePoint(c); } | '\"' '\"' { b.appendCodePoint('\"'); })+ '\"'
    ;

fragment DIGIT
    : '0'..'9'
    ;

fragment LETTER
    : ('A'..'Z' | 'a'..'z')
    ;

fragment HEX
    : ('A'..'F' | 'a'..'f' | '0'..'9')
    ;

fragment EXPONENT
    : E ('+' | '-')? DIGIT+
    ;

INTEGER
    : '-'? DIGIT+
    ;

QMARK
    : '?'
    ;

/*
 * Normally a lexer only emits one token at a time, but ours is tricked out
 * to support multiple (see @lexer::members near the top of the grammar).
 */
FLOAT
    : INTEGER EXPONENT
    | INTEGER '.' DIGIT* EXPONENT?
    ;

/*
 * This has to be before IDENT so it takes precendence over it.
 */
BOOLEAN
    : T R U E | F A L S E
    ;

IDENT
    : LETTER (LETTER | DIGIT | '_')*
    ;

HEXNUMBER
    : '0' X HEX*
    ;

UUID
    : HEX HEX HEX HEX HEX HEX HEX HEX '-'
      HEX HEX HEX HEX '-'
      HEX HEX HEX HEX '-'
      HEX HEX HEX HEX '-'
      HEX HEX HEX HEX HEX HEX HEX HEX HEX HEX HEX HEX
    ;

WS
    : (' ' | '\t' | '\n' | '\r')+ { $channel = HIDDEN; }
    ;

COMMENT
    : ('--' | '//') .* ('\n'|'\r') { $channel = HIDDEN; }
    ;

MULTILINE_COMMENT
    : '/*' .* '*/' { $channel = HIDDEN; }
    ;<|MERGE_RESOLUTION|>--- conflicted
+++ resolved
@@ -1088,11 +1088,8 @@
         | K_CUSTOM
         | K_TRIGGER
         | K_DISTINCT
-<<<<<<< HEAD
         | K_CONTAINS
-=======
         | K_STATIC
->>>>>>> b09d8769
         ) { $str = $k.text; }
     ;
 
