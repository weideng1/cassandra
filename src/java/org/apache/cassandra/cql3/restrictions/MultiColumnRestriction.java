--- conflicted
+++ resolved
@@ -336,11 +336,7 @@
             this(columnDefs, TermSlice.newInstance(bound, inclusive, term));
         }
 
-<<<<<<< HEAD
-        private SliceRestriction(List<ColumnDefinition> columnDefs, TermSlice slice)
-=======
-        Slice(List<ColumnDefinition> columnDefs, TermSlice slice)
->>>>>>> 6d0cf7db
+        SliceRestriction(List<ColumnDefinition> columnDefs, TermSlice slice)
         {
             super(columnDefs);
             this.slice = slice;
@@ -402,11 +398,6 @@
                       "Column \"%s\" cannot be restricted by both an equality and an inequality relation",
                       getColumnsInCommons(otherRestriction));
 
-<<<<<<< HEAD
-            SliceRestriction otherSlice = (SliceRestriction) otherRestriction;
-
-=======
->>>>>>> 6d0cf7db
             if (!getFirstColumn().equals(otherRestriction.getFirstColumn()))
             {
                 ColumnDefinition column = getFirstColumn().position() > otherRestriction.getFirstColumn().position()
@@ -423,14 +414,10 @@
                        "More than one restriction was found for the end bound on %s",
                        getColumnsInCommons(otherRestriction));
 
-            Slice otherSlice = (Slice) otherRestriction;
+            SliceRestriction otherSlice = (SliceRestriction) otherRestriction;
             List<ColumnDefinition> newColumnDefs = columnDefs.size() >= otherSlice.columnDefs.size() ?  columnDefs : otherSlice.columnDefs;
-<<<<<<< HEAD
+
             return new SliceRestriction(newColumnDefs, slice.merge(otherSlice.slice));
-=======
-
-            return new Slice(newColumnDefs, slice.merge(otherSlice.slice));
->>>>>>> 6d0cf7db
         }
 
         @Override
