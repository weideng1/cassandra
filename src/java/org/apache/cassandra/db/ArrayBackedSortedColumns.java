/*
 * Licensed to the Apache Software Foundation (ASF) under one
 * or more contributor license agreements.  See the NOTICE file
 * distributed with this work for additional information
 * regarding copyright ownership.  The ASF licenses this file
 * to you under the Apache License, Version 2.0 (the
 * "License"); you may not use this file except in compliance
 * with the License.  You may obtain a copy of the License at
 *
 *     http://www.apache.org/licenses/LICENSE-2.0
 *
 * Unless required by applicable law or agreed to in writing, software
 * distributed under the License is distributed on an "AS IS" BASIS,
 * WITHOUT WARRANTIES OR CONDITIONS OF ANY KIND, either express or implied.
 * See the License for the specific language governing permissions and
 * limitations under the License.
 */
package org.apache.cassandra.db;

import java.util.AbstractCollection;
import java.util.Arrays;
import java.util.Collection;
import java.util.Comparator;
import java.util.Iterator;

import com.google.common.base.Function;
import com.google.common.collect.AbstractIterator;
import com.google.common.collect.Iterables;

import net.nicoulaj.compilecommand.annotations.Inline;
import org.apache.cassandra.config.CFMetaData;
import org.apache.cassandra.db.composites.CellName;
import org.apache.cassandra.db.composites.Composite;
import org.apache.cassandra.db.filter.ColumnSlice;
<<<<<<< HEAD
import org.apache.cassandra.utils.memory.AbstractAllocator;
=======
import org.apache.cassandra.db.marshal.AbstractType;
import org.apache.cassandra.utils.Allocator;
import org.apache.cassandra.utils.BatchRemoveIterator;
>>>>>>> cc5fb19e

/**
 * A ColumnFamily backed by an array.
 * This implementation is not synchronized and should only be used when
 * thread-safety is not required. This implementation makes sense when the
 * main operations performed are iterating over the cells and adding cells
 * (especially if insertion is in sorted order).
 */
public class ArrayBackedSortedColumns extends ColumnFamily
{
    private static final Cell[] EMPTY_ARRAY = new Cell[0];
    private static final int MINIMAL_CAPACITY = 10;

    private final boolean reversed;

    private DeletionInfo deletionInfo;
    private Cell[] cells;
    private int size;
    private int sortedSize;
    private volatile boolean isSorted;

    public static final ColumnFamily.Factory<ArrayBackedSortedColumns> factory = new Factory<ArrayBackedSortedColumns>()
    {
        public ArrayBackedSortedColumns create(CFMetaData metadata, boolean insertReversed, int initialCapacity)
        {
            return new ArrayBackedSortedColumns(metadata, insertReversed, initialCapacity == 0 ? EMPTY_ARRAY : new Cell[initialCapacity], 0, 0);
        }
    };

    private ArrayBackedSortedColumns(CFMetaData metadata, boolean reversed, Cell[] cells, int size, int sortedSize)
    {
        super(metadata);
        this.reversed = reversed;
<<<<<<< HEAD
        this.deletionInfo = DeletionInfo.live();
        this.cells = cells;
        this.size = size;
        this.sortedSize = sortedSize;
        this.isSorted = size == sortedSize;
=======
        this.columns = new ArrayList<>();
>>>>>>> cc5fb19e
    }

    protected ArrayBackedSortedColumns(CFMetaData metadata, boolean reversed)
    {
<<<<<<< HEAD
        this(metadata, reversed, EMPTY_ARRAY, 0, 0);
    }

    private ArrayBackedSortedColumns(ArrayBackedSortedColumns original)
    {
        super(original.metadata);
        this.reversed = original.reversed;
        this.deletionInfo = DeletionInfo.live(); // this is INTENTIONALLY not set to original.deletionInfo.
        this.cells = Arrays.copyOf(original.cells, original.size);
        this.size = original.size;
        this.sortedSize = original.sortedSize;
        this.isSorted = original.isSorted;
    }

    public static ArrayBackedSortedColumns localCopy(ColumnFamily original, AbstractAllocator allocator)
    {
        ArrayBackedSortedColumns copy = new ArrayBackedSortedColumns(original.metadata, false, new Cell[original.getColumnCount()], 0, 0);
        for (Cell cell : original)
            copy.internalAdd(cell.localCopy(original.metadata, allocator));
        copy.sortedSize = copy.size; // internalAdd doesn't update sortedSize.
        copy.delete(original);
        return copy;
=======
        super(metadata);
        this.reversed = reversed;
        this.columns = new ArrayList<>(columns);
>>>>>>> cc5fb19e
    }

    public ColumnFamily.Factory getFactory()
    {
        return factory;
    }

    public ColumnFamily cloneMe()
    {
        return new ArrayBackedSortedColumns(this);
    }

    public boolean isInsertReversed()
    {
        return reversed;
    }

    private Comparator<Composite> internalComparator()
    {
        return reversed ? getComparator().reverseComparator() : getComparator();
    }

    private void maybeSortCells()
    {
        if (!isSorted)
            sortCells();
    }

    /**
     * synchronized so that concurrent (read-only) accessors don't mess the internal state.
     */
    private synchronized void sortCells()
    {
        if (isSorted)
            return; // Just sorted by a previous call

        Comparator<Cell> comparator = reversed
                                    ? getComparator().columnReverseComparator()
                                    : getComparator().columnComparator(false);

        // Sort the unsorted segment - will still potentially contain duplicate (non-reconciled) cells
        Arrays.sort(cells, sortedSize, size, comparator);

        // Determine the merge start position for that segment
        int pos = binarySearch(0, sortedSize, cells[sortedSize].name(), internalComparator());
        if (pos < 0)
            pos = -pos - 1;

        // Copy [pos, lastSortedCellIndex] cells into a separate array
        Cell[] leftCopy = pos == sortedSize
                        ? EMPTY_ARRAY
                        : Arrays.copyOfRange(cells, pos, sortedSize);

        // Store the beginning (inclusive) and the end (exclusive) indexes of the right segment
        int rightStart = sortedSize;
        int rightEnd = size;

        // 'Trim' the sizes to what's left without the leftCopy
        size = sortedSize = pos;

        // Merge the cells from both segments. When adding from the left segment we can rely on it not having any
        // duplicate cells, and thus omit the comparison with the previously entered cell - we'll never need to reconcile.
        int l = 0, r = rightStart;
        while (l < leftCopy.length && r < rightEnd)
        {
            int cmp = comparator.compare(leftCopy[l], cells[r]);
            if (cmp < 0)
                append(leftCopy[l++]);
            else if (cmp == 0)
                append(leftCopy[l++].reconcile(cells[r++]));
            else
                appendOrReconcile(cells[r++]);
        }
        while (l < leftCopy.length)
            append(leftCopy[l++]);
        while (r < rightEnd)
            appendOrReconcile(cells[r++]);

        // Nullify the remainder of the array (in case we had duplicate cells that got reconciled)
        for (int i = size; i < rightEnd; i++)
            cells[i] = null;

        // Fully sorted at this point
        isSorted = true;
    }

    private void appendOrReconcile(Cell cell)
    {
        if (size > 0 && cells[size - 1].name().equals(cell.name()))
            reconcileWith(size - 1, cell);
        else
            append(cell);
    }

    private void append(Cell cell)
    {
        cells[size] = cell;
        size++;
        sortedSize++;
    }

    public Cell getColumn(CellName name)
    {
        maybeSortCells();
        int pos = binarySearch(name);
        return pos >= 0 ? cells[pos] : null;
    }

    /**
      * Adds a cell, assuming that:
      * - it's non-gc-able (if a tombstone) or not a tombstone
      * - it has a more recent timestamp than any partition/range tombstone shadowing it
      * - it sorts *strictly after* the current-last cell in the array.
      */
    public void maybeAppendColumn(Cell cell, DeletionInfo.InOrderTester tester, int gcBefore)
    {
        if (cell.getLocalDeletionTime() >= gcBefore && !tester.isDeleted(cell))
        {
            internalAdd(cell);
            sortedSize++;
        }
    }

    public void addColumn(Cell cell)
    {
        if (size == 0)
        {
            internalAdd(cell);
            sortedSize++;
            return;
        }

        if (!isSorted)
        {
            internalAdd(cell);
            return;
        }

        int c = internalComparator().compare(cells[size - 1].name(), cell.name());
        if (c < 0)
        {
            // Append to the end
            internalAdd(cell);
            sortedSize++;
        }
        else if (c == 0)
        {
            // Resolve against the last cell
            reconcileWith(size - 1, cell);
        }
        else
        {
            int pos = binarySearch(cell.name());
            if (pos >= 0) // Reconcile with an existing cell
            {
                reconcileWith(pos, cell);
            }
            else
            {
                internalAdd(cell); // Append to the end, making cells unsorted from now on
                isSorted = false;
            }
        }
    }

    public void addAll(ColumnFamily other)
    {
        delete(other.deletionInfo());

        if (!other.hasColumns())
            return;

        // In reality, with ABSC being the only remaining container (aside from ABTC), other will aways be ABSC.
        if (size == 0 && other instanceof ArrayBackedSortedColumns)
        {
            fastAddAll((ArrayBackedSortedColumns) other);
        }
        else
        {
            Iterator<Cell> iterator = reversed ? other.reverseIterator() : other.iterator();
            while (iterator.hasNext())
                addColumn(iterator.next());
        }
    }

    // Fast path, when this ABSC is empty.
    private void fastAddAll(ArrayBackedSortedColumns other)
    {
        if (other.isInsertReversed() == isInsertReversed())
        {
            cells = Arrays.copyOf(other.cells, other.cells.length);
            size = other.size;
            sortedSize = other.sortedSize;
            isSorted = other.isSorted;
        }
        else
        {
            if (cells.length < other.getColumnCount())
                cells = new Cell[Math.max(MINIMAL_CAPACITY, other.getColumnCount())];
            Iterator<Cell> iterator = reversed ? other.reverseIterator() : other.iterator();
            while (iterator.hasNext())
                cells[size++] = iterator.next();
            sortedSize = size;
            isSorted = true;
        }
    }

    /**
     * Add a cell to the array, 'resizing' it first if necessary (if it doesn't fit).
     */
    private void internalAdd(Cell cell)
    {
        if (cells.length == size)
            cells = Arrays.copyOf(cells, Math.max(MINIMAL_CAPACITY, size * 3 / 2 + 1));
        cells[size++] = cell;
    }

    /**
     * Remove the cell at a given index, shifting the rest of the array to the left if needed.
     * Please note that we mostly remove from the end, so the shifting should be rare.
     */
    private void internalRemove(int index)
    {
        int moving = size - index - 1;
        if (moving > 0)
            System.arraycopy(cells, index + 1, cells, index, moving);
        cells[--size] = null;
    }

    /**
     * Reconcile with a cell at position i.
     * Assume that i is a valid position.
     */
    private void reconcileWith(int i, Cell cell)
    {
        cells[i] = cell.reconcile(cells[i]);
    }

    private int binarySearch(CellName name)
    {
        return binarySearch(0, size, name, internalComparator());
    }

    /**
     * Simple binary search for a given cell name.
     * The return value has the exact same meaning that the one of Collections.binarySearch().
     * (We don't use Collections.binarySearch() directly because it would require us to create
     * a fake Cell (as well as an Cell comparator) to do the search, which is ugly.
     */
    private int binarySearch(int fromIndex, int toIndex, Composite name, Comparator<Composite> comparator)
    {
        int low = fromIndex;
        int mid = toIndex;
        int high = mid - 1;
        int result = -1;
        while (low <= high)
        {
            mid = (low + high) >> 1;
            if ((result = comparator.compare(name, cells[mid].name())) > 0)
                low = mid + 1;
            else if (result == 0)
                return mid;
            else
                high = mid - 1;
        }
        return -mid - (result < 0 ? 1 : 2);
    }

    public Collection<Cell> getSortedColumns()
    {
        return new CellCollection(reversed);
    }

    public Collection<Cell> getReverseSortedColumns()
    {
        return new CellCollection(!reversed);
    }

    public int getColumnCount()
    {
        maybeSortCells();
        return size;
    }

    public boolean hasColumns()
    {
        return size > 0;
    }

    public void clear()
    {
        setDeletionInfo(DeletionInfo.live());
        for (int i = 0; i < size; i++)
            cells[i] = null;
        size = sortedSize = 0;
        isSorted = true;
    }

    public DeletionInfo deletionInfo()
    {
        return deletionInfo;
    }

    public void delete(DeletionTime delTime)
    {
        deletionInfo.add(delTime);
    }

    public void delete(DeletionInfo newInfo)
    {
        deletionInfo.add(newInfo);
    }

    protected void delete(RangeTombstone tombstone)
    {
        deletionInfo.add(tombstone, getComparator());
    }

    public void setDeletionInfo(DeletionInfo newInfo)
    {
        deletionInfo = newInfo;
    }

    /**
     * Purges any tombstones with a local deletion time before gcBefore.
     * @param gcBefore a timestamp (in seconds) before which tombstones should be purged
     */
    public void purgeTombstones(int gcBefore)
    {
        deletionInfo.purge(gcBefore);
    }

    public Iterable<CellName> getColumnNames()
    {
        return Iterables.transform(new CellCollection(false), new Function<Cell, CellName>()
        {
            public CellName apply(Cell cell)
            {
                return cell.name();
            }
        });
    }

    public Iterator<Cell> iterator(ColumnSlice[] slices)
    {
        maybeSortCells();
        return slices.length == 1
             ? slice(slices[0], reversed, null)
             : new SlicesIterator(slices, reversed);
    }

    public Iterator<Cell> reverseIterator(ColumnSlice[] slices)
    {
        maybeSortCells();
        return slices.length == 1
             ? slice(slices[0], !reversed, null)
             : new SlicesIterator(slices, !reversed);
    }

<<<<<<< HEAD
    private class SlicesIterator extends AbstractIterator<Cell>
=======
    @Override
    public BatchRemoveIterator<Column> batchRemoveIterator()
    {
        return new BatchRemoveIterator<Column>()
        {
            private Iterator<Column> iter = iterator();
            private BitSet removedIndexes = new BitSet(columns.size());
            private int idx = -1;
            private boolean shouldCallNext = true;
            private boolean isCommitted = false;
            private boolean removedAnything = false;

            public void commit()
            {
                if (isCommitted)
                    throw new IllegalStateException();
                isCommitted = true;

                if (!removedAnything)
                    return;

                // the lowest index both not visited and known to be not removed
                int keepIdx = removedIndexes.nextClearBit(0);
                // the running total of kept items
                int resultLength = 0;
                // start from the first not-removed cell, and shift left.
                int removeIdx = removedIndexes.nextSetBit(keepIdx + 1);
                while (removeIdx >= 0)
                {
                    int length = removeIdx - keepIdx;
                    if (length > 0)
                    {
                        copy(keepIdx, resultLength, length);
                        resultLength += length;
                    }
                    keepIdx = removedIndexes.nextClearBit(removeIdx + 1);
                    if (keepIdx < 0)
                        keepIdx = columns.size();
                    removeIdx = removedIndexes.nextSetBit(keepIdx + 1);
                }
                // Copy everything after the last deleted column
                int length = columns.size() - keepIdx;
                if (length > 0)
                {
                    copy(keepIdx, resultLength, length);
                    resultLength += length;
                }

                columns.subList(resultLength, columns.size()).clear();
            }

            private void copy(int src, int dst, int len)
            {
                // [src, src+len) and [dst, dst+len) might overlap, but it's okay because we're going from left to right
                assert dst <= src : "dst must not be greater than src";

                if (dst < src)
                    Collections.copy(columns.subList(dst, dst + len), columns.subList(src, src + len));
            }

            public boolean hasNext()
            {
                return iter.hasNext();
            }

            public Column next()
            {
                idx++;
                shouldCallNext = false;
                return iter.next();
            }

            public void remove()
            {
                if (shouldCallNext)
                    throw new IllegalStateException();

                removedIndexes.set(reversed ? columns.size() - idx - 1 : idx);
                removedAnything = true;
                shouldCallNext = true;
            }
        };
    }

    private static class SlicesIterator extends AbstractIterator<Column>
>>>>>>> cc5fb19e
    {
        private final ColumnSlice[] slices;
        private final boolean invert;

        private int idx = 0;
        private int previousSliceEnd;
        private Iterator<Cell> currentSlice;

        public SlicesIterator(ColumnSlice[] slices, boolean invert)
        {
            this.slices = slices;
            this.invert = invert;
            previousSliceEnd = invert ? size : 0;
        }

        protected Cell computeNext()
        {
            if (currentSlice == null)
            {
                if (idx >= slices.length)
                    return endOfData();
                currentSlice = slice(slices[idx++], invert, this);
            }

            if (currentSlice.hasNext())
                return currentSlice.next();

            currentSlice = null;
            return computeNext();
        }
    }

    /**
     * @return a sub-range of our cells as an Iterator, between the provided composites (inclusive)
     *
     * @param slice  The slice with the inclusive start and finish bounds
     * @param invert If the sort order of our collection is opposite to the desired sort order of the result;
     *               this results in swapping the start/finish (since they are provided based on the desired
     *               sort order, not our sort order), to normalise to our sort order, and a backwards iterator is returned
     * @param iter   If this slice is part of a multi-slice, the iterator will be updated to ensure cells are visited only once
     */
    private Iterator<Cell> slice(ColumnSlice slice, boolean invert, SlicesIterator iter)
    {
        Composite start = invert ? slice.finish : slice.start;
        Composite finish = invert ? slice.start : slice.finish;

        int lowerBound = 0, upperBound = size;
        if (iter != null)
        {
            if (invert)
                upperBound = iter.previousSliceEnd;
            else
                lowerBound = iter.previousSliceEnd;
        }

        if (!start.isEmpty())
        {
            lowerBound = binarySearch(lowerBound, upperBound, start, internalComparator());
            if (lowerBound < 0)
                lowerBound = -lowerBound - 1;
        }

        if (!finish.isEmpty())
        {
            upperBound = binarySearch(lowerBound, upperBound, finish, internalComparator());
            upperBound = upperBound < 0
                       ? -upperBound - 1
                       : upperBound + 1; // upperBound is exclusive for the iterators
        }

        // If we're going backwards (wrt our sort order) we store the startIdx and use it as our upper bound next round
        if (iter != null)
            iter.previousSliceEnd = invert ? lowerBound : upperBound;

        return invert
             ? new BackwardsCellIterator(lowerBound, upperBound)
             : new ForwardsCellIterator(lowerBound, upperBound);
    }

    private final class BackwardsCellIterator implements Iterator<Cell>
    {
        private int idx, end;
        private boolean shouldCallNext = true;

        // lowerBound inclusive, upperBound exclusive
        private BackwardsCellIterator(int lowerBound, int upperBound)
        {
            idx = upperBound - 1;
            end = lowerBound - 1;
        }

        public boolean hasNext()
        {
            return idx > end;
        }

        public Cell next()
        {
            shouldCallNext = false;
            return cells[idx--];
        }

        public void remove()
        {
            if (shouldCallNext)
                throw new IllegalStateException();
            shouldCallNext = true;
            internalRemove(idx + 1);
            sortedSize--;
        }
    }

    private final class ForwardsCellIterator implements Iterator<Cell>
    {
        private int idx, end;
        private boolean shouldCallNext = true;

        // lowerBound inclusive, upperBound exclusive
        private ForwardsCellIterator(int lowerBound, int upperBound)
        {
            idx = lowerBound;
            end = upperBound;
        }

        public boolean hasNext()
        {
            return idx < end;
        }

        public Cell next()
        {
            shouldCallNext = false;
            return cells[idx++];
        }

        public void remove()
        {
            if (shouldCallNext)
                throw new IllegalStateException();
            shouldCallNext = true;
            internalRemove(--idx);
            sortedSize--;
            end--;
        }
    }

    private final class CellCollection extends AbstractCollection<Cell>
    {
        private final boolean invert;

        private CellCollection(boolean invert)
        {
            this.invert = invert;
        }

        public int size()
        {
            return getColumnCount();
        }

        public Iterator<Cell> iterator()
        {
            maybeSortCells();
            return invert
                 ? new BackwardsCellIterator(0, size)
                 : new ForwardsCellIterator(0, size);
        }
    }
}<|MERGE_RESOLUTION|>--- conflicted
+++ resolved
@@ -17,28 +17,18 @@
  */
 package org.apache.cassandra.db;
 
-import java.util.AbstractCollection;
-import java.util.Arrays;
-import java.util.Collection;
-import java.util.Comparator;
-import java.util.Iterator;
+import java.util.*;
 
 import com.google.common.base.Function;
 import com.google.common.collect.AbstractIterator;
 import com.google.common.collect.Iterables;
 
-import net.nicoulaj.compilecommand.annotations.Inline;
 import org.apache.cassandra.config.CFMetaData;
 import org.apache.cassandra.db.composites.CellName;
 import org.apache.cassandra.db.composites.Composite;
 import org.apache.cassandra.db.filter.ColumnSlice;
-<<<<<<< HEAD
+import org.apache.cassandra.utils.BatchRemoveIterator;
 import org.apache.cassandra.utils.memory.AbstractAllocator;
-=======
-import org.apache.cassandra.db.marshal.AbstractType;
-import org.apache.cassandra.utils.Allocator;
-import org.apache.cassandra.utils.BatchRemoveIterator;
->>>>>>> cc5fb19e
 
 /**
  * A ColumnFamily backed by an array.
@@ -72,20 +62,15 @@
     {
         super(metadata);
         this.reversed = reversed;
-<<<<<<< HEAD
         this.deletionInfo = DeletionInfo.live();
         this.cells = cells;
         this.size = size;
         this.sortedSize = sortedSize;
         this.isSorted = size == sortedSize;
-=======
-        this.columns = new ArrayList<>();
->>>>>>> cc5fb19e
     }
 
     protected ArrayBackedSortedColumns(CFMetaData metadata, boolean reversed)
     {
-<<<<<<< HEAD
         this(metadata, reversed, EMPTY_ARRAY, 0, 0);
     }
 
@@ -108,11 +93,6 @@
         copy.sortedSize = copy.size; // internalAdd doesn't update sortedSize.
         copy.delete(original);
         return copy;
-=======
-        super(metadata);
-        this.reversed = reversed;
-        this.columns = new ArrayList<>(columns);
->>>>>>> cc5fb19e
     }
 
     public ColumnFamily.Factory getFactory()
@@ -130,360 +110,16 @@
         return reversed;
     }
 
-    private Comparator<Composite> internalComparator()
-    {
-        return reversed ? getComparator().reverseComparator() : getComparator();
-    }
-
-    private void maybeSortCells()
-    {
-        if (!isSorted)
-            sortCells();
-    }
-
-    /**
-     * synchronized so that concurrent (read-only) accessors don't mess the internal state.
-     */
-    private synchronized void sortCells()
-    {
-        if (isSorted)
-            return; // Just sorted by a previous call
-
-        Comparator<Cell> comparator = reversed
-                                    ? getComparator().columnReverseComparator()
-                                    : getComparator().columnComparator(false);
-
-        // Sort the unsorted segment - will still potentially contain duplicate (non-reconciled) cells
-        Arrays.sort(cells, sortedSize, size, comparator);
-
-        // Determine the merge start position for that segment
-        int pos = binarySearch(0, sortedSize, cells[sortedSize].name(), internalComparator());
-        if (pos < 0)
-            pos = -pos - 1;
-
-        // Copy [pos, lastSortedCellIndex] cells into a separate array
-        Cell[] leftCopy = pos == sortedSize
-                        ? EMPTY_ARRAY
-                        : Arrays.copyOfRange(cells, pos, sortedSize);
-
-        // Store the beginning (inclusive) and the end (exclusive) indexes of the right segment
-        int rightStart = sortedSize;
-        int rightEnd = size;
-
-        // 'Trim' the sizes to what's left without the leftCopy
-        size = sortedSize = pos;
-
-        // Merge the cells from both segments. When adding from the left segment we can rely on it not having any
-        // duplicate cells, and thus omit the comparison with the previously entered cell - we'll never need to reconcile.
-        int l = 0, r = rightStart;
-        while (l < leftCopy.length && r < rightEnd)
-        {
-            int cmp = comparator.compare(leftCopy[l], cells[r]);
-            if (cmp < 0)
-                append(leftCopy[l++]);
-            else if (cmp == 0)
-                append(leftCopy[l++].reconcile(cells[r++]));
-            else
-                appendOrReconcile(cells[r++]);
-        }
-        while (l < leftCopy.length)
-            append(leftCopy[l++]);
-        while (r < rightEnd)
-            appendOrReconcile(cells[r++]);
-
-        // Nullify the remainder of the array (in case we had duplicate cells that got reconciled)
-        for (int i = size; i < rightEnd; i++)
-            cells[i] = null;
-
-        // Fully sorted at this point
-        isSorted = true;
-    }
-
-    private void appendOrReconcile(Cell cell)
-    {
-        if (size > 0 && cells[size - 1].name().equals(cell.name()))
-            reconcileWith(size - 1, cell);
-        else
-            append(cell);
-    }
-
-    private void append(Cell cell)
-    {
-        cells[size] = cell;
-        size++;
-        sortedSize++;
-    }
-
-    public Cell getColumn(CellName name)
+    public BatchRemoveIterator<Cell> batchRemoveIterator()
     {
         maybeSortCells();
-        int pos = binarySearch(name);
-        return pos >= 0 ? cells[pos] : null;
-    }
-
-    /**
-      * Adds a cell, assuming that:
-      * - it's non-gc-able (if a tombstone) or not a tombstone
-      * - it has a more recent timestamp than any partition/range tombstone shadowing it
-      * - it sorts *strictly after* the current-last cell in the array.
-      */
-    public void maybeAppendColumn(Cell cell, DeletionInfo.InOrderTester tester, int gcBefore)
-    {
-        if (cell.getLocalDeletionTime() >= gcBefore && !tester.isDeleted(cell))
-        {
-            internalAdd(cell);
-            sortedSize++;
-        }
-    }
-
-    public void addColumn(Cell cell)
-    {
-        if (size == 0)
-        {
-            internalAdd(cell);
-            sortedSize++;
-            return;
-        }
-
-        if (!isSorted)
-        {
-            internalAdd(cell);
-            return;
-        }
-
-        int c = internalComparator().compare(cells[size - 1].name(), cell.name());
-        if (c < 0)
-        {
-            // Append to the end
-            internalAdd(cell);
-            sortedSize++;
-        }
-        else if (c == 0)
-        {
-            // Resolve against the last cell
-            reconcileWith(size - 1, cell);
-        }
-        else
-        {
-            int pos = binarySearch(cell.name());
-            if (pos >= 0) // Reconcile with an existing cell
-            {
-                reconcileWith(pos, cell);
-            }
-            else
-            {
-                internalAdd(cell); // Append to the end, making cells unsorted from now on
-                isSorted = false;
-            }
-        }
-    }
-
-    public void addAll(ColumnFamily other)
-    {
-        delete(other.deletionInfo());
-
-        if (!other.hasColumns())
-            return;
-
-        // In reality, with ABSC being the only remaining container (aside from ABTC), other will aways be ABSC.
-        if (size == 0 && other instanceof ArrayBackedSortedColumns)
-        {
-            fastAddAll((ArrayBackedSortedColumns) other);
-        }
-        else
-        {
-            Iterator<Cell> iterator = reversed ? other.reverseIterator() : other.iterator();
-            while (iterator.hasNext())
-                addColumn(iterator.next());
-        }
-    }
-
-    // Fast path, when this ABSC is empty.
-    private void fastAddAll(ArrayBackedSortedColumns other)
-    {
-        if (other.isInsertReversed() == isInsertReversed())
-        {
-            cells = Arrays.copyOf(other.cells, other.cells.length);
-            size = other.size;
-            sortedSize = other.sortedSize;
-            isSorted = other.isSorted;
-        }
-        else
-        {
-            if (cells.length < other.getColumnCount())
-                cells = new Cell[Math.max(MINIMAL_CAPACITY, other.getColumnCount())];
-            Iterator<Cell> iterator = reversed ? other.reverseIterator() : other.iterator();
-            while (iterator.hasNext())
-                cells[size++] = iterator.next();
-            sortedSize = size;
-            isSorted = true;
-        }
-    }
-
-    /**
-     * Add a cell to the array, 'resizing' it first if necessary (if it doesn't fit).
-     */
-    private void internalAdd(Cell cell)
-    {
-        if (cells.length == size)
-            cells = Arrays.copyOf(cells, Math.max(MINIMAL_CAPACITY, size * 3 / 2 + 1));
-        cells[size++] = cell;
-    }
-
-    /**
-     * Remove the cell at a given index, shifting the rest of the array to the left if needed.
-     * Please note that we mostly remove from the end, so the shifting should be rare.
-     */
-    private void internalRemove(int index)
-    {
-        int moving = size - index - 1;
-        if (moving > 0)
-            System.arraycopy(cells, index + 1, cells, index, moving);
-        cells[--size] = null;
-    }
-
-    /**
-     * Reconcile with a cell at position i.
-     * Assume that i is a valid position.
-     */
-    private void reconcileWith(int i, Cell cell)
-    {
-        cells[i] = cell.reconcile(cells[i]);
-    }
-
-    private int binarySearch(CellName name)
-    {
-        return binarySearch(0, size, name, internalComparator());
-    }
-
-    /**
-     * Simple binary search for a given cell name.
-     * The return value has the exact same meaning that the one of Collections.binarySearch().
-     * (We don't use Collections.binarySearch() directly because it would require us to create
-     * a fake Cell (as well as an Cell comparator) to do the search, which is ugly.
-     */
-    private int binarySearch(int fromIndex, int toIndex, Composite name, Comparator<Composite> comparator)
-    {
-        int low = fromIndex;
-        int mid = toIndex;
-        int high = mid - 1;
-        int result = -1;
-        while (low <= high)
-        {
-            mid = (low + high) >> 1;
-            if ((result = comparator.compare(name, cells[mid].name())) > 0)
-                low = mid + 1;
-            else if (result == 0)
-                return mid;
-            else
-                high = mid - 1;
-        }
-        return -mid - (result < 0 ? 1 : 2);
-    }
-
-    public Collection<Cell> getSortedColumns()
-    {
-        return new CellCollection(reversed);
-    }
-
-    public Collection<Cell> getReverseSortedColumns()
-    {
-        return new CellCollection(!reversed);
-    }
-
-    public int getColumnCount()
-    {
-        maybeSortCells();
-        return size;
-    }
-
-    public boolean hasColumns()
-    {
-        return size > 0;
-    }
-
-    public void clear()
-    {
-        setDeletionInfo(DeletionInfo.live());
-        for (int i = 0; i < size; i++)
-            cells[i] = null;
-        size = sortedSize = 0;
-        isSorted = true;
-    }
-
-    public DeletionInfo deletionInfo()
-    {
-        return deletionInfo;
-    }
-
-    public void delete(DeletionTime delTime)
-    {
-        deletionInfo.add(delTime);
-    }
-
-    public void delete(DeletionInfo newInfo)
-    {
-        deletionInfo.add(newInfo);
-    }
-
-    protected void delete(RangeTombstone tombstone)
-    {
-        deletionInfo.add(tombstone, getComparator());
-    }
-
-    public void setDeletionInfo(DeletionInfo newInfo)
-    {
-        deletionInfo = newInfo;
-    }
-
-    /**
-     * Purges any tombstones with a local deletion time before gcBefore.
-     * @param gcBefore a timestamp (in seconds) before which tombstones should be purged
-     */
-    public void purgeTombstones(int gcBefore)
-    {
-        deletionInfo.purge(gcBefore);
-    }
-
-    public Iterable<CellName> getColumnNames()
-    {
-        return Iterables.transform(new CellCollection(false), new Function<Cell, CellName>()
-        {
-            public CellName apply(Cell cell)
-            {
-                return cell.name();
-            }
-        });
-    }
-
-    public Iterator<Cell> iterator(ColumnSlice[] slices)
-    {
-        maybeSortCells();
-        return slices.length == 1
-             ? slice(slices[0], reversed, null)
-             : new SlicesIterator(slices, reversed);
-    }
-
-    public Iterator<Cell> reverseIterator(ColumnSlice[] slices)
-    {
-        maybeSortCells();
-        return slices.length == 1
-             ? slice(slices[0], !reversed, null)
-             : new SlicesIterator(slices, !reversed);
-    }
-
-<<<<<<< HEAD
-    private class SlicesIterator extends AbstractIterator<Cell>
-=======
-    @Override
-    public BatchRemoveIterator<Column> batchRemoveIterator()
-    {
-        return new BatchRemoveIterator<Column>()
-        {
-            private Iterator<Column> iter = iterator();
-            private BitSet removedIndexes = new BitSet(columns.size());
+
+        return new BatchRemoveIterator<Cell>()
+        {
+            private final Iterator<Cell> iter = iterator();
+            private BitSet removedIndexes = new BitSet(size);
             private int idx = -1;
-            private boolean shouldCallNext = true;
+            private boolean shouldCallNext = false;
             private boolean isCommitted = false;
             private boolean removedAnything = false;
 
@@ -512,27 +148,30 @@
                     }
                     keepIdx = removedIndexes.nextClearBit(removeIdx + 1);
                     if (keepIdx < 0)
-                        keepIdx = columns.size();
+                        keepIdx = size;
                     removeIdx = removedIndexes.nextSetBit(keepIdx + 1);
                 }
                 // Copy everything after the last deleted column
-                int length = columns.size() - keepIdx;
+                int length = size - keepIdx;
                 if (length > 0)
                 {
                     copy(keepIdx, resultLength, length);
                     resultLength += length;
                 }
 
-                columns.subList(resultLength, columns.size()).clear();
+                for (int i = resultLength; i < size; i++)
+                    cells[i] = null;
+
+                size = sortedSize = resultLength;
             }
 
             private void copy(int src, int dst, int len)
             {
-                // [src, src+len) and [dst, dst+len) might overlap, but it's okay because we're going from left to right
+                // [src, src+len) and [dst, dst+len) might overlap but it's okay because we're going from left to right
                 assert dst <= src : "dst must not be greater than src";
 
                 if (dst < src)
-                    Collections.copy(columns.subList(dst, dst + len), columns.subList(src, src + len));
+                    System.arraycopy(cells, src, cells, dst, len);
             }
 
             public boolean hasNext()
@@ -540,7 +179,7 @@
                 return iter.hasNext();
             }
 
-            public Column next()
+            public Cell next()
             {
                 idx++;
                 shouldCallNext = false;
@@ -552,15 +191,356 @@
                 if (shouldCallNext)
                     throw new IllegalStateException();
 
-                removedIndexes.set(reversed ? columns.size() - idx - 1 : idx);
+                removedIndexes.set(reversed ? size - idx - 1 : idx);
                 removedAnything = true;
                 shouldCallNext = true;
             }
         };
     }
 
-    private static class SlicesIterator extends AbstractIterator<Column>
->>>>>>> cc5fb19e
+    private Comparator<Composite> internalComparator()
+    {
+        return reversed ? getComparator().reverseComparator() : getComparator();
+    }
+
+    private void maybeSortCells()
+    {
+        if (!isSorted)
+            sortCells();
+    }
+
+    /**
+     * synchronized so that concurrent (read-only) accessors don't mess the internal state.
+     */
+    private synchronized void sortCells()
+    {
+        if (isSorted)
+            return; // Just sorted by a previous call
+
+        Comparator<Cell> comparator = reversed
+                                    ? getComparator().columnReverseComparator()
+                                    : getComparator().columnComparator(false);
+
+        // Sort the unsorted segment - will still potentially contain duplicate (non-reconciled) cells
+        Arrays.sort(cells, sortedSize, size, comparator);
+
+        // Determine the merge start position for that segment
+        int pos = binarySearch(0, sortedSize, cells[sortedSize].name(), internalComparator());
+        if (pos < 0)
+            pos = -pos - 1;
+
+        // Copy [pos, lastSortedCellIndex] cells into a separate array
+        Cell[] leftCopy = pos == sortedSize
+                        ? EMPTY_ARRAY
+                        : Arrays.copyOfRange(cells, pos, sortedSize);
+
+        // Store the beginning (inclusive) and the end (exclusive) indexes of the right segment
+        int rightStart = sortedSize;
+        int rightEnd = size;
+
+        // 'Trim' the sizes to what's left without the leftCopy
+        size = sortedSize = pos;
+
+        // Merge the cells from both segments. When adding from the left segment we can rely on it not having any
+        // duplicate cells, and thus omit the comparison with the previously entered cell - we'll never need to reconcile.
+        int l = 0, r = rightStart;
+        while (l < leftCopy.length && r < rightEnd)
+        {
+            int cmp = comparator.compare(leftCopy[l], cells[r]);
+            if (cmp < 0)
+                append(leftCopy[l++]);
+            else if (cmp == 0)
+                append(leftCopy[l++].reconcile(cells[r++]));
+            else
+                appendOrReconcile(cells[r++]);
+        }
+        while (l < leftCopy.length)
+            append(leftCopy[l++]);
+        while (r < rightEnd)
+            appendOrReconcile(cells[r++]);
+
+        // Nullify the remainder of the array (in case we had duplicate cells that got reconciled)
+        for (int i = size; i < rightEnd; i++)
+            cells[i] = null;
+
+        // Fully sorted at this point
+        isSorted = true;
+    }
+
+    private void appendOrReconcile(Cell cell)
+    {
+        if (size > 0 && cells[size - 1].name().equals(cell.name()))
+            reconcileWith(size - 1, cell);
+        else
+            append(cell);
+    }
+
+    private void append(Cell cell)
+    {
+        cells[size] = cell;
+        size++;
+        sortedSize++;
+    }
+
+    public Cell getColumn(CellName name)
+    {
+        maybeSortCells();
+        int pos = binarySearch(name);
+        return pos >= 0 ? cells[pos] : null;
+    }
+
+    /**
+      * Adds a cell, assuming that:
+      * - it's non-gc-able (if a tombstone) or not a tombstone
+      * - it has a more recent timestamp than any partition/range tombstone shadowing it
+      * - it sorts *strictly after* the current-last cell in the array.
+      */
+    public void maybeAppendColumn(Cell cell, DeletionInfo.InOrderTester tester, int gcBefore)
+    {
+        if (cell.getLocalDeletionTime() >= gcBefore && !tester.isDeleted(cell))
+        {
+            internalAdd(cell);
+            sortedSize++;
+        }
+    }
+
+    public void addColumn(Cell cell)
+    {
+        if (size == 0)
+        {
+            internalAdd(cell);
+            sortedSize++;
+            return;
+        }
+
+        if (!isSorted)
+        {
+            internalAdd(cell);
+            return;
+        }
+
+        int c = internalComparator().compare(cells[size - 1].name(), cell.name());
+        if (c < 0)
+        {
+            // Append to the end
+            internalAdd(cell);
+            sortedSize++;
+        }
+        else if (c == 0)
+        {
+            // Resolve against the last cell
+            reconcileWith(size - 1, cell);
+        }
+        else
+        {
+            int pos = binarySearch(cell.name());
+            if (pos >= 0) // Reconcile with an existing cell
+            {
+                reconcileWith(pos, cell);
+            }
+            else
+            {
+                internalAdd(cell); // Append to the end, making cells unsorted from now on
+                isSorted = false;
+            }
+        }
+    }
+
+    public void addAll(ColumnFamily other)
+    {
+        delete(other.deletionInfo());
+
+        if (!other.hasColumns())
+            return;
+
+        // In reality, with ABSC being the only remaining container (aside from ABTC), other will aways be ABSC.
+        if (size == 0 && other instanceof ArrayBackedSortedColumns)
+        {
+            fastAddAll((ArrayBackedSortedColumns) other);
+        }
+        else
+        {
+            Iterator<Cell> iterator = reversed ? other.reverseIterator() : other.iterator();
+            while (iterator.hasNext())
+                addColumn(iterator.next());
+        }
+    }
+
+    // Fast path, when this ABSC is empty.
+    private void fastAddAll(ArrayBackedSortedColumns other)
+    {
+        if (other.isInsertReversed() == isInsertReversed())
+        {
+            cells = Arrays.copyOf(other.cells, other.cells.length);
+            size = other.size;
+            sortedSize = other.sortedSize;
+            isSorted = other.isSorted;
+        }
+        else
+        {
+            if (cells.length < other.getColumnCount())
+                cells = new Cell[Math.max(MINIMAL_CAPACITY, other.getColumnCount())];
+            Iterator<Cell> iterator = reversed ? other.reverseIterator() : other.iterator();
+            while (iterator.hasNext())
+                cells[size++] = iterator.next();
+            sortedSize = size;
+            isSorted = true;
+        }
+    }
+
+    /**
+     * Add a cell to the array, 'resizing' it first if necessary (if it doesn't fit).
+     */
+    private void internalAdd(Cell cell)
+    {
+        if (cells.length == size)
+            cells = Arrays.copyOf(cells, Math.max(MINIMAL_CAPACITY, size * 3 / 2 + 1));
+        cells[size++] = cell;
+    }
+
+    /**
+     * Remove the cell at a given index, shifting the rest of the array to the left if needed.
+     * Please note that we mostly remove from the end, so the shifting should be rare.
+     */
+    private void internalRemove(int index)
+    {
+        int moving = size - index - 1;
+        if (moving > 0)
+            System.arraycopy(cells, index + 1, cells, index, moving);
+        cells[--size] = null;
+    }
+
+    /**
+     * Reconcile with a cell at position i.
+     * Assume that i is a valid position.
+     */
+    private void reconcileWith(int i, Cell cell)
+    {
+        cells[i] = cell.reconcile(cells[i]);
+    }
+
+    private int binarySearch(CellName name)
+    {
+        return binarySearch(0, size, name, internalComparator());
+    }
+
+    /**
+     * Simple binary search for a given cell name.
+     * The return value has the exact same meaning that the one of Collections.binarySearch().
+     * (We don't use Collections.binarySearch() directly because it would require us to create
+     * a fake Cell (as well as an Cell comparator) to do the search, which is ugly.
+     */
+    private int binarySearch(int fromIndex, int toIndex, Composite name, Comparator<Composite> comparator)
+    {
+        int low = fromIndex;
+        int mid = toIndex;
+        int high = mid - 1;
+        int result = -1;
+        while (low <= high)
+        {
+            mid = (low + high) >> 1;
+            if ((result = comparator.compare(name, cells[mid].name())) > 0)
+                low = mid + 1;
+            else if (result == 0)
+                return mid;
+            else
+                high = mid - 1;
+        }
+        return -mid - (result < 0 ? 1 : 2);
+    }
+
+    public Collection<Cell> getSortedColumns()
+    {
+        return new CellCollection(reversed);
+    }
+
+    public Collection<Cell> getReverseSortedColumns()
+    {
+        return new CellCollection(!reversed);
+    }
+
+    public int getColumnCount()
+    {
+        maybeSortCells();
+        return size;
+    }
+
+    public boolean hasColumns()
+    {
+        return size > 0;
+    }
+
+    public void clear()
+    {
+        setDeletionInfo(DeletionInfo.live());
+        for (int i = 0; i < size; i++)
+            cells[i] = null;
+        size = sortedSize = 0;
+        isSorted = true;
+    }
+
+    public DeletionInfo deletionInfo()
+    {
+        return deletionInfo;
+    }
+
+    public void delete(DeletionTime delTime)
+    {
+        deletionInfo.add(delTime);
+    }
+
+    public void delete(DeletionInfo newInfo)
+    {
+        deletionInfo.add(newInfo);
+    }
+
+    protected void delete(RangeTombstone tombstone)
+    {
+        deletionInfo.add(tombstone, getComparator());
+    }
+
+    public void setDeletionInfo(DeletionInfo newInfo)
+    {
+        deletionInfo = newInfo;
+    }
+
+    /**
+     * Purges any tombstones with a local deletion time before gcBefore.
+     * @param gcBefore a timestamp (in seconds) before which tombstones should be purged
+     */
+    public void purgeTombstones(int gcBefore)
+    {
+        deletionInfo.purge(gcBefore);
+    }
+
+    public Iterable<CellName> getColumnNames()
+    {
+        return Iterables.transform(new CellCollection(false), new Function<Cell, CellName>()
+        {
+            public CellName apply(Cell cell)
+            {
+                return cell.name();
+            }
+        });
+    }
+
+    public Iterator<Cell> iterator(ColumnSlice[] slices)
+    {
+        maybeSortCells();
+        return slices.length == 1
+             ? slice(slices[0], reversed, null)
+             : new SlicesIterator(slices, reversed);
+    }
+
+    public Iterator<Cell> reverseIterator(ColumnSlice[] slices)
+    {
+        maybeSortCells();
+        return slices.length == 1
+             ? slice(slices[0], !reversed, null)
+             : new SlicesIterator(slices, !reversed);
+    }
+
+    private class SlicesIterator extends AbstractIterator<Cell>
     {
         private final ColumnSlice[] slices;
         private final boolean invert;
