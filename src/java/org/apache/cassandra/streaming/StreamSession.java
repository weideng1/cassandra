/*
 * Licensed to the Apache Software Foundation (ASF) under one
 * or more contributor license agreements.  See the NOTICE file
 * distributed with this work for additional information
 * regarding copyright ownership.  The ASF licenses this file
 * to you under the Apache License, Version 2.0 (the
 * "License"); you may not use this file except in compliance
 * with the License.  You may obtain a copy of the License at
 *
 *     http://www.apache.org/licenses/LICENSE-2.0
 *
 * Unless required by applicable law or agreed to in writing, software
 * distributed under the License is distributed on an "AS IS" BASIS,
 * WITHOUT WARRANTIES OR CONDITIONS OF ANY KIND, either express or implied.
 * See the License for the specific language governing permissions and
 * limitations under the License.
 */
package org.apache.cassandra.streaming;

import java.io.IOException;
import java.net.InetAddress;
import java.net.Socket;
import java.util.*;
import java.util.concurrent.*;
import java.util.concurrent.atomic.AtomicBoolean;

import com.google.common.collect.*;
import org.slf4j.Logger;
import org.slf4j.LoggerFactory;

import org.apache.cassandra.config.DatabaseDescriptor;
import org.apache.cassandra.db.ColumnFamilyStore;
import org.apache.cassandra.db.Keyspace;
import org.apache.cassandra.db.RowPosition;
import org.apache.cassandra.dht.AbstractBounds;
import org.apache.cassandra.dht.Range;
import org.apache.cassandra.dht.Token;
import org.apache.cassandra.gms.*;
import org.apache.cassandra.io.sstable.Component;
import org.apache.cassandra.io.sstable.Descriptor;
import org.apache.cassandra.io.sstable.SSTableReader;
import org.apache.cassandra.metrics.StreamingMetrics;
import org.apache.cassandra.service.ActiveRepairService;
import org.apache.cassandra.streaming.messages.*;
import org.apache.cassandra.utils.FBUtilities;
import org.apache.cassandra.utils.Pair;

/**
 * Handles the streaming a one or more section of one of more sstables to and from a specific
 * remote node.
 *
 * Both this node and the remote one will create a similar symmetrical StreamSession. A streaming
 * session has the following life-cycle:
 *
 * 1. Connections Initialization
 *
 *   (a) A node (the initiator in the following) create a new StreamSession, initialize it (init())
 *       and then start it (start()). Start will create a {@link ConnectionHandler} that will create
 *       two connections to the remote node (the follower in the following) with whom to stream and send
 *       a StreamInit message. The first connection will be the incoming connection for the
 *       initiator, and the second connection will be the outgoing.
 *   (b) Upon reception of that StreamInit message, the follower creates its own StreamSession,
 *       initialize it if it still does not exist, and attach connecting socket to its ConnectionHandler
 *       according to StreamInit message's isForOutgoing flag.
 *   (d) When the both incoming and outgoing connections are established, StreamSession calls
 *       StreamSession#onInitializationComplete method to start the streaming prepare phase
 *       (StreamResultFuture.startStreaming()).
 *
 * 2. Streaming preparation phase
 *
 *   (a) This phase is started when the initiator onInitializationComplete() method is called. This method sends a
 *       PrepareMessage that includes what files/sections this node will stream to the follower
 *       (stored in a StreamTranferTask, each column family has it's own transfer task) and what
 *       the follower needs to stream back (StreamReceiveTask, same as above). If the initiator has
 *       nothing to receive from the follower, it goes directly to its Streaming phase. Otherwise,
 *       it waits for the follower PrepareMessage.
 *   (b) Upon reception of the PrepareMessage, the follower records which files/sections it will receive
 *       and send back its own PrepareMessage with a summary of the files/sections that will be sent to
 *       the initiator (prepare()). After having sent that message, the follower goes to its Streamning
 *       phase.
 *   (c) When the initiator receives the follower PrepareMessage, it records which files/sections it will
 *       receive and then goes to his own Streaming phase.
 *
 * 3. Streaming phase
 *
 *   (a) The streaming phase is started by each node (the sender in the follower, but note that each side
 *       of the StreamSession may be sender for some of the files) involved by calling startStreamingFiles().
 *       This will sequentially send a FileMessage for each file of each SteamTransferTask. Each FileMessage
 *       consists of a FileMessageHeader that indicates which file is coming and then start streaming the
 *       content for that file (StreamWriter in FileMessage.serialize()). When a file is fully sent, the
 *       fileSent() method is called for that file. If all the files for a StreamTransferTask are sent
 *       (StreamTransferTask.complete()), the task is marked complete (taskCompleted()).
 *   (b) On the receiving side, a SSTable will be written for the incoming file (StreamReader in
 *       FileMessage.deserialize()) and once the FileMessage is fully received, the file will be marked as
 *       complete (received()). When all files for the StreamReceiveTask have been received, the sstables
 *       are added to the CFS (and 2ndary index are built, StreamReceiveTask.complete()) and the task
 *       is marked complete (taskCompleted())
 *   (b) If during the streaming of a particular file an I/O error occurs on the receiving end of a stream
 *       (FileMessage.deserialize), the node will retry the file (up to DatabaseDescriptor.getMaxStreamingRetries())
 *       by sending a RetryMessage to the sender. On receiving a RetryMessage, the sender simply issue a new
 *       FileMessage for that file.
 *   (c) When all transfer and receive tasks for a session are complete, the move to the Completion phase
 *       (maybeCompleted()).
 *
 * 4. Completion phase
 *
 *   (a) When a node has finished all transfer and receive task, it enter the completion phase (maybeCompleted()).
 *       If it had already received a CompleteMessage from the other side (it is in the WAIT_COMPLETE state), that
 *       session is done is is closed (closeSession()). Otherwise, the node switch to the WAIT_COMPLETE state and
 *       send a CompleteMessage to the other side.
 */
public class StreamSession implements IEndpointStateChangeSubscriber
{
    private static final Logger logger = LoggerFactory.getLogger(StreamSession.class);
    public final InetAddress peer;
    private final int index;

    // should not be null when session is started
    private StreamResultFuture streamResult;

    // stream requests to send to the peer
    private final Set<StreamRequest> requests = Sets.newConcurrentHashSet();
    // streaming tasks are created and managed per ColumnFamily ID
    private final Map<UUID, StreamTransferTask> transfers = new ConcurrentHashMap<>();
    // data receivers, filled after receiving prepare message
    private final Map<UUID, StreamReceiveTask> receivers = new ConcurrentHashMap<>();
    private final StreamingMetrics metrics;
    /* can be null when session is created in remote */
    private final StreamConnectionFactory factory;

    public final ConnectionHandler handler;

    private int retries;

    private AtomicBoolean isAborted = new AtomicBoolean(false);

    public static enum State
    {
        INITIALIZED,
        PREPARING,
        STREAMING,
        WAIT_COMPLETE,
        COMPLETE,
        FAILED,
    }

    private volatile State state = State.INITIALIZED;
    private volatile boolean completeSent = false;

    /**
     * Create new streaming session with the peer.
     *
     * @param peer Address of streaming peer
     * @param factory is used for establishing connection
     */
<<<<<<< HEAD
    public StreamSession(InetAddress peer, int index)
    {
        this.peer = peer;
        this.index = index;
=======
    public StreamSession(InetAddress peer, StreamConnectionFactory factory)
    {
        this.peer = peer;
        this.factory = factory;
>>>>>>> 563cea14
        this.handler = new ConnectionHandler(this);
        this.metrics = StreamingMetrics.get(peer);
    }

    public UUID planId()
    {
        return streamResult == null ? null : streamResult.planId;
    }

    public int sessionIndex()
    {
        return index;
    }

    public String description()
    {
        return streamResult == null ? null : streamResult.description;
    }

    /**
     * Bind this session to report to specific {@link StreamResultFuture} and
     * perform pre-streaming initialization.
     *
     * @param streamResult result to report to
     */
    public void init(StreamResultFuture streamResult)
    {
        this.streamResult = streamResult;
    }

    public void start()
    {
        if (requests.isEmpty() && transfers.isEmpty())
        {
            logger.info("[Stream #{}] Session does not have any tasks.", planId());
            closeSession(State.COMPLETE);
            return;
        }

        try
        {
            logger.info("[Stream #{}, ID#{}] Beginning stream session with {}", planId(), sessionIndex(), peer);
            handler.initiate();
            onInitializationComplete();
        }
        catch (Exception e)
        {
            onError(e);
        }
    }

    public Socket createConnection() throws IOException
    {
        assert factory != null;
        return factory.createConnection(peer);
    }

    /**
     * Request data fetch task to this session.
     *
     * @param keyspace Requesting keyspace
     * @param ranges Ranges to retrieve data
     * @param columnFamilies ColumnFamily names. Can be empty if requesting all CF under the keyspace.
     */
    public void addStreamRequest(String keyspace, Collection<Range<Token>> ranges, Collection<String> columnFamilies, long repairedAt)
    {
        requests.add(new StreamRequest(keyspace, ranges, columnFamilies, repairedAt));
    }

    /**
     * Set up transfer for specific keyspace/ranges/CFs
     *
     * Used in repair - a streamed sstable in repair will be marked with the given repairedAt time
     *
     * @param keyspace Transfer keyspace
     * @param ranges Transfer ranges
     * @param columnFamilies Transfer ColumnFamilies
     * @param flushTables flush tables?
     * @param repairedAt the time the repair started.
     */
    public void addTransferRanges(String keyspace, Collection<Range<Token>> ranges, Collection<String> columnFamilies, boolean flushTables, long repairedAt)
    {
        Collection<ColumnFamilyStore> stores = getColumnFamilyStores(keyspace, columnFamilies);
        if (flushTables)
            flushSSTables(stores);

        List<Range<Token>> normalizedRanges = Range.normalize(ranges);
        List<SSTableStreamingSections> sections = getSSTableSectionsForRanges(normalizedRanges, stores, repairedAt);
        try
        {
            addTransferFiles(sections);
        }
        finally
        {
            for (SSTableStreamingSections release : sections)
                release.sstable.releaseReference();
        }
    }

    private Collection<ColumnFamilyStore> getColumnFamilyStores(String keyspace, Collection<String> columnFamilies)
    {
        Collection<ColumnFamilyStore> stores = new HashSet<>();
        // if columnfamilies are not specified, we add all cf under the keyspace
        if (columnFamilies.isEmpty())
        {
            stores.addAll(Keyspace.open(keyspace).getColumnFamilyStores());
        }
        else
        {
            for (String cf : columnFamilies)
                stores.add(Keyspace.open(keyspace).getColumnFamilyStore(cf));
        }
        return stores;
    }

    private List<SSTableStreamingSections> getSSTableSectionsForRanges(Collection<Range<Token>> ranges, Collection<ColumnFamilyStore> stores, long overriddenRepairedAt)
    {
        List<SSTableReader> sstables = new ArrayList<>();
        try
        {
            for (ColumnFamilyStore cfStore : stores)
            {
                List<AbstractBounds<RowPosition>> rowBoundsList = new ArrayList<>(ranges.size());
                for (Range<Token> range : ranges)
                    rowBoundsList.add(range.toRowBounds());
                ColumnFamilyStore.ViewFragment view = cfStore.selectAndReference(cfStore.viewFilter(rowBoundsList));
                sstables.addAll(view.sstables);
            }

            List<SSTableStreamingSections> sections = new ArrayList<>(sstables.size());
            for (SSTableReader sstable : sstables)
            {
                long repairedAt = overriddenRepairedAt;
                if (overriddenRepairedAt == ActiveRepairService.UNREPAIRED_SSTABLE)
                    repairedAt = sstable.getSSTableMetadata().repairedAt;
                sections.add(new SSTableStreamingSections(sstable,
                                                          sstable.getPositionsForRanges(ranges),
                                                          sstable.estimatedKeysForRanges(ranges),
                                                          repairedAt));
            }
            return sections;
        }
        catch (Throwable t)
        {
            SSTableReader.releaseReferences(sstables);
            throw t;
        }
    }

    public void addTransferFiles(Collection<SSTableStreamingSections> sstableDetails)
    {
        Iterator<SSTableStreamingSections> iter = sstableDetails.iterator();
        while (iter.hasNext())
        {
            SSTableStreamingSections details = iter.next();
            if (details.sections.isEmpty())
            {
                // A reference was acquired on the sstable and we won't stream it
                details.sstable.releaseReference();
                iter.remove();
                continue;
            }

            UUID cfId = details.sstable.metadata.cfId;
            StreamTransferTask task = transfers.get(cfId);
            if (task == null)
            {
                task = new StreamTransferTask(this, cfId);
                transfers.put(cfId, task);
            }
            task.addTransferFile(details.sstable, details.estimatedKeys, details.sections, details.repairedAt);
            iter.remove();
        }
    }

    public static class SSTableStreamingSections
    {
        public final SSTableReader sstable;
        public final List<Pair<Long, Long>> sections;
        public final long estimatedKeys;
        public final long repairedAt;

        public SSTableStreamingSections(SSTableReader sstable, List<Pair<Long, Long>> sections, long estimatedKeys, long repairedAt)
        {
            this.sstable = sstable;
            this.sections = sections;
            this.estimatedKeys = estimatedKeys;
            this.repairedAt = repairedAt;
        }
    }

    private synchronized void closeSession(State finalState)
    {
        if (isAborted.compareAndSet(false, true))
        {
            state(finalState);

            if (finalState == State.FAILED)
            {
                for (StreamTask task : Iterables.concat(receivers.values(), transfers.values()))
                    task.abort();
            }

            // Note that we shouldn't block on this close because this method is called on the handler
            // incoming thread (so we would deadlock).
            handler.close();

            streamResult.handleSessionComplete(this);
        }
    }

    /**
     * Set current state to {@code newState}.
     *
     * @param newState new state to set
     */
    public void state(State newState)
    {
        state = newState;
    }

    /**
     * @return current state
     */
    public State state()
    {
        return state;
    }

    /**
     * Return if this session completed successfully.
     *
     * @return true if session completed successfully.
     */
    public boolean isSuccess()
    {
        return state == State.COMPLETE;
    }

    public void messageReceived(StreamMessage message)
    {
        switch (message.type)
        {
            case PREPARE:
                PrepareMessage msg = (PrepareMessage) message;
                prepare(msg.requests, msg.summaries);
                break;

            case FILE:
                receive((IncomingFileMessage) message);
                break;

            case RECEIVED:
                ReceivedMessage received = (ReceivedMessage) message;
                received(received.cfId, received.sequenceNumber);
                break;

            case RETRY:
                RetryMessage retry = (RetryMessage) message;
                retry(retry.cfId, retry.sequenceNumber);
                break;

            case COMPLETE:
                complete();
                break;

            case SESSION_FAILED:
                sessionFailed();
                break;
        }
    }

    /**
     * Call back when connection initialization is complete to start the prepare phase.
     */
    public void onInitializationComplete()
    {
        // send prepare message
        state(State.PREPARING);
        PrepareMessage prepare = new PrepareMessage();
        prepare.requests.addAll(requests);
        for (StreamTransferTask task : transfers.values())
            prepare.summaries.add(task.getSummary());
        handler.sendMessage(prepare);

        // if we don't need to prepare for receiving stream, start sending files immediately
        if (requests.isEmpty())
            startStreamingFiles();
    }

    /**l
     * Call back for handling exception during streaming.
     *
     * @param e thrown exception
     */
    public void onError(Throwable e)
    {
        logger.error("[Stream #{}] Streaming error occurred", planId(), e);
        // send session failure message
        if (handler.isOutgoingConnected())
            handler.sendMessage(new SessionFailedMessage());
        // fail session
        closeSession(State.FAILED);
    }

    /**
     * Prepare this session for sending/receiving files.
     */
    public void prepare(Collection<StreamRequest> requests, Collection<StreamSummary> summaries)
    {
        // prepare tasks
        state(State.PREPARING);
        for (StreamRequest request : requests)
            addTransferRanges(request.keyspace, request.ranges, request.columnFamilies, true, request.repairedAt); // always flush on stream request
        for (StreamSummary summary : summaries)
            prepareReceiving(summary);

        // send back prepare message if prepare message contains stream request
        if (!requests.isEmpty())
        {
            PrepareMessage prepare = new PrepareMessage();
            for (StreamTransferTask task : transfers.values())
                prepare.summaries.add(task.getSummary());
            handler.sendMessage(prepare);
        }

        // if there are files to stream
        if (!maybeCompleted())
            startStreamingFiles();
    }

    /**
     * Call back after sending FileMessageHeader.
     *
     * @param header sent header
     */
    public void fileSent(FileMessageHeader header)
    {
        long headerSize = header.size();
        StreamingMetrics.totalOutgoingBytes.inc(headerSize);
        metrics.outgoingBytes.inc(headerSize);
        // schedule timeout for receiving ACK
        StreamTransferTask task = transfers.get(header.cfId);
        if (task != null)
        {
            task.scheduleTimeout(header.sequenceNumber, 12, TimeUnit.HOURS);
        }
    }

    /**
     * Call back after receiving FileMessageHeader.
     *
     * @param message received file
     */
    public void receive(IncomingFileMessage message)
    {
        long headerSize = message.header.size();
        StreamingMetrics.totalIncomingBytes.inc(headerSize);
        metrics.incomingBytes.inc(headerSize);
        // send back file received message
        handler.sendMessage(new ReceivedMessage(message.header.cfId, message.header.sequenceNumber));
        receivers.get(message.header.cfId).received(message.sstable);
    }

    public void progress(Descriptor desc, ProgressInfo.Direction direction, long bytes, long total)
    {
        ProgressInfo progress = new ProgressInfo(peer, index, desc.filenameFor(Component.DATA), direction, bytes, total);
        streamResult.handleProgress(progress);
    }

    public void received(UUID cfId, int sequenceNumber)
    {
        transfers.get(cfId).complete(sequenceNumber);
    }

    /**
     * Call back on receiving {@code StreamMessage.Type.RETRY} message.
     *
     * @param cfId ColumnFamily ID
     * @param sequenceNumber Sequence number to indicate which file to stream again
     */
    public void retry(UUID cfId, int sequenceNumber)
    {
        OutgoingFileMessage message = transfers.get(cfId).createMessageForRetry(sequenceNumber);
        handler.sendMessage(message);
    }

    /**
     * Check if session is completed on receiving {@code StreamMessage.Type.COMPLETE} message.
     */
    public synchronized void complete()
    {
        if (state == State.WAIT_COMPLETE)
        {
            if (!completeSent)
            {
                handler.sendMessage(new CompleteMessage());
                completeSent = true;
            }
            closeSession(State.COMPLETE);
        }
        else
        {
            state(State.WAIT_COMPLETE);
        }
    }

    /**
     * Call back on receiving {@code StreamMessage.Type.SESSION_FAILED} message.
     */
    public synchronized void sessionFailed()
    {
        closeSession(State.FAILED);
    }

    public void doRetry(FileMessageHeader header, Throwable e)
    {
        logger.warn("[Stream #{}] Retrying for following error", planId(), e);
        // retry
        retries++;
        if (retries > DatabaseDescriptor.getMaxStreamingRetries())
            onError(new IOException("Too many retries for " + header, e));
        else
            handler.sendMessage(new RetryMessage(header.cfId, header.sequenceNumber));
    }

    /**
     * @return Current snapshot of this session info.
     */
    public SessionInfo getSessionInfo()
    {
        List<StreamSummary> receivingSummaries = Lists.newArrayList();
        for (StreamTask receiver : receivers.values())
            receivingSummaries.add(receiver.getSummary());
        List<StreamSummary> transferSummaries = Lists.newArrayList();
        for (StreamTask transfer : transfers.values())
            transferSummaries.add(transfer.getSummary());
        return new SessionInfo(peer, index, receivingSummaries, transferSummaries, state);
    }

    public synchronized void taskCompleted(StreamReceiveTask completedTask)
    {
        receivers.remove(completedTask.cfId);
        maybeCompleted();
    }

    public synchronized void taskCompleted(StreamTransferTask completedTask)
    {
        transfers.remove(completedTask.cfId);
        maybeCompleted();
    }

    public void onJoin(InetAddress endpoint, EndpointState epState) {}
    public void beforeChange(InetAddress endpoint, EndpointState currentState, ApplicationState newStateKey, VersionedValue newValue) {}
    public void onChange(InetAddress endpoint, ApplicationState state, VersionedValue value) {}
    public void onAlive(InetAddress endpoint, EndpointState state) {}
    public void onDead(InetAddress endpoint, EndpointState state) {}

    public void onRemove(InetAddress endpoint)
    {
        closeSession(State.FAILED);
    }

    public void onRestart(InetAddress endpoint, EndpointState epState)
    {
        closeSession(State.FAILED);
    }

    private boolean maybeCompleted()
    {
        boolean completed = receivers.isEmpty() && transfers.isEmpty();
        if (completed)
        {
            if (state == State.WAIT_COMPLETE)
            {
                if (!completeSent)
                {
                    handler.sendMessage(new CompleteMessage());
                    completeSent = true;
                }
                closeSession(State.COMPLETE);
            }
            else
            {
                // notify peer that this session is completed
                handler.sendMessage(new CompleteMessage());
                completeSent = true;
                state(State.WAIT_COMPLETE);
            }
        }
        return completed;
    }

    /**
     * Flushes matching column families from the given keyspace, or all columnFamilies
     * if the cf list is empty.
     */
    private void flushSSTables(Iterable<ColumnFamilyStore> stores)
    {
        List<Future<?>> flushes = new ArrayList<>();
        for (ColumnFamilyStore cfs : stores)
            flushes.add(cfs.forceFlush());
        FBUtilities.waitOnFutures(flushes);
    }

    private void prepareReceiving(StreamSummary summary)
    {
        if (summary.files > 0)
            receivers.put(summary.cfId, new StreamReceiveTask(this, summary.cfId, summary.files, summary.totalSize));
    }

    private void startStreamingFiles()
    {
        streamResult.handleSessionPrepared(this);

        state(State.STREAMING);
        for (StreamTransferTask task : transfers.values())
        {
            Collection<OutgoingFileMessage> messages = task.getFileMessages();
            if (messages.size() > 0)
                handler.sendMessages(messages);
            else
                taskCompleted(task); // there is no file to send
        }
    }
}<|MERGE_RESOLUTION|>--- conflicted
+++ resolved
@@ -153,17 +153,11 @@
      * @param peer Address of streaming peer
      * @param factory is used for establishing connection
      */
-<<<<<<< HEAD
-    public StreamSession(InetAddress peer, int index)
+    public StreamSession(InetAddress peer, StreamConnectionFactory factory, int index)
     {
         this.peer = peer;
         this.index = index;
-=======
-    public StreamSession(InetAddress peer, StreamConnectionFactory factory)
-    {
-        this.peer = peer;
         this.factory = factory;
->>>>>>> 563cea14
         this.handler = new ConnectionHandler(this);
         this.metrics = StreamingMetrics.get(peer);
     }
