<<<<<<< HEAD
3.7
 * Fix race in CompactionStrategyManager's pause/resume (CASSANDRA-11922)
Merged from 3.0:
=======
3.0.7
 * Fix Directories instantiations where CFS.initialDirectories should be used (CASSANDRA-11849)
>>>>>>> 7eb46473
 * Avoid referencing DatabaseDescriptor in AbstractType (CASSANDRA-11912)
 * Don't use static dataDirectories field in Directories instances (CASSANDRA-11647)
 * Fix sstables not being protected from removal during index build (CASSANDRA-11905)
 * cqlsh: Suppress stack trace from Read/WriteFailures (CASSANDRA-11032)
 * Remove unneeded code to repair index summaries that have
   been improperly down-sampled (CASSANDRA-11127)
 * Avoid WriteTimeoutExceptions during commit log replay due to materialized
   view lock contention (CASSANDRA-11891)
 * Prevent OOM failures on SSTable corruption, improve tests for corruption detection (CASSANDRA-9530)
 * Use CFS.initialDirectories when clearing snapshots (CASSANDRA-11705)
 * Allow compaction strategies to disable early open (CASSANDRA-11754)
 * Refactor Materialized View code (CASSANDRA-11475)
 * Update Java Driver (CASSANDRA-11615)
Merged from 2.2:
 * cqlsh: fix tab completion for case-sensitive identifiers (CASSANDRA-11664)
 * Avoid showing estimated key as -1 in tablestats (CASSANDRA-11587)
 * Fix possible race condition in CommitLog.recover (CASSANDRA-11743)
 * Enable client encryption in sstableloader with cli options (CASSANDRA-11708)
 * Possible memory leak in NIODataInputStream (CASSANDRA-11867)
 * Add seconds to cqlsh tracing session duration (CASSANDRA-11753)
 * Fix commit log replay after out-of-order flush completion (CASSANDRA-9669)
 * Prohibit Reversed Counter type as part of the PK (CASSANDRA-9395)
 * cqlsh: correctly handle non-ascii chars in error messages (CASSANDRA-11626)
Merged from 2.1:
 * cqlsh: apply current keyspace to source command (CASSANDRA-11152)
 * Clear out parent repair session if repair coordinator dies (CASSANDRA-11824)
 * Set default streaming_socket_timeout_in_ms to 24 hours (CASSANDRA-11840)
 * Do not consider local node a valid source during replace (CASSANDRA-11848)
 * Add message dropped tasks to nodetool netstats (CASSANDRA-11855)
 * Avoid holding SSTableReaders for duration of incremental repair (CASSANDRA-11739)


3.6
 * Correctly migrate schema for frozen UDTs during 2.x -> 3.x upgrades
   (does not affect any released versions) (CASSANDRA-11613)
 * Allow server startup if JMX is configured directly (CASSANDRA-11725)
 * Prevent direct memory OOM on buffer pool allocations (CASSANDRA-11710)
 * Enhanced Compaction Logging (CASSANDRA-10805)
 * Make prepared statement cache size configurable (CASSANDRA-11555)
 * Integrated JMX authentication and authorization (CASSANDRA-10091)
 * Add units to stress ouput (CASSANDRA-11352)
 * Fix PER PARTITION LIMIT for single and multi partitions queries (CASSANDRA-11603)
 * Add uncompressed chunk cache for RandomAccessReader (CASSANDRA-5863)
 * Clarify ClusteringPrefix hierarchy (CASSANDRA-11213)
 * Always perform collision check before joining ring (CASSANDRA-10134)
 * SSTableWriter output discrepancy (CASSANDRA-11646)
 * Fix potential timeout in NativeTransportService.testConcurrentDestroys (CASSANDRA-10756)
 * Support large partitions on the 3.0 sstable format (CASSANDRA-11206,11763)
 * Add support to rebuild from specific range (CASSANDRA-10406)
 * Optimize the overlapping lookup by calculating all the
   bounds in advance (CASSANDRA-11571)
 * Support json/yaml output in noetool tablestats (CASSANDRA-5977)
 * (stress) Add datacenter option to -node options (CASSANDRA-11591)
 * Fix handling of empty slices (CASSANDRA-11513)
 * Make number of cores used by cqlsh COPY visible to testing code (CASSANDRA-11437)
 * Allow filtering on clustering columns for queries without secondary indexes (CASSANDRA-11310)
 * Refactor Restriction hierarchy (CASSANDRA-11354)
 * Eliminate allocations in R/W path (CASSANDRA-11421)
 * Update Netty to 4.0.36 (CASSANDRA-11567)
 * Fix PER PARTITION LIMIT for queries requiring post-query ordering (CASSANDRA-11556)
 * Allow instantiation of UDTs and tuples in UDFs (CASSANDRA-10818)
 * Support UDT in CQLSSTableWriter (CASSANDRA-10624)
 * Support for non-frozen user-defined types, updating
   individual fields of user-defined types (CASSANDRA-7423)
 * Make LZ4 compression level configurable (CASSANDRA-11051)
 * Allow per-partition LIMIT clause in CQL (CASSANDRA-7017)
 * Make custom filtering more extensible with UserExpression (CASSANDRA-11295)
 * Improve field-checking and error reporting in cassandra.yaml (CASSANDRA-10649)
 * Print CAS stats in nodetool proxyhistograms (CASSANDRA-11507)
 * More user friendly error when providing an invalid token to nodetool (CASSANDRA-9348)
 * Add static column support to SASI index (CASSANDRA-11183)
 * Support EQ/PREFIX queries in SASI CONTAINS mode without tokenization (CASSANDRA-11434)
 * Support LIKE operator in prepared statements (CASSANDRA-11456)
 * Add a command to see if a Materialized View has finished building (CASSANDRA-9967)
 * Log endpoint and port associated with streaming operation (CASSANDRA-8777)
 * Print sensible units for all log messages (CASSANDRA-9692)
 * Upgrade Netty to version 4.0.34 (CASSANDRA-11096)
 * Break the CQL grammar into separate Parser and Lexer (CASSANDRA-11372)
 * Compress only inter-dc traffic by default (CASSANDRA-8888)
 * Add metrics to track write amplification (CASSANDRA-11420)
 * cassandra-stress: cannot handle "value-less" tables (CASSANDRA-7739)
 * Add/drop multiple columns in one ALTER TABLE statement (CASSANDRA-10411)
 * Add require_endpoint_verification opt for internode encryption (CASSANDRA-9220)
 * Add auto import java.util for UDF code block (CASSANDRA-11392)
 * Add --hex-format option to nodetool getsstables (CASSANDRA-11337)
 * sstablemetadata should print sstable min/max token (CASSANDRA-7159)
 * Do not wrap CassandraException in TriggerExecutor (CASSANDRA-9421)
 * COPY TO should have higher double precision (CASSANDRA-11255)
 * Stress should exit with non-zero status after failure (CASSANDRA-10340)
 * Add client to cqlsh SHOW_SESSION (CASSANDRA-8958)
 * Fix nodetool tablestats keyspace level metrics (CASSANDRA-11226)
 * Store repair options in parent_repair_history (CASSANDRA-11244)
 * Print current leveling in sstableofflinerelevel (CASSANDRA-9588)
 * Change repair message for keyspaces with RF 1 (CASSANDRA-11203)
 * Remove hard-coded SSL cipher suites and protocols (CASSANDRA-10508)
 * Improve concurrency in CompactionStrategyManager (CASSANDRA-10099)
 * (cqlsh) interpret CQL type for formatting blobs (CASSANDRA-11274)
 * Refuse to start and print txn log information in case of disk
   corruption (CASSANDRA-10112)
 * Resolve some eclipse-warnings (CASSANDRA-11086)
 * (cqlsh) Show static columns in a different color (CASSANDRA-11059)
 * Allow to remove TTLs on table with default_time_to_live (CASSANDRA-11207)
Merged from 3.0:
 * Disallow creating view with a static column (CASSANDRA-11602)
 * Reduce the amount of object allocations caused by the getFunctions methods (CASSANDRA-11593)
 * Potential error replaying commitlog with smallint/tinyint/date/time types (CASSANDRA-11618)
 * Fix queries with filtering on counter columns (CASSANDRA-11629)
 * Improve tombstone printing in sstabledump (CASSANDRA-11655)
 * Fix paging for range queries where all clustering columns are specified (CASSANDRA-11669)
 * Don't require HEAP_NEW_SIZE to be set when using G1 (CASSANDRA-11600)
 * Fix sstabledump not showing cells after tombstone marker (CASSANDRA-11654)
 * Ignore all LocalStrategy keyspaces for streaming and other related
   operations (CASSANDRA-11627)
 * Ensure columnfilter covers indexed columns for thrift 2i queries (CASSANDRA-11523)
 * Only open one sstable scanner per sstable (CASSANDRA-11412)
 * Option to specify ProtocolVersion in cassandra-stress (CASSANDRA-11410)
 * ArithmeticException in avgFunctionForDecimal (CASSANDRA-11485)
 * LogAwareFileLister should only use OLD sstable files in current folder to determine disk consistency (CASSANDRA-11470)
 * Notify indexers of expired rows during compaction (CASSANDRA-11329)
 * Properly respond with ProtocolError when a v1/v2 native protocol
   header is received (CASSANDRA-11464)
 * Validate that num_tokens and initial_token are consistent with one another (CASSANDRA-10120)
Merged from 2.2:
 * Exit JVM if JMX server fails to startup (CASSANDRA-11540)
 * Produce a heap dump when exiting on OOM (CASSANDRA-9861)
 * Restore ability to filter on clustering columns when using a 2i (CASSANDRA-11510)
 * JSON datetime formatting needs timezone (CASSANDRA-11137)
 * Fix is_dense recalculation for Thrift-updated tables (CASSANDRA-11502)
 * Remove unnescessary file existence check during anticompaction (CASSANDRA-11660)
 * Add missing files to debian packages (CASSANDRA-11642)
 * Avoid calling Iterables::concat in loops during ModificationStatement::getFunctions (CASSANDRA-11621)
 * cqlsh: COPY FROM should use regular inserts for single statement batches and
   report errors correctly if workers processes crash on initialization (CASSANDRA-11474)
 * Always close cluster with connection in CqlRecordWriter (CASSANDRA-11553)
 * Allow only DISTINCT queries with partition keys restrictions (CASSANDRA-11339)
 * CqlConfigHelper no longer requires both a keystore and truststore to work (CASSANDRA-11532)
 * Make deprecated repair methods backward-compatible with previous notification service (CASSANDRA-11430)
 * IncomingStreamingConnection version check message wrong (CASSANDRA-11462)
Merged from 2.1:
 * Add option to disable use of severity in DynamicEndpointSnitch (CASSANDRA-11737)
 * cqlsh COPY FROM fails for null values with non-prepared statements (CASSANDRA-11631)
 * Make cython optional in pylib/setup.py (CASSANDRA-11630)
 * Change order of directory searching for cassandra.in.sh to favor local one (CASSANDRA-11628)
 * cqlsh COPY FROM fails with []{} chars in UDT/tuple fields/values (CASSANDRA-11633)
 * clqsh: COPY FROM throws TypeError with Cython extensions enabled (CASSANDRA-11574)
 * cqlsh: COPY FROM ignores NULL values in conversion (CASSANDRA-11549)
 * Validate levels when building LeveledScanner to avoid overlaps with orphaned sstables (CASSANDRA-9935)


3.5
 * StaticTokenTreeBuilder should respect posibility of duplicate tokens (CASSANDRA-11525)
 * Correctly fix potential assertion error during compaction (CASSANDRA-11353)
 * Avoid index segment stitching in RAM which lead to OOM on big SSTable files (CASSANDRA-11383)
 * Fix clustering and row filters for LIKE queries on clustering columns (CASSANDRA-11397)
Merged from 3.0:
 * Fix rare NPE on schema upgrade from 2.x to 3.x (CASSANDRA-10943)
 * Improve backoff policy for cqlsh COPY FROM (CASSANDRA-11320)
 * Improve IF NOT EXISTS check in CREATE INDEX (CASSANDRA-11131)
 * Upgrade ohc to 0.4.3
 * Enable SO_REUSEADDR for JMX RMI server sockets (CASSANDRA-11093)
 * Allocate merkletrees with the correct size (CASSANDRA-11390)
 * Support streaming pre-3.0 sstables (CASSANDRA-10990)
 * Add backpressure to compressed or encrypted commit log (CASSANDRA-10971)
 * SSTableExport supports secondary index tables (CASSANDRA-11330)
 * Fix sstabledump to include missing info in debug output (CASSANDRA-11321)
 * Establish and implement canonical bulk reading workload(s) (CASSANDRA-10331)
 * Fix paging for IN queries on tables without clustering columns (CASSANDRA-11208)
 * Remove recursive call from CompositesSearcher (CASSANDRA-11304)
 * Fix filtering on non-primary key columns for queries without index (CASSANDRA-6377)
 * Fix sstableloader fail when using materialized view (CASSANDRA-11275)
Merged from 2.2:
 * DatabaseDescriptor should log stacktrace in case of Eception during seed provider creation (CASSANDRA-11312)
 * Use canonical path for directory in SSTable descriptor (CASSANDRA-10587)
 * Add cassandra-stress keystore option (CASSANDRA-9325)
 * Dont mark sstables as repairing with sub range repairs (CASSANDRA-11451)
 * Notify when sstables change after cancelling compaction (CASSANDRA-11373)
 * cqlsh: COPY FROM should check that explicit column names are valid (CASSANDRA-11333)
 * Add -Dcassandra.start_gossip startup option (CASSANDRA-10809)
 * Fix UTF8Validator.validate() for modified UTF-8 (CASSANDRA-10748)
 * Clarify that now() function is calculated on the coordinator node in CQL documentation (CASSANDRA-10900)
 * Fix bloom filter sizing with LCS (CASSANDRA-11344)
 * (cqlsh) Fix error when result is 0 rows with EXPAND ON (CASSANDRA-11092)
 * Add missing newline at end of bin/cqlsh (CASSANDRA-11325)
 * Unresolved hostname leads to replace being ignored (CASSANDRA-11210)
 * Only log yaml config once, at startup (CASSANDRA-11217)
 * Reference leak with parallel repairs on the same table (CASSANDRA-11215)
Merged from 2.1:
 * Add a -j parameter to scrub/cleanup/upgradesstables to state how
   many threads to use (CASSANDRA-11179)
 * COPY FROM on large datasets: fix progress report and debug performance (CASSANDRA-11053)
 * InvalidateKeys should have a weak ref to key cache (CASSANDRA-11176)


3.4
 * (cqlsh) add cqlshrc option to always connect using ssl (CASSANDRA-10458)
 * Cleanup a few resource warnings (CASSANDRA-11085)
 * Allow custom tracing implementations (CASSANDRA-10392)
 * Extract LoaderOptions to be able to be used from outside (CASSANDRA-10637)
 * fix OnDiskIndexTest to properly treat empty ranges (CASSANDRA-11205)
 * fix TrackerTest to handle new notifications (CASSANDRA-11178)
 * add SASI validation for partitioner and complex columns (CASSANDRA-11169)
 * Add caching of encrypted credentials in PasswordAuthenticator (CASSANDRA-7715)
 * fix SASI memtable switching on flush (CASSANDRA-11159)
 * Remove duplicate offline compaction tracking (CASSANDRA-11148)
 * fix EQ semantics of analyzed SASI indexes (CASSANDRA-11130)
 * Support long name output for nodetool commands (CASSANDRA-7950)
 * Encrypted hints (CASSANDRA-11040)
 * SASI index options validation (CASSANDRA-11136)
 * Optimize disk seek using min/max column name meta data when the LIMIT clause is used
   (CASSANDRA-8180)
 * Add LIKE support to CQL3 (CASSANDRA-11067)
 * Generic Java UDF types (CASSANDRA-10819)
 * cqlsh: Include sub-second precision in timestamps by default (CASSANDRA-10428)
 * Set javac encoding to utf-8 (CASSANDRA-11077)
 * Integrate SASI index into Cassandra (CASSANDRA-10661)
 * Add --skip-flush option to nodetool snapshot
 * Skip values for non-queried columns (CASSANDRA-10657)
 * Add support for secondary indexes on static columns (CASSANDRA-8103)
 * CommitLogUpgradeTestMaker creates broken commit logs (CASSANDRA-11051)
 * Add metric for number of dropped mutations (CASSANDRA-10866)
 * Simplify row cache invalidation code (CASSANDRA-10396)
 * Support user-defined compaction through nodetool (CASSANDRA-10660)
 * Stripe view locks by key and table ID to reduce contention (CASSANDRA-10981)
 * Add nodetool gettimeout and settimeout commands (CASSANDRA-10953)
 * Add 3.0 metadata to sstablemetadata output (CASSANDRA-10838)
Merged from 3.0:
 * MV should only query complex columns included in the view (CASSANDRA-11069)
 * Failed aggregate creation breaks server permanently (CASSANDRA-11064)
 * Add sstabledump tool (CASSANDRA-7464)
 * Introduce backpressure for hints (CASSANDRA-10972)
 * Fix ClusteringPrefix not being able to read tombstone range boundaries (CASSANDRA-11158)
 * Prevent logging in sandboxed state (CASSANDRA-11033)
 * Disallow drop/alter operations of UDTs used by UDAs (CASSANDRA-10721)
 * Add query time validation method on Index (CASSANDRA-11043)
 * Avoid potential AssertionError in mixed version cluster (CASSANDRA-11128)
 * Properly handle hinted handoff after topology changes (CASSANDRA-5902)
 * AssertionError when listing sstable files on inconsistent disk state (CASSANDRA-11156)
 * Fix wrong rack counting and invalid conditions check for TokenAllocation
   (CASSANDRA-11139)
 * Avoid creating empty hint files (CASSANDRA-11090)
 * Fix leak detection strong reference loop using weak reference (CASSANDRA-11120)
 * Configurie BatchlogManager to stop delayed tasks on shutdown (CASSANDRA-11062)
 * Hadoop integration is incompatible with Cassandra Driver 3.0.0 (CASSANDRA-11001)
 * Add dropped_columns to the list of schema table so it gets handled
   properly (CASSANDRA-11050)
 * Fix NPE when using forceRepairRangeAsync without DC (CASSANDRA-11239)
Merged from 2.2:
 * Preserve order for preferred SSL cipher suites (CASSANDRA-11164)
 * Range.compareTo() violates the contract of Comparable (CASSANDRA-11216)
 * Avoid NPE when serializing ErrorMessage with null message (CASSANDRA-11167)
 * Replacing an aggregate with a new version doesn't reset INITCOND (CASSANDRA-10840)
 * (cqlsh) cqlsh cannot be called through symlink (CASSANDRA-11037)
 * fix ohc and java-driver pom dependencies in build.xml (CASSANDRA-10793)
 * Protect from keyspace dropped during repair (CASSANDRA-11065)
 * Handle adding fields to a UDT in SELECT JSON and toJson() (CASSANDRA-11146)
 * Better error message for cleanup (CASSANDRA-10991)
 * cqlsh pg-style-strings broken if line ends with ';' (CASSANDRA-11123)
 * Always persist upsampled index summaries (CASSANDRA-10512)
 * (cqlsh) Fix inconsistent auto-complete (CASSANDRA-10733)
 * Make SELECT JSON and toJson() threadsafe (CASSANDRA-11048)
 * Fix SELECT on tuple relations for mixed ASC/DESC clustering order (CASSANDRA-7281)
 * Use cloned TokenMetadata in size estimates to avoid race against membership check
   (CASSANDRA-10736)
 * (cqlsh) Support utf-8/cp65001 encoding on Windows (CASSANDRA-11030)
 * Fix paging on DISTINCT queries repeats result when first row in partition changes
   (CASSANDRA-10010)
 * (cqlsh) Support timezone conversion using pytz (CASSANDRA-10397)
 * cqlsh: change default encoding to UTF-8 (CASSANDRA-11124)
Merged from 2.1:
 * Checking if an unlogged batch is local is inefficient (CASSANDRA-11529)
 * Fix out-of-space error treatment in memtable flushing (CASSANDRA-11448).
 * Don't do defragmentation if reading from repaired sstables (CASSANDRA-10342)
 * Fix streaming_socket_timeout_in_ms not enforced (CASSANDRA-11286)
 * Avoid dropping message too quickly due to missing unit conversion (CASSANDRA-11302)
 * Don't remove FailureDetector history on removeEndpoint (CASSANDRA-10371)
 * Only notify if repair status changed (CASSANDRA-11172)
 * Use logback setting for 'cassandra -v' command (CASSANDRA-10767)
 * Fix sstableloader to unthrottle streaming by default (CASSANDRA-9714)
 * Fix incorrect warning in 'nodetool status' (CASSANDRA-10176)
 * Properly release sstable ref when doing offline scrub (CASSANDRA-10697)
 * Improve nodetool status performance for large cluster (CASSANDRA-7238)
 * Gossiper#isEnabled is not thread safe (CASSANDRA-11116)
 * Avoid major compaction mixing repaired and unrepaired sstables in DTCS (CASSANDRA-11113)
 * Make it clear what DTCS timestamp_resolution is used for (CASSANDRA-11041)
 * (cqlsh) Display milliseconds when datetime overflows (CASSANDRA-10625)


3.3
 * Avoid infinite loop if owned range is smaller than number of
   data dirs (CASSANDRA-11034)
 * Avoid bootstrap hanging when existing nodes have no data to stream (CASSANDRA-11010)
Merged from 3.0:
 * Remove double initialization of newly added tables (CASSANDRA-11027)
 * Filter keys searcher results by target range (CASSANDRA-11104)
 * Fix deserialization of legacy read commands (CASSANDRA-11087)
 * Fix incorrect computation of deletion time in sstable metadata (CASSANDRA-11102)
 * Avoid memory leak when collecting sstable metadata (CASSANDRA-11026)
 * Mutations do not block for completion under view lock contention (CASSANDRA-10779)
 * Invalidate legacy schema tables when unloading them (CASSANDRA-11071)
 * (cqlsh) handle INSERT and UPDATE statements with LWT conditions correctly
   (CASSANDRA-11003)
 * Fix DISTINCT queries in mixed version clusters (CASSANDRA-10762)
 * Migrate build status for indexes along with legacy schema (CASSANDRA-11046)
 * Ensure SSTables for legacy KEYS indexes can be read (CASSANDRA-11045)
 * Added support for IBM zSystems architecture (CASSANDRA-11054)
 * Update CQL documentation (CASSANDRA-10899)
 * Check the column name, not cell name, for dropped columns when reading
   legacy sstables (CASSANDRA-11018)
 * Don't attempt to index clustering values of static rows (CASSANDRA-11021)
 * Remove checksum files after replaying hints (CASSANDRA-10947)
 * Support passing base table metadata to custom 2i validation (CASSANDRA-10924)
 * Ensure stale index entries are purged during reads (CASSANDRA-11013)
 * (cqlsh) Also apply --connect-timeout to control connection
   timeout (CASSANDRA-10959)
 * Fix AssertionError when removing from list using UPDATE (CASSANDRA-10954)
 * Fix UnsupportedOperationException when reading old sstable with range
   tombstone (CASSANDRA-10743)
 * MV should use the maximum timestamp of the primary key (CASSANDRA-10910)
 * Fix potential assertion error during compaction (CASSANDRA-10944)
Merged from 2.2:
 * maxPurgeableTimestamp needs to check memtables too (CASSANDRA-9949)
 * Apply change to compaction throughput in real time (CASSANDRA-10025)
 * (cqlsh) encode input correctly when saving history
 * Fix potential NPE on ORDER BY queries with IN (CASSANDRA-10955)
 * Start L0 STCS-compactions even if there is a L0 -> L1 compaction
   going (CASSANDRA-10979)
 * Make UUID LSB unique per process (CASSANDRA-7925)
 * Avoid NPE when performing sstable tasks (scrub etc.) (CASSANDRA-10980)
 * Make sure client gets tombstone overwhelmed warning (CASSANDRA-9465)
 * Fix error streaming section more than 2GB (CASSANDRA-10961)
 * Histogram buckets exposed in jmx are sorted incorrectly (CASSANDRA-10975)
 * Enable GC logging by default (CASSANDRA-10140)
 * Optimize pending range computation (CASSANDRA-9258)
 * Skip commit log and saved cache directories in SSTable version startup check (CASSANDRA-10902)
 * drop/alter user should be case sensitive (CASSANDRA-10817)
Merged from 2.1:
 * test_bulk_round_trip_blogposts is failing occasionally (CASSANDRA-10938)
 * Fix isJoined return true only after becoming cluster member (CASANDRA-11007)
 * Fix bad gossip generation seen in long-running clusters (CASSANDRA-10969)
 * Avoid NPE when incremental repair fails (CASSANDRA-10909)
 * Unmark sstables compacting once they are done in cleanup/scrub/upgradesstables (CASSANDRA-10829)
 * Allow simultaneous bootstrapping with strict consistency when no vnodes are used (CASSANDRA-11005)
 * Log a message when major compaction does not result in a single file (CASSANDRA-10847)
 * (cqlsh) fix cqlsh_copy_tests when vnodes are disabled (CASSANDRA-10997)
 * (cqlsh) Add request timeout option to cqlsh (CASSANDRA-10686)
 * Avoid AssertionError while submitting hint with LWT (CASSANDRA-10477)
 * If CompactionMetadata is not in stats file, use index summary instead (CASSANDRA-10676)
 * Retry sending gossip syn multiple times during shadow round (CASSANDRA-8072)
 * Fix pending range calculation during moves (CASSANDRA-10887)
 * Sane default (200Mbps) for inter-DC streaming througput (CASSANDRA-8708)



3.2
 * Make sure tokens don't exist in several data directories (CASSANDRA-6696)
 * Add requireAuthorization method to IAuthorizer (CASSANDRA-10852)
 * Move static JVM options to conf/jvm.options file (CASSANDRA-10494)
 * Fix CassandraVersion to accept x.y version string (CASSANDRA-10931)
 * Add forceUserDefinedCleanup to allow more flexible cleanup (CASSANDRA-10708)
 * (cqlsh) allow setting TTL with COPY (CASSANDRA-9494)
 * Fix counting of received sstables in streaming (CASSANDRA-10949)
 * Implement hints compression (CASSANDRA-9428)
 * Fix potential assertion error when reading static columns (CASSANDRA-10903)
 * Fix EstimatedHistogram creation in nodetool tablehistograms (CASSANDRA-10859)
 * Establish bootstrap stream sessions sequentially (CASSANDRA-6992)
 * Sort compactionhistory output by timestamp (CASSANDRA-10464)
 * More efficient BTree removal (CASSANDRA-9991)
 * Make tablehistograms accept the same syntax as tablestats (CASSANDRA-10149)
 * Group pending compactions based on table (CASSANDRA-10718)
 * Add compressor name in sstablemetadata output (CASSANDRA-9879)
 * Fix type casting for counter columns (CASSANDRA-10824)
 * Prevent running Cassandra as root (CASSANDRA-8142)
 * bound maximum in-flight commit log replay mutation bytes to 64 megabytes (CASSANDRA-8639)
 * Normalize all scripts (CASSANDRA-10679)
 * Make compression ratio much more accurate (CASSANDRA-10225)
 * Optimize building of Clustering object when only one is created (CASSANDRA-10409)
 * Make index building pluggable (CASSANDRA-10681)
 * Add sstable flush observer (CASSANDRA-10678)
 * Improve NTS endpoints calculation (CASSANDRA-10200)
 * Improve performance of the folderSize function (CASSANDRA-10677)
 * Add support for type casting in selection clause (CASSANDRA-10310)
 * Added graphing option to cassandra-stress (CASSANDRA-7918)
 * Abort in-progress queries that time out (CASSANDRA-7392)
 * Add transparent data encryption core classes (CASSANDRA-9945)
Merged from 3.0:
 * Better handling of SSL connection errors inter-node (CASSANDRA-10816)
 * Avoid NoSuchElementException when executing empty batch (CASSANDRA-10711)
 * Avoid building PartitionUpdate in toString (CASSANDRA-10897)
 * Reduce heap spent when receiving many SSTables (CASSANDRA-10797)
 * Add back support for 3rd party auth providers to bulk loader (CASSANDRA-10873)
 * Eliminate the dependency on jgrapht for UDT resolution (CASSANDRA-10653)
 * (Hadoop) Close Clusters and Sessions in Hadoop Input/Output classes (CASSANDRA-10837)
 * Fix sstableloader not working with upper case keyspace name (CASSANDRA-10806)
Merged from 2.2:
 * jemalloc detection fails due to quoting issues in regexv (CASSANDRA-10946)
 * (cqlsh) show correct column names for empty result sets (CASSANDRA-9813)
 * Add new types to Stress (CASSANDRA-9556)
 * Add property to allow listening on broadcast interface (CASSANDRA-9748)
Merged from 2.1:
 * Match cassandra-loader options in COPY FROM (CASSANDRA-9303)
 * Fix binding to any address in CqlBulkRecordWriter (CASSANDRA-9309)
 * cqlsh fails to decode utf-8 characters for text typed columns (CASSANDRA-10875)
 * Log error when stream session fails (CASSANDRA-9294)
 * Fix bugs in commit log archiving startup behavior (CASSANDRA-10593)
 * (cqlsh) further optimise COPY FROM (CASSANDRA-9302)
 * Allow CREATE TABLE WITH ID (CASSANDRA-9179)
 * Make Stress compiles within eclipse (CASSANDRA-10807)
 * Cassandra Daemon should print JVM arguments (CASSANDRA-10764)
 * Allow cancellation of index summary redistribution (CASSANDRA-8805)


3.1.1
Merged from 3.0:
  * Fix upgrade data loss due to range tombstone deleting more data than then should
    (CASSANDRA-10822)


3.1
Merged from 3.0:
 * Avoid MV race during node decommission (CASSANDRA-10674)
 * Disable reloading of GossipingPropertyFileSnitch (CASSANDRA-9474)
 * Handle single-column deletions correction in materialized views
   when the column is part of the view primary key (CASSANDRA-10796)
 * Fix issue with datadir migration on upgrade (CASSANDRA-10788)
 * Fix bug with range tombstones on reverse queries and test coverage for
   AbstractBTreePartition (CASSANDRA-10059)
 * Remove 64k limit on collection elements (CASSANDRA-10374)
 * Remove unclear Indexer.indexes() method (CASSANDRA-10690)
 * Fix NPE on stream read error (CASSANDRA-10771)
 * Normalize cqlsh DESC output (CASSANDRA-10431)
 * Rejects partition range deletions when columns are specified (CASSANDRA-10739)
 * Fix error when saving cached key for old format sstable (CASSANDRA-10778)
 * Invalidate prepared statements on DROP INDEX (CASSANDRA-10758)
 * Fix SELECT statement with IN restrictions on partition key,
   ORDER BY and LIMIT (CASSANDRA-10729)
 * Improve stress performance over 1k threads (CASSANDRA-7217)
 * Wait for migration responses to complete before bootstrapping (CASSANDRA-10731)
 * Unable to create a function with argument of type Inet (CASSANDRA-10741)
 * Fix backward incompatibiliy in CqlInputFormat (CASSANDRA-10717)
 * Correctly preserve deletion info on updated rows when notifying indexers
   of single-row deletions (CASSANDRA-10694)
 * Notify indexers of partition delete during cleanup (CASSANDRA-10685)
 * Keep the file open in trySkipCache (CASSANDRA-10669)
 * Updated trigger example (CASSANDRA-10257)
Merged from 2.2:
 * Verify tables in pseudo-system keyspaces at startup (CASSANDRA-10761)
 * Fix IllegalArgumentException in DataOutputBuffer.reallocate for large buffers (CASSANDRA-10592)
 * Show CQL help in cqlsh in web browser (CASSANDRA-7225)
 * Serialize on disk the proper SSTable compression ratio (CASSANDRA-10775)
 * Reject index queries while the index is building (CASSANDRA-8505)
 * CQL.textile syntax incorrectly includes optional keyspace for aggregate SFUNC and FINALFUNC (CASSANDRA-10747)
 * Fix JSON update with prepared statements (CASSANDRA-10631)
 * Don't do anticompaction after subrange repair (CASSANDRA-10422)
 * Fix SimpleDateType type compatibility (CASSANDRA-10027)
 * (Hadoop) fix splits calculation (CASSANDRA-10640)
 * (Hadoop) ensure that Cluster instances are always closed (CASSANDRA-10058)
Merged from 2.1:
 * Fix Stress profile parsing on Windows (CASSANDRA-10808)
 * Fix incremental repair hang when replica is down (CASSANDRA-10288)
 * Optimize the way we check if a token is repaired in anticompaction (CASSANDRA-10768)
 * Add proper error handling to stream receiver (CASSANDRA-10774)
 * Warn or fail when changing cluster topology live (CASSANDRA-10243)
 * Status command in debian/ubuntu init script doesn't work (CASSANDRA-10213)
 * Some DROP ... IF EXISTS incorrectly result in exceptions on non-existing KS (CASSANDRA-10658)
 * DeletionTime.compareTo wrong in rare cases (CASSANDRA-10749)
 * Force encoding when computing statement ids (CASSANDRA-10755)
 * Properly reject counters as map keys (CASSANDRA-10760)
 * Fix the sstable-needs-cleanup check (CASSANDRA-10740)
 * (cqlsh) Print column names before COPY operation (CASSANDRA-8935)
 * Fix CompressedInputStream for proper cleanup (CASSANDRA-10012)
 * (cqlsh) Support counters in COPY commands (CASSANDRA-9043)
 * Try next replica if not possible to connect to primary replica on
   ColumnFamilyRecordReader (CASSANDRA-2388)
 * Limit window size in DTCS (CASSANDRA-10280)
 * sstableloader does not use MAX_HEAP_SIZE env parameter (CASSANDRA-10188)
 * (cqlsh) Improve COPY TO performance and error handling (CASSANDRA-9304)
 * Create compression chunk for sending file only (CASSANDRA-10680)
 * Forbid compact clustering column type changes in ALTER TABLE (CASSANDRA-8879)
 * Reject incremental repair with subrange repair (CASSANDRA-10422)
 * Add a nodetool command to refresh size_estimates (CASSANDRA-9579)
 * Invalidate cache after stream receive task is completed (CASSANDRA-10341)
 * Reject counter writes in CQLSSTableWriter (CASSANDRA-10258)
 * Remove superfluous COUNTER_MUTATION stage mapping (CASSANDRA-10605)


3.0
 * Fix AssertionError while flushing memtable due to materialized views
   incorrectly inserting empty rows (CASSANDRA-10614)
 * Store UDA initcond as CQL literal in the schema table, instead of a blob (CASSANDRA-10650)
 * Don't use -1 for the position of partition key in schema (CASSANDRA-10491)
 * Fix distinct queries in mixed version cluster (CASSANDRA-10573)
 * Skip sstable on clustering in names query (CASSANDRA-10571)
 * Remove value skipping as it breaks read-repair (CASSANDRA-10655)
 * Fix bootstrapping with MVs (CASSANDRA-10621)
 * Make sure EACH_QUORUM reads are using NTS (CASSANDRA-10584)
 * Fix MV replica filtering for non-NetworkTopologyStrategy (CASSANDRA-10634)
 * (Hadoop) fix CIF describeSplits() not handling 0 size estimates (CASSANDRA-10600)
 * Fix reading of legacy sstables (CASSANDRA-10590)
 * Use CQL type names in schema metadata tables (CASSANDRA-10365)
 * Guard batchlog replay against integer division by zero (CASSANDRA-9223)
 * Fix bug when adding a column to thrift with the same name than a primary key (CASSANDRA-10608)
 * Add client address argument to IAuthenticator::newSaslNegotiator (CASSANDRA-8068)
 * Fix implementation of LegacyLayout.LegacyBoundComparator (CASSANDRA-10602)
 * Don't use 'names query' read path for counters (CASSANDRA-10572)
 * Fix backward compatibility for counters (CASSANDRA-10470)
 * Remove memory_allocator paramter from cassandra.yaml (CASSANDRA-10581,10628)
 * Execute the metadata reload task of all registered indexes on CFS::reload (CASSANDRA-10604)
 * Fix thrift cas operations with defined columns (CASSANDRA-10576)
 * Fix PartitionUpdate.operationCount()for updates with static column operations (CASSANDRA-10606)
 * Fix thrift get() queries with defined columns (CASSANDRA-10586)
 * Fix marking of indexes as built and removed (CASSANDRA-10601)
 * Skip initialization of non-registered 2i instances, remove Index::getIndexName (CASSANDRA-10595)
 * Fix batches on multiple tables (CASSANDRA-10554)
 * Ensure compaction options are validated when updating KeyspaceMetadata (CASSANDRA-10569)
 * Flatten Iterator Transformation Hierarchy (CASSANDRA-9975)
 * Remove token generator (CASSANDRA-5261)
 * RolesCache should not be created for any authenticator that does not requireAuthentication (CASSANDRA-10562)
 * Fix LogTransaction checking only a single directory for files (CASSANDRA-10421)
 * Fix handling of range tombstones when reading old format sstables (CASSANDRA-10360)
 * Aggregate with Initial Condition fails with C* 3.0 (CASSANDRA-10367)
Merged from 2.2:
 * (cqlsh) show partial trace if incomplete after max_trace_wait (CASSANDRA-7645)
 * Use most up-to-date version of schema for system tables (CASSANDRA-10652)
 * Deprecate memory_allocator in cassandra.yaml (CASSANDRA-10581,10628)
 * Expose phi values from failure detector via JMX and tweak debug
   and trace logging (CASSANDRA-9526)
 * Fix IllegalArgumentException in DataOutputBuffer.reallocate for large buffers (CASSANDRA-10592)
Merged from 2.1:
 * Shutdown compaction in drain to prevent leak (CASSANDRA-10079)
 * (cqlsh) fix COPY using wrong variable name for time_format (CASSANDRA-10633)
 * Do not run SizeEstimatesRecorder if a node is not a member of the ring (CASSANDRA-9912)
 * Improve handling of dead nodes in gossip (CASSANDRA-10298)
 * Fix logback-tools.xml incorrectly configured for outputing to System.err
   (CASSANDRA-9937)
 * Fix streaming to catch exception so retry not fail (CASSANDRA-10557)
 * Add validation method to PerRowSecondaryIndex (CASSANDRA-10092)
 * Support encrypted and plain traffic on the same port (CASSANDRA-10559)
 * Do STCS in DTCS windows (CASSANDRA-10276)
 * Avoid repetition of JVM_OPTS in debian package (CASSANDRA-10251)
 * Fix potential NPE from handling result of SIM.highestSelectivityIndex (CASSANDRA-10550)
 * Fix paging issues with partitions containing only static columns data (CASSANDRA-10381)
 * Fix conditions on static columns (CASSANDRA-10264)
 * AssertionError: attempted to delete non-existing file CommitLog (CASSANDRA-10377)
 * Fix sorting for queries with an IN condition on partition key columns (CASSANDRA-10363)


3.0-rc2
 * Fix SELECT DISTINCT queries between 2.2.2 nodes and 3.0 nodes (CASSANDRA-10473)
 * Remove circular references in SegmentedFile (CASSANDRA-10543)
 * Ensure validation of indexed values only occurs once per-partition (CASSANDRA-10536)
 * Fix handling of static columns for range tombstones in thrift (CASSANDRA-10174)
 * Support empty ColumnFilter for backward compatility on empty IN (CASSANDRA-10471)
 * Remove Pig support (CASSANDRA-10542)
 * Fix LogFile throws Exception when assertion is disabled (CASSANDRA-10522)
 * Revert CASSANDRA-7486, make CMS default GC, move GC config to
   conf/jvm.options (CASSANDRA-10403)
 * Fix TeeingAppender causing some logs to be truncated/empty (CASSANDRA-10447)
 * Allow EACH_QUORUM for reads (CASSANDRA-9602)
 * Fix potential ClassCastException while upgrading (CASSANDRA-10468)
 * Fix NPE in MVs on update (CASSANDRA-10503)
 * Only include modified cell data in indexing deltas (CASSANDRA-10438)
 * Do not load keyspace when creating sstable writer (CASSANDRA-10443)
 * If node is not yet gossiping write all MV updates to batchlog only (CASSANDRA-10413)
 * Re-populate token metadata after commit log recovery (CASSANDRA-10293)
 * Provide additional metrics for materialized views (CASSANDRA-10323)
 * Flush system schema tables after local schema changes (CASSANDRA-10429)
Merged from 2.2:
 * Reduce contention getting instances of CompositeType (CASSANDRA-10433)
 * Fix the regression when using LIMIT with aggregates (CASSANDRA-10487)
 * Avoid NoClassDefFoundError during DataDescriptor initialization on windows (CASSANDRA-10412)
 * Preserve case of quoted Role & User names (CASSANDRA-10394)
 * cqlsh pg-style-strings broken (CASSANDRA-10484)
 * cqlsh prompt includes name of keyspace after failed `use` statement (CASSANDRA-10369)
Merged from 2.1:
 * (cqlsh) Distinguish negative and positive infinity in output (CASSANDRA-10523)
 * (cqlsh) allow custom time_format for COPY TO (CASSANDRA-8970)
 * Don't allow startup if the node's rack has changed (CASSANDRA-10242)
 * (cqlsh) show partial trace if incomplete after max_trace_wait (CASSANDRA-7645)
 * Allow LOCAL_JMX to be easily overridden (CASSANDRA-10275)
 * Mark nodes as dead even if they've already left (CASSANDRA-10205)


3.0.0-rc1
 * Fix mixed version read request compatibility for compact static tables
   (CASSANDRA-10373)
 * Fix paging of DISTINCT with static and IN (CASSANDRA-10354)
 * Allow MATERIALIZED VIEW's SELECT statement to restrict primary key
   columns (CASSANDRA-9664)
 * Move crc_check_chance out of compression options (CASSANDRA-9839)
 * Fix descending iteration past end of BTreeSearchIterator (CASSANDRA-10301)
 * Transfer hints to a different node on decommission (CASSANDRA-10198)
 * Check partition keys for CAS operations during stmt validation (CASSANDRA-10338)
 * Add custom query expressions to SELECT (CASSANDRA-10217)
 * Fix minor bugs in MV handling (CASSANDRA-10362)
 * Allow custom indexes with 0,1 or multiple target columns (CASSANDRA-10124)
 * Improve MV schema representation (CASSANDRA-9921)
 * Add flag to enable/disable coordinator batchlog for MV writes (CASSANDRA-10230)
 * Update cqlsh COPY for new internal driver serialization interface (CASSANDRA-10318)
 * Give index implementations more control over rebuild operations (CASSANDRA-10312)
 * Update index file format (CASSANDRA-10314)
 * Add "shadowable" row tombstones to deal with mv timestamp issues (CASSANDRA-10261)
 * CFS.loadNewSSTables() broken for pre-3.0 sstables
 * Cache selected index in read command to reduce lookups (CASSANDRA-10215)
 * Small optimizations of sstable index serialization (CASSANDRA-10232)
 * Support for both encrypted and unencrypted native transport connections (CASSANDRA-9590)
Merged from 2.2:
 * Configurable page size in cqlsh (CASSANDRA-9855)
 * Defer default role manager setup until all nodes are on 2.2+ (CASSANDRA-9761)
 * Handle missing RoleManager in config after upgrade to 2.2 (CASSANDRA-10209)
Merged from 2.1:
 * Bulk Loader API could not tolerate even node failure (CASSANDRA-10347)
 * Avoid misleading pushed notifications when multiple nodes
   share an rpc_address (CASSANDRA-10052)
 * Fix dropping undroppable when message queue is full (CASSANDRA-10113)
 * Fix potential ClassCastException during paging (CASSANDRA-10352)
 * Prevent ALTER TYPE from creating circular references (CASSANDRA-10339)
 * Fix cache handling of 2i and base tables (CASSANDRA-10155, 10359)
 * Fix NPE in nodetool compactionhistory (CASSANDRA-9758)
 * (Pig) support BulkOutputFormat as a URL parameter (CASSANDRA-7410)
 * BATCH statement is broken in cqlsh (CASSANDRA-10272)
 * (cqlsh) Make cqlsh PEP8 Compliant (CASSANDRA-10066)
 * (cqlsh) Fix error when starting cqlsh with --debug (CASSANDRA-10282)
 * Scrub, Cleanup and Upgrade do not unmark compacting until all operations
   have completed, regardless of the occurence of exceptions (CASSANDRA-10274)


3.0.0-beta2
 * Fix columns returned by AbstractBtreePartitions (CASSANDRA-10220)
 * Fix backward compatibility issue due to AbstractBounds serialization bug (CASSANDRA-9857)
 * Fix startup error when upgrading nodes (CASSANDRA-10136)
 * Base table PRIMARY KEY can be assumed to be NOT NULL in MV creation (CASSANDRA-10147)
 * Improve batchlog write patch (CASSANDRA-9673)
 * Re-apply MaterializedView updates on commitlog replay (CASSANDRA-10164)
 * Require AbstractType.isByteOrderComparable declaration in constructor (CASSANDRA-9901)
 * Avoid digest mismatch on upgrade to 3.0 (CASSANDRA-9554)
 * Fix Materialized View builder when adding multiple MVs (CASSANDRA-10156)
 * Choose better poolingOptions for protocol v4 in cassandra-stress (CASSANDRA-10182)
 * Fix LWW bug affecting Materialized Views (CASSANDRA-10197)
 * Ensures frozen sets and maps are always sorted (CASSANDRA-10162)
 * Don't deadlock when flushing CFS backed custom indexes (CASSANDRA-10181)
 * Fix double flushing of secondary index tables (CASSANDRA-10180)
 * Fix incorrect handling of range tombstones in thrift (CASSANDRA-10046)
 * Only use batchlog when paired materialized view replica is remote (CASSANDRA-10061)
 * Reuse TemporalRow when updating multiple MaterializedViews (CASSANDRA-10060)
 * Validate gc_grace_seconds for batchlog writes and MVs (CASSANDRA-9917)
 * Fix sstablerepairedset (CASSANDRA-10132)
Merged from 2.2:
 * Cancel transaction for sstables we wont redistribute index summary
   for (CASSANDRA-10270)
 * Retry snapshot deletion after compaction and gc on Windows (CASSANDRA-10222)
 * Fix failure to start with space in directory path on Windows (CASSANDRA-10239)
 * Fix repair hang when snapshot failed (CASSANDRA-10057)
 * Fall back to 1/4 commitlog volume for commitlog_total_space on small disks
   (CASSANDRA-10199)
Merged from 2.1:
 * Added configurable warning threshold for GC duration (CASSANDRA-8907)
 * Fix handling of streaming EOF (CASSANDRA-10206)
 * Only check KeyCache when it is enabled
 * Change streaming_socket_timeout_in_ms default to 1 hour (CASSANDRA-8611)
 * (cqlsh) update list of CQL keywords (CASSANDRA-9232)
 * Add nodetool gettraceprobability command (CASSANDRA-10234)
Merged from 2.0:
 * Fix rare race where older gossip states can be shadowed (CASSANDRA-10366)
 * Fix consolidating racks violating the RF contract (CASSANDRA-10238)
 * Disallow decommission when node is in drained state (CASSANDRA-8741)


2.2.1
 * Fix race during construction of commit log (CASSANDRA-10049)
 * Fix LeveledCompactionStrategyTest (CASSANDRA-9757)
 * Fix broken UnbufferedDataOutputStreamPlus.writeUTF (CASSANDRA-10203)
 * (cqlsh) default load-from-file encoding to utf-8 (CASSANDRA-9898)
 * Avoid returning Permission.NONE when failing to query users table (CASSANDRA-10168)
 * (cqlsh) add CLEAR command (CASSANDRA-10086)
 * Support string literals as Role names for compatibility (CASSANDRA-10135)
Merged from 2.1:
 * Only check KeyCache when it is enabled
 * Change streaming_socket_timeout_in_ms default to 1 hour (CASSANDRA-8611)
 * (cqlsh) update list of CQL keywords (CASSANDRA-9232)


3.0.0-beta1
 * Redesign secondary index API (CASSANDRA-9459, 7771, 9041)
 * Fix throwing ReadFailure instead of ReadTimeout on range queries (CASSANDRA-10125)
 * Rewrite hinted handoff (CASSANDRA-6230)
 * Fix query on static compact tables (CASSANDRA-10093)
 * Fix race during construction of commit log (CASSANDRA-10049)
 * Add option to only purge repaired tombstones (CASSANDRA-6434)
 * Change authorization handling for MVs (CASSANDRA-9927)
 * Add custom JMX enabled executor for UDF sandbox (CASSANDRA-10026)
 * Fix row deletion bug for Materialized Views (CASSANDRA-10014)
 * Support mixed-version clusters with Cassandra 2.1 and 2.2 (CASSANDRA-9704)
 * Fix multiple slices on RowSearchers (CASSANDRA-10002)
 * Fix bug in merging of collections (CASSANDRA-10001)
 * Optimize batchlog replay to avoid full scans (CASSANDRA-7237)
 * Repair improvements when using vnodes (CASSANDRA-5220)
 * Disable scripted UDFs by default (CASSANDRA-9889)
 * Bytecode inspection for Java-UDFs (CASSANDRA-9890)
 * Use byte to serialize MT hash length (CASSANDRA-9792)
 * Replace usage of Adler32 with CRC32 (CASSANDRA-8684)
 * Fix migration to new format from 2.1 SSTable (CASSANDRA-10006)
 * SequentialWriter should extend BufferedDataOutputStreamPlus (CASSANDRA-9500)
 * Use the same repairedAt timestamp within incremental repair session (CASSANDRA-9111)
Merged from 2.2:
 * Allow count(*) and count(1) to be use as normal aggregation (CASSANDRA-10114)
 * An NPE is thrown if the column name is unknown for an IN relation (CASSANDRA-10043)
 * Apply commit_failure_policy to more errors on startup (CASSANDRA-9749)
 * Fix histogram overflow exception (CASSANDRA-9973)
 * Route gossip messages over dedicated socket (CASSANDRA-9237)
 * Add checksum to saved cache files (CASSANDRA-9265)
 * Log warning when using an aggregate without partition key (CASSANDRA-9737)
Merged from 2.1:
 * (cqlsh) Allow encoding to be set through command line (CASSANDRA-10004)
 * Add new JMX methods to change local compaction strategy (CASSANDRA-9965)
 * Write hints for paxos commits (CASSANDRA-7342)
 * (cqlsh) Fix timestamps before 1970 on Windows, always
   use UTC for timestamp display (CASSANDRA-10000)
 * (cqlsh) Avoid overwriting new config file with old config
   when both exist (CASSANDRA-9777)
 * Release snapshot selfRef when doing snapshot repair (CASSANDRA-9998)
 * Cannot replace token does not exist - DN node removed as Fat Client (CASSANDRA-9871)
Merged from 2.0:
 * Don't cast expected bf size to an int (CASSANDRA-9959)
 * Make getFullyExpiredSSTables less expensive (CASSANDRA-9882)


3.0.0-alpha1
 * Implement proper sandboxing for UDFs (CASSANDRA-9402)
 * Simplify (and unify) cleanup of compaction leftovers (CASSANDRA-7066)
 * Allow extra schema definitions in cassandra-stress yaml (CASSANDRA-9850)
 * Metrics should use up to date nomenclature (CASSANDRA-9448)
 * Change CREATE/ALTER TABLE syntax for compression (CASSANDRA-8384)
 * Cleanup crc and adler code for java 8 (CASSANDRA-9650)
 * Storage engine refactor (CASSANDRA-8099, 9743, 9746, 9759, 9781, 9808, 9825,
   9848, 9705, 9859, 9867, 9874, 9828, 9801)
 * Update Guava to 18.0 (CASSANDRA-9653)
 * Bloom filter false positive ratio is not honoured (CASSANDRA-8413)
 * New option for cassandra-stress to leave a ratio of columns null (CASSANDRA-9522)
 * Change hinted_handoff_enabled yaml setting, JMX (CASSANDRA-9035)
 * Add algorithmic token allocation (CASSANDRA-7032)
 * Add nodetool command to replay batchlog (CASSANDRA-9547)
 * Make file buffer cache independent of paths being read (CASSANDRA-8897)
 * Remove deprecated legacy Hadoop code (CASSANDRA-9353)
 * Decommissioned nodes will not rejoin the cluster (CASSANDRA-8801)
 * Change gossip stabilization to use endpoit size (CASSANDRA-9401)
 * Change default garbage collector to G1 (CASSANDRA-7486)
 * Populate TokenMetadata early during startup (CASSANDRA-9317)
 * Undeprecate cache recentHitRate (CASSANDRA-6591)
 * Add support for selectively varint encoding fields (CASSANDRA-9499, 9865)
 * Materialized Views (CASSANDRA-6477)
Merged from 2.2:
 * Avoid grouping sstables for anticompaction with DTCS (CASSANDRA-9900)
 * UDF / UDA execution time in trace (CASSANDRA-9723)
 * Fix broken internode SSL (CASSANDRA-9884)
Merged from 2.1:
 * Add new JMX methods to change local compaction strategy (CASSANDRA-9965)
 * Fix handling of enable/disable autocompaction (CASSANDRA-9899)
 * Add consistency level to tracing ouput (CASSANDRA-9827)
 * Remove repair snapshot leftover on startup (CASSANDRA-7357)
 * Use random nodes for batch log when only 2 racks (CASSANDRA-8735)
 * Ensure atomicity inside thrift and stream session (CASSANDRA-7757)
 * Fix nodetool info error when the node is not joined (CASSANDRA-9031)
Merged from 2.0:
 * Log when messages are dropped due to cross_node_timeout (CASSANDRA-9793)
 * Don't track hotness when opening from snapshot for validation (CASSANDRA-9382)


2.2.0
 * Allow the selection of columns together with aggregates (CASSANDRA-9767)
 * Fix cqlsh copy methods and other windows specific issues (CASSANDRA-9795)
 * Don't wrap byte arrays in SequentialWriter (CASSANDRA-9797)
 * sum() and avg() functions missing for smallint and tinyint types (CASSANDRA-9671)
 * Revert CASSANDRA-9542 (allow native functions in UDA) (CASSANDRA-9771)
Merged from 2.1:
 * Fix MarshalException when upgrading superColumn family (CASSANDRA-9582)
 * Fix broken logging for "empty" flushes in Memtable (CASSANDRA-9837)
 * Handle corrupt files on startup (CASSANDRA-9686)
 * Fix clientutil jar and tests (CASSANDRA-9760)
 * (cqlsh) Allow the SSL protocol version to be specified through the
    config file or environment variables (CASSANDRA-9544)
Merged from 2.0:
 * Add tool to find why expired sstables are not getting dropped (CASSANDRA-10015)
 * Remove erroneous pending HH tasks from tpstats/jmx (CASSANDRA-9129)
 * Don't cast expected bf size to an int (CASSANDRA-9959)
 * checkForEndpointCollision fails for legitimate collisions (CASSANDRA-9765)
 * Complete CASSANDRA-8448 fix (CASSANDRA-9519)
 * Don't include auth credentials in debug log (CASSANDRA-9682)
 * Can't transition from write survey to normal mode (CASSANDRA-9740)
 * Scrub (recover) sstables even when -Index.db is missing (CASSANDRA-9591)
 * Fix growing pending background compaction (CASSANDRA-9662)


2.2.0-rc2
 * Re-enable memory-mapped I/O on Windows (CASSANDRA-9658)
 * Warn when an extra-large partition is compacted (CASSANDRA-9643)
 * (cqlsh) Allow setting the initial connection timeout (CASSANDRA-9601)
 * BulkLoader has --transport-factory option but does not use it (CASSANDRA-9675)
 * Allow JMX over SSL directly from nodetool (CASSANDRA-9090)
 * Update cqlsh for UDFs (CASSANDRA-7556)
 * Change Windows kernel default timer resolution (CASSANDRA-9634)
 * Deprected sstable2json and json2sstable (CASSANDRA-9618)
 * Allow native functions in user-defined aggregates (CASSANDRA-9542)
 * Don't repair system_distributed by default (CASSANDRA-9621)
 * Fix mixing min, max, and count aggregates for blob type (CASSANRA-9622)
 * Rename class for DATE type in Java driver (CASSANDRA-9563)
 * Duplicate compilation of UDFs on coordinator (CASSANDRA-9475)
 * Fix connection leak in CqlRecordWriter (CASSANDRA-9576)
 * Mlockall before opening system sstables & remove boot_without_jna option (CASSANDRA-9573)
 * Add functions to convert timeuuid to date or time, deprecate dateOf and unixTimestampOf (CASSANDRA-9229)
 * Make sure we cancel non-compacting sstables from LifecycleTransaction (CASSANDRA-9566)
 * Fix deprecated repair JMX API (CASSANDRA-9570)
 * Add logback metrics (CASSANDRA-9378)
 * Update and refactor ant test/test-compression to run the tests in parallel (CASSANDRA-9583)
 * Fix upgrading to new directory for secondary index (CASSANDRA-9687)
Merged from 2.1:
 * (cqlsh) Fix bad check for CQL compatibility when DESCRIBE'ing
   COMPACT STORAGE tables with no clustering columns
 * Eliminate strong self-reference chains in sstable ref tidiers (CASSANDRA-9656)
 * Ensure StreamSession uses canonical sstable reader instances (CASSANDRA-9700) 
 * Ensure memtable book keeping is not corrupted in the event we shrink usage (CASSANDRA-9681)
 * Update internal python driver for cqlsh (CASSANDRA-9064)
 * Fix IndexOutOfBoundsException when inserting tuple with too many
   elements using the string literal notation (CASSANDRA-9559)
 * Enable describe on indices (CASSANDRA-7814)
 * Fix incorrect result for IN queries where column not found (CASSANDRA-9540)
 * ColumnFamilyStore.selectAndReference may block during compaction (CASSANDRA-9637)
 * Fix bug in cardinality check when compacting (CASSANDRA-9580)
 * Fix memory leak in Ref due to ConcurrentLinkedQueue.remove() behaviour (CASSANDRA-9549)
 * Make rebuild only run one at a time (CASSANDRA-9119)
Merged from 2.0:
 * Avoid NPE in AuthSuccess#decode (CASSANDRA-9727)
 * Add listen_address to system.local (CASSANDRA-9603)
 * Bug fixes to resultset metadata construction (CASSANDRA-9636)
 * Fix setting 'durable_writes' in ALTER KEYSPACE (CASSANDRA-9560)
 * Avoids ballot clash in Paxos (CASSANDRA-9649)
 * Improve trace messages for RR (CASSANDRA-9479)
 * Fix suboptimal secondary index selection when restricted
   clustering column is also indexed (CASSANDRA-9631)
 * (cqlsh) Add min_threshold to DTCS option autocomplete (CASSANDRA-9385)
 * Fix error message when attempting to create an index on a column
   in a COMPACT STORAGE table with clustering columns (CASSANDRA-9527)
 * 'WITH WITH' in alter keyspace statements causes NPE (CASSANDRA-9565)
 * Expose some internals of SelectStatement for inspection (CASSANDRA-9532)
 * ArrivalWindow should use primitives (CASSANDRA-9496)
 * Periodically submit background compaction tasks (CASSANDRA-9592)
 * Set HAS_MORE_PAGES flag to false when PagingState is null (CASSANDRA-9571)


2.2.0-rc1
 * Compressed commit log should measure compressed space used (CASSANDRA-9095)
 * Fix comparison bug in CassandraRoleManager#collectRoles (CASSANDRA-9551)
 * Add tinyint,smallint,time,date support for UDFs (CASSANDRA-9400)
 * Deprecates SSTableSimpleWriter and SSTableSimpleUnsortedWriter (CASSANDRA-9546)
 * Empty INITCOND treated as null in aggregate (CASSANDRA-9457)
 * Remove use of Cell in Thrift MapReduce classes (CASSANDRA-8609)
 * Integrate pre-release Java Driver 2.2-rc1, custom build (CASSANDRA-9493)
 * Clean up gossiper logic for old versions (CASSANDRA-9370)
 * Fix custom payload coding/decoding to match the spec (CASSANDRA-9515)
 * ant test-all results incomplete when parsed (CASSANDRA-9463)
 * Disallow frozen<> types in function arguments and return types for
   clarity (CASSANDRA-9411)
 * Static Analysis to warn on unsafe use of Autocloseable instances (CASSANDRA-9431)
 * Update commitlog archiving examples now that commitlog segments are
   not recycled (CASSANDRA-9350)
 * Extend Transactional API to sstable lifecycle management (CASSANDRA-8568)
 * (cqlsh) Add support for native protocol 4 (CASSANDRA-9399)
 * Ensure that UDF and UDAs are keyspace-isolated (CASSANDRA-9409)
 * Revert CASSANDRA-7807 (tracing completion client notifications) (CASSANDRA-9429)
 * Add ability to stop compaction by ID (CASSANDRA-7207)
 * Let CassandraVersion handle SNAPSHOT version (CASSANDRA-9438)
Merged from 2.1:
 * (cqlsh) Fix using COPY through SOURCE or -f (CASSANDRA-9083)
 * Fix occasional lack of `system` keyspace in schema tables (CASSANDRA-8487)
 * Use ProtocolError code instead of ServerError code for native protocol
   error responses to unsupported protocol versions (CASSANDRA-9451)
 * Default commitlog_sync_batch_window_in_ms changed to 2ms (CASSANDRA-9504)
 * Fix empty partition assertion in unsorted sstable writing tools (CASSANDRA-9071)
 * Ensure truncate without snapshot cannot produce corrupt responses (CASSANDRA-9388) 
 * Consistent error message when a table mixes counter and non-counter
   columns (CASSANDRA-9492)
 * Avoid getting unreadable keys during anticompaction (CASSANDRA-9508)
 * (cqlsh) Better float precision by default (CASSANDRA-9224)
 * Improve estimated row count (CASSANDRA-9107)
 * Optimize range tombstone memory footprint (CASSANDRA-8603)
 * Use configured gcgs in anticompaction (CASSANDRA-9397)
Merged from 2.0:
 * Don't accumulate more range than necessary in RangeTombstone.Tracker (CASSANDRA-9486)
 * Add broadcast and rpc addresses to system.local (CASSANDRA-9436)
 * Always mark sstable suspect when corrupted (CASSANDRA-9478)
 * Add database users and permissions to CQL3 documentation (CASSANDRA-7558)
 * Allow JVM_OPTS to be passed to standalone tools (CASSANDRA-5969)
 * Fix bad condition in RangeTombstoneList (CASSANDRA-9485)
 * Fix potential StackOverflow when setting CrcCheckChance over JMX (CASSANDRA-9488)
 * Fix null static columns in pages after the first, paged reversed
   queries (CASSANDRA-8502)
 * Fix counting cache serialization in request metrics (CASSANDRA-9466)
 * Add option not to validate atoms during scrub (CASSANDRA-9406)


2.2.0-beta1
 * Introduce Transactional API for internal state changes (CASSANDRA-8984)
 * Add a flag in cassandra.yaml to enable UDFs (CASSANDRA-9404)
 * Better support of null for UDF (CASSANDRA-8374)
 * Use ecj instead of javassist for UDFs (CASSANDRA-8241)
 * faster async logback configuration for tests (CASSANDRA-9376)
 * Add `smallint` and `tinyint` data types (CASSANDRA-8951)
 * Avoid thrift schema creation when native driver is used in stress tool (CASSANDRA-9374)
 * Make Functions.declared thread-safe
 * Add client warnings to native protocol v4 (CASSANDRA-8930)
 * Allow roles cache to be invalidated (CASSANDRA-8967)
 * Upgrade Snappy (CASSANDRA-9063)
 * Don't start Thrift rpc by default (CASSANDRA-9319)
 * Only stream from unrepaired sstables with incremental repair (CASSANDRA-8267)
 * Aggregate UDFs allow SFUNC return type to differ from STYPE if FFUNC specified (CASSANDRA-9321)
 * Remove Thrift dependencies in bundled tools (CASSANDRA-8358)
 * Disable memory mapping of hsperfdata file for JVM statistics (CASSANDRA-9242)
 * Add pre-startup checks to detect potential incompatibilities (CASSANDRA-8049)
 * Distinguish between null and unset in protocol v4 (CASSANDRA-7304)
 * Add user/role permissions for user-defined functions (CASSANDRA-7557)
 * Allow cassandra config to be updated to restart daemon without unloading classes (CASSANDRA-9046)
 * Don't initialize compaction writer before checking if iter is empty (CASSANDRA-9117)
 * Don't execute any functions at prepare-time (CASSANDRA-9037)
 * Share file handles between all instances of a SegmentedFile (CASSANDRA-8893)
 * Make it possible to major compact LCS (CASSANDRA-7272)
 * Make FunctionExecutionException extend RequestExecutionException
   (CASSANDRA-9055)
 * Add support for SELECT JSON, INSERT JSON syntax and new toJson(), fromJson()
   functions (CASSANDRA-7970)
 * Optimise max purgeable timestamp calculation in compaction (CASSANDRA-8920)
 * Constrain internode message buffer sizes, and improve IO class hierarchy (CASSANDRA-8670) 
 * New tool added to validate all sstables in a node (CASSANDRA-5791)
 * Push notification when tracing completes for an operation (CASSANDRA-7807)
 * Delay "node up" and "node added" notifications until native protocol server is started (CASSANDRA-8236)
 * Compressed Commit Log (CASSANDRA-6809)
 * Optimise IntervalTree (CASSANDRA-8988)
 * Add a key-value payload for third party usage (CASSANDRA-8553, 9212)
 * Bump metrics-reporter-config dependency for metrics 3.0 (CASSANDRA-8149)
 * Partition intra-cluster message streams by size, not type (CASSANDRA-8789)
 * Add WriteFailureException to native protocol, notify coordinator of
   write failures (CASSANDRA-8592)
 * Convert SequentialWriter to nio (CASSANDRA-8709)
 * Add role based access control (CASSANDRA-7653, 8650, 7216, 8760, 8849, 8761, 8850)
 * Record client ip address in tracing sessions (CASSANDRA-8162)
 * Indicate partition key columns in response metadata for prepared
   statements (CASSANDRA-7660)
 * Merge UUIDType and TimeUUIDType parse logic (CASSANDRA-8759)
 * Avoid memory allocation when searching index summary (CASSANDRA-8793)
 * Optimise (Time)?UUIDType Comparisons (CASSANDRA-8730)
 * Make CRC32Ex into a separate maven dependency (CASSANDRA-8836)
 * Use preloaded jemalloc w/ Unsafe (CASSANDRA-8714, 9197)
 * Avoid accessing partitioner through StorageProxy (CASSANDRA-8244, 8268)
 * Upgrade Metrics library and remove depricated metrics (CASSANDRA-5657)
 * Serializing Row cache alternative, fully off heap (CASSANDRA-7438)
 * Duplicate rows returned when in clause has repeated values (CASSANDRA-6706)
 * Make CassandraException unchecked, extend RuntimeException (CASSANDRA-8560)
 * Support direct buffer decompression for reads (CASSANDRA-8464)
 * DirectByteBuffer compatible LZ4 methods (CASSANDRA-7039)
 * Group sstables for anticompaction correctly (CASSANDRA-8578)
 * Add ReadFailureException to native protocol, respond
   immediately when replicas encounter errors while handling
   a read request (CASSANDRA-7886)
 * Switch CommitLogSegment from RandomAccessFile to nio (CASSANDRA-8308)
 * Allow mixing token and partition key restrictions (CASSANDRA-7016)
 * Support index key/value entries on map collections (CASSANDRA-8473)
 * Modernize schema tables (CASSANDRA-8261)
 * Support for user-defined aggregation functions (CASSANDRA-8053)
 * Fix NPE in SelectStatement with empty IN values (CASSANDRA-8419)
 * Refactor SelectStatement, return IN results in natural order instead
   of IN value list order and ignore duplicate values in partition key IN restrictions (CASSANDRA-7981)
 * Support UDTs, tuples, and collections in user-defined
   functions (CASSANDRA-7563)
 * Fix aggregate fn results on empty selection, result column name,
   and cqlsh parsing (CASSANDRA-8229)
 * Mark sstables as repaired after full repair (CASSANDRA-7586)
 * Extend Descriptor to include a format value and refactor reader/writer
   APIs (CASSANDRA-7443)
 * Integrate JMH for microbenchmarks (CASSANDRA-8151)
 * Keep sstable levels when bootstrapping (CASSANDRA-7460)
 * Add Sigar library and perform basic OS settings check on startup (CASSANDRA-7838)
 * Support for aggregation functions (CASSANDRA-4914)
 * Remove cassandra-cli (CASSANDRA-7920)
 * Accept dollar quoted strings in CQL (CASSANDRA-7769)
 * Make assassinate a first class command (CASSANDRA-7935)
 * Support IN clause on any partition key column (CASSANDRA-7855)
 * Support IN clause on any clustering column (CASSANDRA-4762)
 * Improve compaction logging (CASSANDRA-7818)
 * Remove YamlFileNetworkTopologySnitch (CASSANDRA-7917)
 * Do anticompaction in groups (CASSANDRA-6851)
 * Support user-defined functions (CASSANDRA-7395, 7526, 7562, 7740, 7781, 7929,
   7924, 7812, 8063, 7813, 7708)
 * Permit configurable timestamps with cassandra-stress (CASSANDRA-7416)
 * Move sstable RandomAccessReader to nio2, which allows using the
   FILE_SHARE_DELETE flag on Windows (CASSANDRA-4050)
 * Remove CQL2 (CASSANDRA-5918)
 * Optimize fetching multiple cells by name (CASSANDRA-6933)
 * Allow compilation in java 8 (CASSANDRA-7028)
 * Make incremental repair default (CASSANDRA-7250)
 * Enable code coverage thru JaCoCo (CASSANDRA-7226)
 * Switch external naming of 'column families' to 'tables' (CASSANDRA-4369) 
 * Shorten SSTable path (CASSANDRA-6962)
 * Use unsafe mutations for most unit tests (CASSANDRA-6969)
 * Fix race condition during calculation of pending ranges (CASSANDRA-7390)
 * Fail on very large batch sizes (CASSANDRA-8011)
 * Improve concurrency of repair (CASSANDRA-6455, 8208, 9145)
 * Select optimal CRC32 implementation at runtime (CASSANDRA-8614)
 * Evaluate MurmurHash of Token once per query (CASSANDRA-7096)
 * Generalize progress reporting (CASSANDRA-8901)
 * Resumable bootstrap streaming (CASSANDRA-8838, CASSANDRA-8942)
 * Allow scrub for secondary index (CASSANDRA-5174)
 * Save repair data to system table (CASSANDRA-5839)
 * fix nodetool names that reference column families (CASSANDRA-8872)
 Merged from 2.1:
 * Warn on misuse of unlogged batches (CASSANDRA-9282)
 * Failure detector detects and ignores local pauses (CASSANDRA-9183)
 * Add utility class to support for rate limiting a given log statement (CASSANDRA-9029)
 * Add missing consistency levels to cassandra-stess (CASSANDRA-9361)
 * Fix commitlog getCompletedTasks to not increment (CASSANDRA-9339)
 * Fix for harmless exceptions logged as ERROR (CASSANDRA-8564)
 * Delete processed sstables in sstablesplit/sstableupgrade (CASSANDRA-8606)
 * Improve sstable exclusion from partition tombstones (CASSANDRA-9298)
 * Validate the indexed column rather than the cell's contents for 2i (CASSANDRA-9057)
 * Add support for top-k custom 2i queries (CASSANDRA-8717)
 * Fix error when dropping table during compaction (CASSANDRA-9251)
 * cassandra-stress supports validation operations over user profiles (CASSANDRA-8773)
 * Add support for rate limiting log messages (CASSANDRA-9029)
 * Log the partition key with tombstone warnings (CASSANDRA-8561)
 * Reduce runWithCompactionsDisabled poll interval to 1ms (CASSANDRA-9271)
 * Fix PITR commitlog replay (CASSANDRA-9195)
 * GCInspector logs very different times (CASSANDRA-9124)
 * Fix deleting from an empty list (CASSANDRA-9198)
 * Update tuple and collection types that use a user-defined type when that UDT
   is modified (CASSANDRA-9148, CASSANDRA-9192)
 * Use higher timeout for prepair and snapshot in repair (CASSANDRA-9261)
 * Fix anticompaction blocking ANTI_ENTROPY stage (CASSANDRA-9151)
 * Repair waits for anticompaction to finish (CASSANDRA-9097)
 * Fix streaming not holding ref when stream error (CASSANDRA-9295)
 * Fix canonical view returning early opened SSTables (CASSANDRA-9396)
Merged from 2.0:
 * (cqlsh) Add LOGIN command to switch users (CASSANDRA-7212)
 * Clone SliceQueryFilter in AbstractReadCommand implementations (CASSANDRA-8940)
 * Push correct protocol notification for DROP INDEX (CASSANDRA-9310)
 * token-generator - generated tokens too long (CASSANDRA-9300)
 * Fix counting of tombstones for TombstoneOverwhelmingException (CASSANDRA-9299)
 * Fix ReconnectableSnitch reconnecting to peers during upgrade (CASSANDRA-6702)
 * Include keyspace and table name in error log for collections over the size
   limit (CASSANDRA-9286)
 * Avoid potential overlap in LCS with single-partition sstables (CASSANDRA-9322)
 * Log warning message when a table is queried before the schema has fully
   propagated (CASSANDRA-9136)
 * Overload SecondaryIndex#indexes to accept the column definition (CASSANDRA-9314)
 * (cqlsh) Add SERIAL and LOCAL_SERIAL consistency levels (CASSANDRA-8051)
 * Fix index selection during rebuild with certain table layouts (CASSANDRA-9281)
 * Fix partition-level-delete-only workload accounting (CASSANDRA-9194)
 * Allow scrub to handle corrupted compressed chunks (CASSANDRA-9140)
 * Fix assertion error when resetlocalschema is run during repair (CASSANDRA-9249)
 * Disable single sstable tombstone compactions for DTCS by default (CASSANDRA-9234)
 * IncomingTcpConnection thread is not named (CASSANDRA-9262)
 * Close incoming connections when MessagingService is stopped (CASSANDRA-9238)
 * Fix streaming hang when retrying (CASSANDRA-9132)


2.1.5
 * Re-add deprecated cold_reads_to_omit param for backwards compat (CASSANDRA-9203)
 * Make anticompaction visible in compactionstats (CASSANDRA-9098)
 * Improve nodetool getendpoints documentation about the partition
   key parameter (CASSANDRA-6458)
 * Don't check other keyspaces for schema changes when an user-defined
   type is altered (CASSANDRA-9187)
 * Add generate-idea-files target to build.xml (CASSANDRA-9123)
 * Allow takeColumnFamilySnapshot to take a list of tables (CASSANDRA-8348)
 * Limit major sstable operations to their canonical representation (CASSANDRA-8669)
 * cqlsh: Add tests for INSERT and UPDATE tab completion (CASSANDRA-9125)
 * cqlsh: quote column names when needed in COPY FROM inserts (CASSANDRA-9080)
 * Do not load read meter for offline operations (CASSANDRA-9082)
 * cqlsh: Make CompositeType data readable (CASSANDRA-8919)
 * cqlsh: Fix display of triggers (CASSANDRA-9081)
 * Fix NullPointerException when deleting or setting an element by index on
   a null list collection (CASSANDRA-9077)
 * Buffer bloom filter serialization (CASSANDRA-9066)
 * Fix anti-compaction target bloom filter size (CASSANDRA-9060)
 * Make FROZEN and TUPLE unreserved keywords in CQL (CASSANDRA-9047)
 * Prevent AssertionError from SizeEstimatesRecorder (CASSANDRA-9034)
 * Avoid overwriting index summaries for sstables with an older format that
   does not support downsampling; rebuild summaries on startup when this
   is detected (CASSANDRA-8993)
 * Fix potential data loss in CompressedSequentialWriter (CASSANDRA-8949)
 * Make PasswordAuthenticator number of hashing rounds configurable (CASSANDRA-8085)
 * Fix AssertionError when binding nested collections in DELETE (CASSANDRA-8900)
 * Check for overlap with non-early sstables in LCS (CASSANDRA-8739)
 * Only calculate max purgable timestamp if we have to (CASSANDRA-8914)
 * (cqlsh) Greatly improve performance of COPY FROM (CASSANDRA-8225)
 * IndexSummary effectiveIndexInterval is now a guideline, not a rule (CASSANDRA-8993)
 * Use correct bounds for page cache eviction of compressed files (CASSANDRA-8746)
 * SSTableScanner enforces its bounds (CASSANDRA-8946)
 * Cleanup cell equality (CASSANDRA-8947)
 * Introduce intra-cluster message coalescing (CASSANDRA-8692)
 * DatabaseDescriptor throws NPE when rpc_interface is used (CASSANDRA-8839)
 * Don't check if an sstable is live for offline compactions (CASSANDRA-8841)
 * Don't set clientMode in SSTableLoader (CASSANDRA-8238)
 * Fix SSTableRewriter with disabled early open (CASSANDRA-8535)
 * Fix cassandra-stress so it respects the CL passed in user mode (CASSANDRA-8948)
 * Fix rare NPE in ColumnDefinition#hasIndexOption() (CASSANDRA-8786)
 * cassandra-stress reports per-operation statistics, plus misc (CASSANDRA-8769)
 * Add SimpleDate (cql date) and Time (cql time) types (CASSANDRA-7523)
 * Use long for key count in cfstats (CASSANDRA-8913)
 * Make SSTableRewriter.abort() more robust to failure (CASSANDRA-8832)
 * Remove cold_reads_to_omit from STCS (CASSANDRA-8860)
 * Make EstimatedHistogram#percentile() use ceil instead of floor (CASSANDRA-8883)
 * Fix top partitions reporting wrong cardinality (CASSANDRA-8834)
 * Fix rare NPE in KeyCacheSerializer (CASSANDRA-8067)
 * Pick sstables for validation as late as possible inc repairs (CASSANDRA-8366)
 * Fix commitlog getPendingTasks to not increment (CASSANDRA-8862)
 * Fix parallelism adjustment in range and secondary index queries
   when the first fetch does not satisfy the limit (CASSANDRA-8856)
 * Check if the filtered sstables is non-empty in STCS (CASSANDRA-8843)
 * Upgrade java-driver used for cassandra-stress (CASSANDRA-8842)
 * Fix CommitLog.forceRecycleAllSegments() memory access error (CASSANDRA-8812)
 * Improve assertions in Memory (CASSANDRA-8792)
 * Fix SSTableRewriter cleanup (CASSANDRA-8802)
 * Introduce SafeMemory for CompressionMetadata.Writer (CASSANDRA-8758)
 * 'nodetool info' prints exception against older node (CASSANDRA-8796)
 * Ensure SSTableReader.last corresponds exactly with the file end (CASSANDRA-8750)
 * Make SSTableWriter.openEarly more robust and obvious (CASSANDRA-8747)
 * Enforce SSTableReader.first/last (CASSANDRA-8744)
 * Cleanup SegmentedFile API (CASSANDRA-8749)
 * Avoid overlap with early compaction replacement (CASSANDRA-8683)
 * Safer Resource Management++ (CASSANDRA-8707)
 * Write partition size estimates into a system table (CASSANDRA-7688)
 * cqlsh: Fix keys() and full() collection indexes in DESCRIBE output
   (CASSANDRA-8154)
 * Show progress of streaming in nodetool netstats (CASSANDRA-8886)
 * IndexSummaryBuilder utilises offheap memory, and shares data between
   each IndexSummary opened from it (CASSANDRA-8757)
 * markCompacting only succeeds if the exact SSTableReader instances being 
   marked are in the live set (CASSANDRA-8689)
 * cassandra-stress support for varint (CASSANDRA-8882)
 * Fix Adler32 digest for compressed sstables (CASSANDRA-8778)
 * Add nodetool statushandoff/statusbackup (CASSANDRA-8912)
 * Use stdout for progress and stats in sstableloader (CASSANDRA-8982)
 * Correctly identify 2i datadir from older versions (CASSANDRA-9116)
Merged from 2.0:
 * Ignore gossip SYNs after shutdown (CASSANDRA-9238)
 * Avoid overflow when calculating max sstable size in LCS (CASSANDRA-9235)
 * Make sstable blacklisting work with compression (CASSANDRA-9138)
 * Do not attempt to rebuild indexes if no index accepts any column (CASSANDRA-9196)
 * Don't initiate snitch reconnection for dead states (CASSANDRA-7292)
 * Fix ArrayIndexOutOfBoundsException in CQLSSTableWriter (CASSANDRA-8978)
 * Add shutdown gossip state to prevent timeouts during rolling restarts (CASSANDRA-8336)
 * Fix running with java.net.preferIPv6Addresses=true (CASSANDRA-9137)
 * Fix failed bootstrap/replace attempts being persisted in system.peers (CASSANDRA-9180)
 * Flush system.IndexInfo after marking index built (CASSANDRA-9128)
 * Fix updates to min/max_compaction_threshold through cassandra-cli
   (CASSANDRA-8102)
 * Don't include tmp files when doing offline relevel (CASSANDRA-9088)
 * Use the proper CAS WriteType when finishing a previous round during Paxos
   preparation (CASSANDRA-8672)
 * Avoid race in cancelling compactions (CASSANDRA-9070)
 * More aggressive check for expired sstables in DTCS (CASSANDRA-8359)
 * Fix ignored index_interval change in ALTER TABLE statements (CASSANDRA-7976)
 * Do more aggressive compaction in old time windows in DTCS (CASSANDRA-8360)
 * java.lang.AssertionError when reading saved cache (CASSANDRA-8740)
 * "disk full" when running cleanup (CASSANDRA-9036)
 * Lower logging level from ERROR to DEBUG when a scheduled schema pull
   cannot be completed due to a node being down (CASSANDRA-9032)
 * Fix MOVED_NODE client event (CASSANDRA-8516)
 * Allow overriding MAX_OUTSTANDING_REPLAY_COUNT (CASSANDRA-7533)
 * Fix malformed JMX ObjectName containing IPv6 addresses (CASSANDRA-9027)
 * (cqlsh) Allow increasing CSV field size limit through
   cqlshrc config option (CASSANDRA-8934)
 * Stop logging range tombstones when exceeding the threshold
   (CASSANDRA-8559)
 * Fix NullPointerException when nodetool getendpoints is run
   against invalid keyspaces or tables (CASSANDRA-8950)
 * Allow specifying the tmp dir (CASSANDRA-7712)
 * Improve compaction estimated tasks estimation (CASSANDRA-8904)
 * Fix duplicate up/down messages sent to native clients (CASSANDRA-7816)
 * Expose commit log archive status via JMX (CASSANDRA-8734)
 * Provide better exceptions for invalid replication strategy parameters
   (CASSANDRA-8909)
 * Fix regression in mixed single and multi-column relation support for
   SELECT statements (CASSANDRA-8613)
 * Add ability to limit number of native connections (CASSANDRA-8086)
 * Fix CQLSSTableWriter throwing exception and spawning threads
   (CASSANDRA-8808)
 * Fix MT mismatch between empty and GC-able data (CASSANDRA-8979)
 * Fix incorrect validation when snapshotting single table (CASSANDRA-8056)
 * Add offline tool to relevel sstables (CASSANDRA-8301)
 * Preserve stream ID for more protocol errors (CASSANDRA-8848)
 * Fix combining token() function with multi-column relations on
   clustering columns (CASSANDRA-8797)
 * Make CFS.markReferenced() resistant to bad refcounting (CASSANDRA-8829)
 * Fix StreamTransferTask abort/complete bad refcounting (CASSANDRA-8815)
 * Fix AssertionError when querying a DESC clustering ordered
   table with ASC ordering and paging (CASSANDRA-8767)
 * AssertionError: "Memory was freed" when running cleanup (CASSANDRA-8716)
 * Make it possible to set max_sstable_age to fractional days (CASSANDRA-8406)
 * Fix some multi-column relations with indexes on some clustering
   columns (CASSANDRA-8275)
 * Fix memory leak in SSTableSimple*Writer and SSTableReader.validate()
   (CASSANDRA-8748)
 * Throw OOM if allocating memory fails to return a valid pointer (CASSANDRA-8726)
 * Fix SSTableSimpleUnsortedWriter ConcurrentModificationException (CASSANDRA-8619)
 * 'nodetool info' prints exception against older node (CASSANDRA-8796)
 * Ensure SSTableSimpleUnsortedWriter.close() terminates if
   disk writer has crashed (CASSANDRA-8807)


2.1.4
 * Bind JMX to localhost unless explicitly configured otherwise (CASSANDRA-9085)


2.1.3
 * Fix HSHA/offheap_objects corruption (CASSANDRA-8719)
 * Upgrade libthrift to 0.9.2 (CASSANDRA-8685)
 * Don't use the shared ref in sstableloader (CASSANDRA-8704)
 * Purge internal prepared statements if related tables or
   keyspaces are dropped (CASSANDRA-8693)
 * (cqlsh) Handle unicode BOM at start of files (CASSANDRA-8638)
 * Stop compactions before exiting offline tools (CASSANDRA-8623)
 * Update tools/stress/README.txt to match current behaviour (CASSANDRA-7933)
 * Fix schema from Thrift conversion with empty metadata (CASSANDRA-8695)
 * Safer Resource Management (CASSANDRA-7705)
 * Make sure we compact highly overlapping cold sstables with
   STCS (CASSANDRA-8635)
 * rpc_interface and listen_interface generate NPE on startup when specified
   interface doesn't exist (CASSANDRA-8677)
 * Fix ArrayIndexOutOfBoundsException in nodetool cfhistograms (CASSANDRA-8514)
 * Switch from yammer metrics for nodetool cf/proxy histograms (CASSANDRA-8662)
 * Make sure we don't add tmplink files to the compaction
   strategy (CASSANDRA-8580)
 * (cqlsh) Handle maps with blob keys (CASSANDRA-8372)
 * (cqlsh) Handle DynamicCompositeType schemas correctly (CASSANDRA-8563)
 * Duplicate rows returned when in clause has repeated values (CASSANDRA-6706)
 * Add tooling to detect hot partitions (CASSANDRA-7974)
 * Fix cassandra-stress user-mode truncation of partition generation (CASSANDRA-8608)
 * Only stream from unrepaired sstables during inc repair (CASSANDRA-8267)
 * Don't allow starting multiple inc repairs on the same sstables (CASSANDRA-8316)
 * Invalidate prepared BATCH statements when related tables
   or keyspaces are dropped (CASSANDRA-8652)
 * Fix missing results in secondary index queries on collections
   with ALLOW FILTERING (CASSANDRA-8421)
 * Expose EstimatedHistogram metrics for range slices (CASSANDRA-8627)
 * (cqlsh) Escape clqshrc passwords properly (CASSANDRA-8618)
 * Fix NPE when passing wrong argument in ALTER TABLE statement (CASSANDRA-8355)
 * Pig: Refactor and deprecate CqlStorage (CASSANDRA-8599)
 * Don't reuse the same cleanup strategy for all sstables (CASSANDRA-8537)
 * Fix case-sensitivity of index name on CREATE and DROP INDEX
   statements (CASSANDRA-8365)
 * Better detection/logging for corruption in compressed sstables (CASSANDRA-8192)
 * Use the correct repairedAt value when closing writer (CASSANDRA-8570)
 * (cqlsh) Handle a schema mismatch being detected on startup (CASSANDRA-8512)
 * Properly calculate expected write size during compaction (CASSANDRA-8532)
 * Invalidate affected prepared statements when a table's columns
   are altered (CASSANDRA-7910)
 * Stress - user defined writes should populate sequentally (CASSANDRA-8524)
 * Fix regression in SSTableRewriter causing some rows to become unreadable 
   during compaction (CASSANDRA-8429)
 * Run major compactions for repaired/unrepaired in parallel (CASSANDRA-8510)
 * (cqlsh) Fix compression options in DESCRIBE TABLE output when compression
   is disabled (CASSANDRA-8288)
 * (cqlsh) Fix DESCRIBE output after keyspaces are altered (CASSANDRA-7623)
 * Make sure we set lastCompactedKey correctly (CASSANDRA-8463)
 * (cqlsh) Fix output of CONSISTENCY command (CASSANDRA-8507)
 * (cqlsh) Fixed the handling of LIST statements (CASSANDRA-8370)
 * Make sstablescrub check leveled manifest again (CASSANDRA-8432)
 * Check first/last keys in sstable when giving out positions (CASSANDRA-8458)
 * Disable mmap on Windows (CASSANDRA-6993)
 * Add missing ConsistencyLevels to cassandra-stress (CASSANDRA-8253)
 * Add auth support to cassandra-stress (CASSANDRA-7985)
 * Fix ArrayIndexOutOfBoundsException when generating error message
   for some CQL syntax errors (CASSANDRA-8455)
 * Scale memtable slab allocation logarithmically (CASSANDRA-7882)
 * cassandra-stress simultaneous inserts over same seed (CASSANDRA-7964)
 * Reduce cassandra-stress sampling memory requirements (CASSANDRA-7926)
 * Ensure memtable flush cannot expire commit log entries from its future (CASSANDRA-8383)
 * Make read "defrag" async to reclaim memtables (CASSANDRA-8459)
 * Remove tmplink files for offline compactions (CASSANDRA-8321)
 * Reduce maxHintsInProgress (CASSANDRA-8415)
 * BTree updates may call provided update function twice (CASSANDRA-8018)
 * Release sstable references after anticompaction (CASSANDRA-8386)
 * Handle abort() in SSTableRewriter properly (CASSANDRA-8320)
 * Centralize shared executors (CASSANDRA-8055)
 * Fix filtering for CONTAINS (KEY) relations on frozen collection
   clustering columns when the query is restricted to a single
   partition (CASSANDRA-8203)
 * Do more aggressive entire-sstable TTL expiry checks (CASSANDRA-8243)
 * Add more log info if readMeter is null (CASSANDRA-8238)
 * add check of the system wall clock time at startup (CASSANDRA-8305)
 * Support for frozen collections (CASSANDRA-7859)
 * Fix overflow on histogram computation (CASSANDRA-8028)
 * Have paxos reuse the timestamp generation of normal queries (CASSANDRA-7801)
 * Fix incremental repair not remove parent session on remote (CASSANDRA-8291)
 * Improve JBOD disk utilization (CASSANDRA-7386)
 * Log failed host when preparing incremental repair (CASSANDRA-8228)
 * Force config client mode in CQLSSTableWriter (CASSANDRA-8281)
 * Fix sstableupgrade throws exception (CASSANDRA-8688)
 * Fix hang when repairing empty keyspace (CASSANDRA-8694)
Merged from 2.0:
 * Fix IllegalArgumentException in dynamic snitch (CASSANDRA-8448)
 * Add support for UPDATE ... IF EXISTS (CASSANDRA-8610)
 * Fix reversal of list prepends (CASSANDRA-8733)
 * Prevent non-zero default_time_to_live on tables with counters
   (CASSANDRA-8678)
 * Fix SSTableSimpleUnsortedWriter ConcurrentModificationException
   (CASSANDRA-8619)
 * Round up time deltas lower than 1ms in BulkLoader (CASSANDRA-8645)
 * Add batch remove iterator to ABSC (CASSANDRA-8414, 8666)
 * Round up time deltas lower than 1ms in BulkLoader (CASSANDRA-8645)
 * Fix isClientMode check in Keyspace (CASSANDRA-8687)
 * Use more efficient slice size for querying internal secondary
   index tables (CASSANDRA-8550)
 * Fix potentially returning deleted rows with range tombstone (CASSANDRA-8558)
 * Check for available disk space before starting a compaction (CASSANDRA-8562)
 * Fix DISTINCT queries with LIMITs or paging when some partitions
   contain only tombstones (CASSANDRA-8490)
 * Introduce background cache refreshing to permissions cache
   (CASSANDRA-8194)
 * Fix race condition in StreamTransferTask that could lead to
   infinite loops and premature sstable deletion (CASSANDRA-7704)
 * Add an extra version check to MigrationTask (CASSANDRA-8462)
 * Ensure SSTableWriter cleans up properly after failure (CASSANDRA-8499)
 * Increase bf true positive count on key cache hit (CASSANDRA-8525)
 * Move MeteredFlusher to its own thread (CASSANDRA-8485)
 * Fix non-distinct results in DISTNCT queries on static columns when
   paging is enabled (CASSANDRA-8087)
 * Move all hints related tasks to hints internal executor (CASSANDRA-8285)
 * Fix paging for multi-partition IN queries (CASSANDRA-8408)
 * Fix MOVED_NODE topology event never being emitted when a node
   moves its token (CASSANDRA-8373)
 * Fix validation of indexes in COMPACT tables (CASSANDRA-8156)
 * Avoid StackOverflowError when a large list of IN values
   is used for a clustering column (CASSANDRA-8410)
 * Fix NPE when writetime() or ttl() calls are wrapped by
   another function call (CASSANDRA-8451)
 * Fix NPE after dropping a keyspace (CASSANDRA-8332)
 * Fix error message on read repair timeouts (CASSANDRA-7947)
 * Default DTCS base_time_seconds changed to 60 (CASSANDRA-8417)
 * Refuse Paxos operation with more than one pending endpoint (CASSANDRA-8346, 8640)
 * Throw correct exception when trying to bind a keyspace or table
   name (CASSANDRA-6952)
 * Make HHOM.compact synchronized (CASSANDRA-8416)
 * cancel latency-sampling task when CF is dropped (CASSANDRA-8401)
 * don't block SocketThread for MessagingService (CASSANDRA-8188)
 * Increase quarantine delay on replacement (CASSANDRA-8260)
 * Expose off-heap memory usage stats (CASSANDRA-7897)
 * Ignore Paxos commits for truncated tables (CASSANDRA-7538)
 * Validate size of indexed column values (CASSANDRA-8280)
 * Make LCS split compaction results over all data directories (CASSANDRA-8329)
 * Fix some failing queries that use multi-column relations
   on COMPACT STORAGE tables (CASSANDRA-8264)
 * Fix InvalidRequestException with ORDER BY (CASSANDRA-8286)
 * Disable SSLv3 for POODLE (CASSANDRA-8265)
 * Fix millisecond timestamps in Tracing (CASSANDRA-8297)
 * Include keyspace name in error message when there are insufficient
   live nodes to stream from (CASSANDRA-8221)
 * Avoid overlap in L1 when L0 contains many nonoverlapping
   sstables (CASSANDRA-8211)
 * Improve PropertyFileSnitch logging (CASSANDRA-8183)
 * Add DC-aware sequential repair (CASSANDRA-8193)
 * Use live sstables in snapshot repair if possible (CASSANDRA-8312)
 * Fix hints serialized size calculation (CASSANDRA-8587)


2.1.2
 * (cqlsh) parse_for_table_meta errors out on queries with undefined
   grammars (CASSANDRA-8262)
 * (cqlsh) Fix SELECT ... TOKEN() function broken in C* 2.1.1 (CASSANDRA-8258)
 * Fix Cassandra crash when running on JDK8 update 40 (CASSANDRA-8209)
 * Optimize partitioner tokens (CASSANDRA-8230)
 * Improve compaction of repaired/unrepaired sstables (CASSANDRA-8004)
 * Make cache serializers pluggable (CASSANDRA-8096)
 * Fix issues with CONTAINS (KEY) queries on secondary indexes
   (CASSANDRA-8147)
 * Fix read-rate tracking of sstables for some queries (CASSANDRA-8239)
 * Fix default timestamp in QueryOptions (CASSANDRA-8246)
 * Set socket timeout when reading remote version (CASSANDRA-8188)
 * Refactor how we track live size (CASSANDRA-7852)
 * Make sure unfinished compaction files are removed (CASSANDRA-8124)
 * Fix shutdown when run as Windows service (CASSANDRA-8136)
 * Fix DESCRIBE TABLE with custom indexes (CASSANDRA-8031)
 * Fix race in RecoveryManagerTest (CASSANDRA-8176)
 * Avoid IllegalArgumentException while sorting sstables in
   IndexSummaryManager (CASSANDRA-8182)
 * Shutdown JVM on file descriptor exhaustion (CASSANDRA-7579)
 * Add 'die' policy for commit log and disk failure (CASSANDRA-7927)
 * Fix installing as service on Windows (CASSANDRA-8115)
 * Fix CREATE TABLE for CQL2 (CASSANDRA-8144)
 * Avoid boxing in ColumnStats min/max trackers (CASSANDRA-8109)
Merged from 2.0:
 * Correctly handle non-text column names in cql3 (CASSANDRA-8178)
 * Fix deletion for indexes on primary key columns (CASSANDRA-8206)
 * Add 'nodetool statusgossip' (CASSANDRA-8125)
 * Improve client notification that nodes are ready for requests (CASSANDRA-7510)
 * Handle negative timestamp in writetime method (CASSANDRA-8139)
 * Pig: Remove errant LIMIT clause in CqlNativeStorage (CASSANDRA-8166)
 * Throw ConfigurationException when hsha is used with the default
   rpc_max_threads setting of 'unlimited' (CASSANDRA-8116)
 * Allow concurrent writing of the same table in the same JVM using
   CQLSSTableWriter (CASSANDRA-7463)
 * Fix totalDiskSpaceUsed calculation (CASSANDRA-8205)


2.1.1
 * Fix spin loop in AtomicSortedColumns (CASSANDRA-7546)
 * Dont notify when replacing tmplink files (CASSANDRA-8157)
 * Fix validation with multiple CONTAINS clause (CASSANDRA-8131)
 * Fix validation of collections in TriggerExecutor (CASSANDRA-8146)
 * Fix IllegalArgumentException when a list of IN values containing tuples
   is passed as a single arg to a prepared statement with the v1 or v2
   protocol (CASSANDRA-8062)
 * Fix ClassCastException in DISTINCT query on static columns with
   query paging (CASSANDRA-8108)
 * Fix NPE on null nested UDT inside a set (CASSANDRA-8105)
 * Fix exception when querying secondary index on set items or map keys
   when some clustering columns are specified (CASSANDRA-8073)
 * Send proper error response when there is an error during native
   protocol message decode (CASSANDRA-8118)
 * Gossip should ignore generation numbers too far in the future (CASSANDRA-8113)
 * Fix NPE when creating a table with frozen sets, lists (CASSANDRA-8104)
 * Fix high memory use due to tracking reads on incrementally opened sstable
   readers (CASSANDRA-8066)
 * Fix EXECUTE request with skipMetadata=false returning no metadata
   (CASSANDRA-8054)
 * Allow concurrent use of CQLBulkOutputFormat (CASSANDRA-7776)
 * Shutdown JVM on OOM (CASSANDRA-7507)
 * Upgrade netty version and enable epoll event loop (CASSANDRA-7761)
 * Don't duplicate sstables smaller than split size when using
   the sstablesplitter tool (CASSANDRA-7616)
 * Avoid re-parsing already prepared statements (CASSANDRA-7923)
 * Fix some Thrift slice deletions and updates of COMPACT STORAGE
   tables with some clustering columns omitted (CASSANDRA-7990)
 * Fix filtering for CONTAINS on sets (CASSANDRA-8033)
 * Properly track added size (CASSANDRA-7239)
 * Allow compilation in java 8 (CASSANDRA-7208)
 * Fix Assertion error on RangeTombstoneList diff (CASSANDRA-8013)
 * Release references to overlapping sstables during compaction (CASSANDRA-7819)
 * Send notification when opening compaction results early (CASSANDRA-8034)
 * Make native server start block until properly bound (CASSANDRA-7885)
 * (cqlsh) Fix IPv6 support (CASSANDRA-7988)
 * Ignore fat clients when checking for endpoint collision (CASSANDRA-7939)
 * Make sstablerepairedset take a list of files (CASSANDRA-7995)
 * (cqlsh) Tab completeion for indexes on map keys (CASSANDRA-7972)
 * (cqlsh) Fix UDT field selection in select clause (CASSANDRA-7891)
 * Fix resource leak in event of corrupt sstable
 * (cqlsh) Add command line option for cqlshrc file path (CASSANDRA-7131)
 * Provide visibility into prepared statements churn (CASSANDRA-7921, CASSANDRA-7930)
 * Invalidate prepared statements when their keyspace or table is
   dropped (CASSANDRA-7566)
 * cassandra-stress: fix support for NetworkTopologyStrategy (CASSANDRA-7945)
 * Fix saving caches when a table is dropped (CASSANDRA-7784)
 * Add better error checking of new stress profile (CASSANDRA-7716)
 * Use ThreadLocalRandom and remove FBUtilities.threadLocalRandom (CASSANDRA-7934)
 * Prevent operator mistakes due to simultaneous bootstrap (CASSANDRA-7069)
 * cassandra-stress supports whitelist mode for node config (CASSANDRA-7658)
 * GCInspector more closely tracks GC; cassandra-stress and nodetool report it (CASSANDRA-7916)
 * nodetool won't output bogus ownership info without a keyspace (CASSANDRA-7173)
 * Add human readable option to nodetool commands (CASSANDRA-5433)
 * Don't try to set repairedAt on old sstables (CASSANDRA-7913)
 * Add metrics for tracking PreparedStatement use (CASSANDRA-7719)
 * (cqlsh) tab-completion for triggers (CASSANDRA-7824)
 * (cqlsh) Support for query paging (CASSANDRA-7514)
 * (cqlsh) Show progress of COPY operations (CASSANDRA-7789)
 * Add syntax to remove multiple elements from a map (CASSANDRA-6599)
 * Support non-equals conditions in lightweight transactions (CASSANDRA-6839)
 * Add IF [NOT] EXISTS to create/drop triggers (CASSANDRA-7606)
 * (cqlsh) Display the current logged-in user (CASSANDRA-7785)
 * (cqlsh) Don't ignore CTRL-C during COPY FROM execution (CASSANDRA-7815)
 * (cqlsh) Order UDTs according to cross-type dependencies in DESCRIBE
   output (CASSANDRA-7659)
 * (cqlsh) Fix handling of CAS statement results (CASSANDRA-7671)
 * (cqlsh) COPY TO/FROM improvements (CASSANDRA-7405)
 * Support list index operations with conditions (CASSANDRA-7499)
 * Add max live/tombstoned cells to nodetool cfstats output (CASSANDRA-7731)
 * Validate IPv6 wildcard addresses properly (CASSANDRA-7680)
 * (cqlsh) Error when tracing query (CASSANDRA-7613)
 * Avoid IOOBE when building SyntaxError message snippet (CASSANDRA-7569)
 * SSTableExport uses correct validator to create string representation of partition
   keys (CASSANDRA-7498)
 * Avoid NPEs when receiving type changes for an unknown keyspace (CASSANDRA-7689)
 * Add support for custom 2i validation (CASSANDRA-7575)
 * Pig support for hadoop CqlInputFormat (CASSANDRA-6454)
 * Add duration mode to cassandra-stress (CASSANDRA-7468)
 * Add listen_interface and rpc_interface options (CASSANDRA-7417)
 * Improve schema merge performance (CASSANDRA-7444)
 * Adjust MT depth based on # of partition validating (CASSANDRA-5263)
 * Optimise NativeCell comparisons (CASSANDRA-6755)
 * Configurable client timeout for cqlsh (CASSANDRA-7516)
 * Include snippet of CQL query near syntax error in messages (CASSANDRA-7111)
 * Make repair -pr work with -local (CASSANDRA-7450)
 * Fix error in sstableloader with -cph > 1 (CASSANDRA-8007)
 * Fix snapshot repair error on indexed tables (CASSANDRA-8020)
 * Do not exit nodetool repair when receiving JMX NOTIF_LOST (CASSANDRA-7909)
 * Stream to private IP when available (CASSANDRA-8084)
Merged from 2.0:
 * Reject conditions on DELETE unless full PK is given (CASSANDRA-6430)
 * Properly reject the token function DELETE (CASSANDRA-7747)
 * Force batchlog replay before decommissioning a node (CASSANDRA-7446)
 * Fix hint replay with many accumulated expired hints (CASSANDRA-6998)
 * Fix duplicate results in DISTINCT queries on static columns with query
   paging (CASSANDRA-8108)
 * Add DateTieredCompactionStrategy (CASSANDRA-6602)
 * Properly validate ascii and utf8 string literals in CQL queries (CASSANDRA-8101)
 * (cqlsh) Fix autocompletion for alter keyspace (CASSANDRA-8021)
 * Create backup directories for commitlog archiving during startup (CASSANDRA-8111)
 * Reduce totalBlockFor() for LOCAL_* consistency levels (CASSANDRA-8058)
 * Fix merging schemas with re-dropped keyspaces (CASSANDRA-7256)
 * Fix counters in supercolumns during live upgrades from 1.2 (CASSANDRA-7188)
 * Notify DT subscribers when a column family is truncated (CASSANDRA-8088)
 * Add sanity check of $JAVA on startup (CASSANDRA-7676)
 * Schedule fat client schema pull on join (CASSANDRA-7993)
 * Don't reset nodes' versions when closing IncomingTcpConnections
   (CASSANDRA-7734)
 * Record the real messaging version in all cases in OutboundTcpConnection
   (CASSANDRA-8057)
 * SSL does not work in cassandra-cli (CASSANDRA-7899)
 * Fix potential exception when using ReversedType in DynamicCompositeType
   (CASSANDRA-7898)
 * Better validation of collection values (CASSANDRA-7833)
 * Track min/max timestamps correctly (CASSANDRA-7969)
 * Fix possible overflow while sorting CL segments for replay (CASSANDRA-7992)
 * Increase nodetool Xmx (CASSANDRA-7956)
 * Archive any commitlog segments present at startup (CASSANDRA-6904)
 * CrcCheckChance should adjust based on live CFMetadata not 
   sstable metadata (CASSANDRA-7978)
 * token() should only accept columns in the partitioning
   key order (CASSANDRA-6075)
 * Add method to invalidate permission cache via JMX (CASSANDRA-7977)
 * Allow propagating multiple gossip states atomically (CASSANDRA-6125)
 * Log exceptions related to unclean native protocol client disconnects
   at DEBUG or INFO (CASSANDRA-7849)
 * Allow permissions cache to be set via JMX (CASSANDRA-7698)
 * Include schema_triggers CF in readable system resources (CASSANDRA-7967)
 * Fix RowIndexEntry to report correct serializedSize (CASSANDRA-7948)
 * Make CQLSSTableWriter sync within partitions (CASSANDRA-7360)
 * Potentially use non-local replicas in CqlConfigHelper (CASSANDRA-7906)
 * Explicitly disallow mixing multi-column and single-column
   relations on clustering columns (CASSANDRA-7711)
 * Better error message when condition is set on PK column (CASSANDRA-7804)
 * Don't send schema change responses and events for no-op DDL
   statements (CASSANDRA-7600)
 * (Hadoop) fix cluster initialisation for a split fetching (CASSANDRA-7774)
 * Throw InvalidRequestException when queries contain relations on entire
   collection columns (CASSANDRA-7506)
 * (cqlsh) enable CTRL-R history search with libedit (CASSANDRA-7577)
 * (Hadoop) allow ACFRW to limit nodes to local DC (CASSANDRA-7252)
 * (cqlsh) cqlsh should automatically disable tracing when selecting
   from system_traces (CASSANDRA-7641)
 * (Hadoop) Add CqlOutputFormat (CASSANDRA-6927)
 * Don't depend on cassandra config for nodetool ring (CASSANDRA-7508)
 * (cqlsh) Fix failing cqlsh formatting tests (CASSANDRA-7703)
 * Fix IncompatibleClassChangeError from hadoop2 (CASSANDRA-7229)
 * Add 'nodetool sethintedhandoffthrottlekb' (CASSANDRA-7635)
 * (cqlsh) Add tab-completion for CREATE/DROP USER IF [NOT] EXISTS (CASSANDRA-7611)
 * Catch errors when the JVM pulls the rug out from GCInspector (CASSANDRA-5345)
 * cqlsh fails when version number parts are not int (CASSANDRA-7524)
 * Fix NPE when table dropped during streaming (CASSANDRA-7946)
 * Fix wrong progress when streaming uncompressed (CASSANDRA-7878)
 * Fix possible infinite loop in creating repair range (CASSANDRA-7983)
 * Fix unit in nodetool for streaming throughput (CASSANDRA-7375)
Merged from 1.2:
 * Don't index tombstones (CASSANDRA-7828)
 * Improve PasswordAuthenticator default super user setup (CASSANDRA-7788)


2.1.0
 * (cqlsh) Removed "ALTER TYPE <name> RENAME TO <name>" from tab-completion
   (CASSANDRA-7895)
 * Fixed IllegalStateException in anticompaction (CASSANDRA-7892)
 * cqlsh: DESCRIBE support for frozen UDTs, tuples (CASSANDRA-7863)
 * Avoid exposing internal classes over JMX (CASSANDRA-7879)
 * Add null check for keys when freezing collection (CASSANDRA-7869)
 * Improve stress workload realism (CASSANDRA-7519)
Merged from 2.0:
 * Configure system.paxos with LeveledCompactionStrategy (CASSANDRA-7753)
 * Fix ALTER clustering column type from DateType to TimestampType when
   using DESC clustering order (CASSANRDA-7797)
 * Throw EOFException if we run out of chunks in compressed datafile
   (CASSANDRA-7664)
 * Fix PRSI handling of CQL3 row markers for row cleanup (CASSANDRA-7787)
 * Fix dropping collection when it's the last regular column (CASSANDRA-7744)
 * Make StreamReceiveTask thread safe and gc friendly (CASSANDRA-7795)
 * Validate empty cell names from counter updates (CASSANDRA-7798)
Merged from 1.2:
 * Don't allow compacted sstables to be marked as compacting (CASSANDRA-7145)
 * Track expired tombstones (CASSANDRA-7810)


2.1.0-rc7
 * Add frozen keyword and require UDT to be frozen (CASSANDRA-7857)
 * Track added sstable size correctly (CASSANDRA-7239)
 * (cqlsh) Fix case insensitivity (CASSANDRA-7834)
 * Fix failure to stream ranges when moving (CASSANDRA-7836)
 * Correctly remove tmplink files (CASSANDRA-7803)
 * (cqlsh) Fix column name formatting for functions, CAS operations,
   and UDT field selections (CASSANDRA-7806)
 * (cqlsh) Fix COPY FROM handling of null/empty primary key
   values (CASSANDRA-7792)
 * Fix ordering of static cells (CASSANDRA-7763)
Merged from 2.0:
 * Forbid re-adding dropped counter columns (CASSANDRA-7831)
 * Fix CFMetaData#isThriftCompatible() for PK-only tables (CASSANDRA-7832)
 * Always reject inequality on the partition key without token()
   (CASSANDRA-7722)
 * Always send Paxos commit to all replicas (CASSANDRA-7479)
 * Make disruptor_thrift_server invocation pool configurable (CASSANDRA-7594)
 * Make repair no-op when RF=1 (CASSANDRA-7864)


2.1.0-rc6
 * Fix OOM issue from netty caching over time (CASSANDRA-7743)
 * json2sstable couldn't import JSON for CQL table (CASSANDRA-7477)
 * Invalidate all caches on table drop (CASSANDRA-7561)
 * Skip strict endpoint selection for ranges if RF == nodes (CASSANRA-7765)
 * Fix Thrift range filtering without 2ary index lookups (CASSANDRA-7741)
 * Add tracing entries about concurrent range requests (CASSANDRA-7599)
 * (cqlsh) Fix DESCRIBE for NTS keyspaces (CASSANDRA-7729)
 * Remove netty buffer ref-counting (CASSANDRA-7735)
 * Pass mutated cf to index updater for use by PRSI (CASSANDRA-7742)
 * Include stress yaml example in release and deb (CASSANDRA-7717)
 * workaround for netty issue causing corrupted data off the wire (CASSANDRA-7695)
 * cqlsh DESC CLUSTER fails retrieving ring information (CASSANDRA-7687)
 * Fix binding null values inside UDT (CASSANDRA-7685)
 * Fix UDT field selection with empty fields (CASSANDRA-7670)
 * Bogus deserialization of static cells from sstable (CASSANDRA-7684)
 * Fix NPE on compaction leftover cleanup for dropped table (CASSANDRA-7770)
Merged from 2.0:
 * Fix race condition in StreamTransferTask that could lead to
   infinite loops and premature sstable deletion (CASSANDRA-7704)
 * (cqlsh) Wait up to 10 sec for a tracing session (CASSANDRA-7222)
 * Fix NPE in FileCacheService.sizeInBytes (CASSANDRA-7756)
 * Remove duplicates from StorageService.getJoiningNodes (CASSANDRA-7478)
 * Clone token map outside of hot gossip loops (CASSANDRA-7758)
 * Fix MS expiring map timeout for Paxos messages (CASSANDRA-7752)
 * Do not flush on truncate if durable_writes is false (CASSANDRA-7750)
 * Give CRR a default input_cql Statement (CASSANDRA-7226)
 * Better error message when adding a collection with the same name
   than a previously dropped one (CASSANDRA-6276)
 * Fix validation when adding static columns (CASSANDRA-7730)
 * (Thrift) fix range deletion of supercolumns (CASSANDRA-7733)
 * Fix potential AssertionError in RangeTombstoneList (CASSANDRA-7700)
 * Validate arguments of blobAs* functions (CASSANDRA-7707)
 * Fix potential AssertionError with 2ndary indexes (CASSANDRA-6612)
 * Avoid logging CompactionInterrupted at ERROR (CASSANDRA-7694)
 * Minor leak in sstable2jon (CASSANDRA-7709)
 * Add cassandra.auto_bootstrap system property (CASSANDRA-7650)
 * Update java driver (for hadoop) (CASSANDRA-7618)
 * Remove CqlPagingRecordReader/CqlPagingInputFormat (CASSANDRA-7570)
 * Support connecting to ipv6 jmx with nodetool (CASSANDRA-7669)


2.1.0-rc5
 * Reject counters inside user types (CASSANDRA-7672)
 * Switch to notification-based GCInspector (CASSANDRA-7638)
 * (cqlsh) Handle nulls in UDTs and tuples correctly (CASSANDRA-7656)
 * Don't use strict consistency when replacing (CASSANDRA-7568)
 * Fix min/max cell name collection on 2.0 SSTables with range
   tombstones (CASSANDRA-7593)
 * Tolerate min/max cell names of different lengths (CASSANDRA-7651)
 * Filter cached results correctly (CASSANDRA-7636)
 * Fix tracing on the new SEPExecutor (CASSANDRA-7644)
 * Remove shuffle and taketoken (CASSANDRA-7601)
 * Clean up Windows batch scripts (CASSANDRA-7619)
 * Fix native protocol drop user type notification (CASSANDRA-7571)
 * Give read access to system.schema_usertypes to all authenticated users
   (CASSANDRA-7578)
 * (cqlsh) Fix cqlsh display when zero rows are returned (CASSANDRA-7580)
 * Get java version correctly when JAVA_TOOL_OPTIONS is set (CASSANDRA-7572)
 * Fix NPE when dropping index from non-existent keyspace, AssertionError when
   dropping non-existent index with IF EXISTS (CASSANDRA-7590)
 * Fix sstablelevelresetter hang (CASSANDRA-7614)
 * (cqlsh) Fix deserialization of blobs (CASSANDRA-7603)
 * Use "keyspace updated" schema change message for UDT changes in v1 and
   v2 protocols (CASSANDRA-7617)
 * Fix tracing of range slices and secondary index lookups that are local
   to the coordinator (CASSANDRA-7599)
 * Set -Dcassandra.storagedir for all tool shell scripts (CASSANDRA-7587)
 * Don't swap max/min col names when mutating sstable metadata (CASSANDRA-7596)
 * (cqlsh) Correctly handle paged result sets (CASSANDRA-7625)
 * (cqlsh) Improve waiting for a trace to complete (CASSANDRA-7626)
 * Fix tracing of concurrent range slices and 2ary index queries (CASSANDRA-7626)
 * Fix scrub against collection type (CASSANDRA-7665)
Merged from 2.0:
 * Set gc_grace_seconds to seven days for system schema tables (CASSANDRA-7668)
 * SimpleSeedProvider no longer caches seeds forever (CASSANDRA-7663)
 * Always flush on truncate (CASSANDRA-7511)
 * Fix ReversedType(DateType) mapping to native protocol (CASSANDRA-7576)
 * Always merge ranges owned by a single node (CASSANDRA-6930)
 * Track max/min timestamps for range tombstones (CASSANDRA-7647)
 * Fix NPE when listing saved caches dir (CASSANDRA-7632)


2.1.0-rc4
 * Fix word count hadoop example (CASSANDRA-7200)
 * Updated memtable_cleanup_threshold and memtable_flush_writers defaults 
   (CASSANDRA-7551)
 * (Windows) fix startup when WMI memory query fails (CASSANDRA-7505)
 * Anti-compaction proceeds if any part of the repair failed (CASSANDRA-7521)
 * Add missing table name to DROP INDEX responses and notifications (CASSANDRA-7539)
 * Bump CQL version to 3.2.0 and update CQL documentation (CASSANDRA-7527)
 * Fix configuration error message when running nodetool ring (CASSANDRA-7508)
 * Support conditional updates, tuple type, and the v3 protocol in cqlsh (CASSANDRA-7509)
 * Handle queries on multiple secondary index types (CASSANDRA-7525)
 * Fix cqlsh authentication with v3 native protocol (CASSANDRA-7564)
 * Fix NPE when unknown prepared statement ID is used (CASSANDRA-7454)
Merged from 2.0:
 * (Windows) force range-based repair to non-sequential mode (CASSANDRA-7541)
 * Fix range merging when DES scores are zero (CASSANDRA-7535)
 * Warn when SSL certificates have expired (CASSANDRA-7528)
 * Fix error when doing reversed queries with static columns (CASSANDRA-7490)
Merged from 1.2:
 * Set correct stream ID on responses when non-Exception Throwables
   are thrown while handling native protocol messages (CASSANDRA-7470)


2.1.0-rc3
 * Consider expiry when reconciling otherwise equal cells (CASSANDRA-7403)
 * Introduce CQL support for stress tool (CASSANDRA-6146)
 * Fix ClassCastException processing expired messages (CASSANDRA-7496)
 * Fix prepared marker for collections inside UDT (CASSANDRA-7472)
 * Remove left-over populate_io_cache_on_flush and replicate_on_write
   uses (CASSANDRA-7493)
 * (Windows) handle spaces in path names (CASSANDRA-7451)
 * Ensure writes have completed after dropping a table, before recycling
   commit log segments (CASSANDRA-7437)
 * Remove left-over rows_per_partition_to_cache (CASSANDRA-7493)
 * Fix error when CONTAINS is used with a bind marker (CASSANDRA-7502)
 * Properly reject unknown UDT field (CASSANDRA-7484)
Merged from 2.0:
 * Fix CC#collectTimeOrderedData() tombstone optimisations (CASSANDRA-7394)
 * Support DISTINCT for static columns and fix behaviour when DISTINC is
   not use (CASSANDRA-7305).
 * Workaround JVM NPE on JMX bind failure (CASSANDRA-7254)
 * Fix race in FileCacheService RemovalListener (CASSANDRA-7278)
 * Fix inconsistent use of consistencyForCommit that allowed LOCAL_QUORUM
   operations to incorrect become full QUORUM (CASSANDRA-7345)
 * Properly handle unrecognized opcodes and flags (CASSANDRA-7440)
 * (Hadoop) close CqlRecordWriter clients when finished (CASSANDRA-7459)
 * Commit disk failure policy (CASSANDRA-7429)
 * Make sure high level sstables get compacted (CASSANDRA-7414)
 * Fix AssertionError when using empty clustering columns and static columns
   (CASSANDRA-7455)
 * Add option to disable STCS in L0 (CASSANDRA-6621)
 * Upgrade to snappy-java 1.0.5.2 (CASSANDRA-7476)


2.1.0-rc2
 * Fix heap size calculation for CompoundSparseCellName and 
   CompoundSparseCellName.WithCollection (CASSANDRA-7421)
 * Allow counter mutations in UNLOGGED batches (CASSANDRA-7351)
 * Modify reconcile logic to always pick a tombstone over a counter cell
   (CASSANDRA-7346)
 * Avoid incremental compaction on Windows (CASSANDRA-7365)
 * Fix exception when querying a composite-keyed table with a collection index
   (CASSANDRA-7372)
 * Use node's host id in place of counter ids (CASSANDRA-7366)
 * Fix error when doing reversed queries with static columns (CASSANDRA-7490)
 * Backport CASSANDRA-6747 (CASSANDRA-7560)
 * Track max/min timestamps for range tombstones (CASSANDRA-7647)
 * Fix NPE when listing saved caches dir (CASSANDRA-7632)
 * Fix sstableloader unable to connect encrypted node (CASSANDRA-7585)
Merged from 1.2:
 * Clone token map outside of hot gossip loops (CASSANDRA-7758)
 * Add stop method to EmbeddedCassandraService (CASSANDRA-7595)
 * Support connecting to ipv6 jmx with nodetool (CASSANDRA-7669)
 * Set gc_grace_seconds to seven days for system schema tables (CASSANDRA-7668)
 * SimpleSeedProvider no longer caches seeds forever (CASSANDRA-7663)
 * Set correct stream ID on responses when non-Exception Throwables
   are thrown while handling native protocol messages (CASSANDRA-7470)
 * Fix row size miscalculation in LazilyCompactedRow (CASSANDRA-7543)
 * Fix race in background compaction check (CASSANDRA-7745)
 * Don't clear out range tombstones during compaction (CASSANDRA-7808)


2.1.0-rc1
 * Revert flush directory (CASSANDRA-6357)
 * More efficient executor service for fast operations (CASSANDRA-4718)
 * Move less common tools into a new cassandra-tools package (CASSANDRA-7160)
 * Support more concurrent requests in native protocol (CASSANDRA-7231)
 * Add tab-completion to debian nodetool packaging (CASSANDRA-6421)
 * Change concurrent_compactors defaults (CASSANDRA-7139)
 * Add PowerShell Windows launch scripts (CASSANDRA-7001)
 * Make commitlog archive+restore more robust (CASSANDRA-6974)
 * Fix marking commitlogsegments clean (CASSANDRA-6959)
 * Add snapshot "manifest" describing files included (CASSANDRA-6326)
 * Parallel streaming for sstableloader (CASSANDRA-3668)
 * Fix bugs in supercolumns handling (CASSANDRA-7138)
 * Fix ClassClassException on composite dense tables (CASSANDRA-7112)
 * Cleanup and optimize collation and slice iterators (CASSANDRA-7107)
 * Upgrade NBHM lib (CASSANDRA-7128)
 * Optimize netty server (CASSANDRA-6861)
 * Fix repair hang when given CF does not exist (CASSANDRA-7189)
 * Allow c* to be shutdown in an embedded mode (CASSANDRA-5635)
 * Add server side batching to native transport (CASSANDRA-5663)
 * Make batchlog replay asynchronous (CASSANDRA-6134)
 * remove unused classes (CASSANDRA-7197)
 * Limit user types to the keyspace they are defined in (CASSANDRA-6643)
 * Add validate method to CollectionType (CASSANDRA-7208)
 * New serialization format for UDT values (CASSANDRA-7209, CASSANDRA-7261)
 * Fix nodetool netstats (CASSANDRA-7270)
 * Fix potential ClassCastException in HintedHandoffManager (CASSANDRA-7284)
 * Use prepared statements internally (CASSANDRA-6975)
 * Fix broken paging state with prepared statement (CASSANDRA-7120)
 * Fix IllegalArgumentException in CqlStorage (CASSANDRA-7287)
 * Allow nulls/non-existant fields in UDT (CASSANDRA-7206)
 * Add Thrift MultiSliceRequest (CASSANDRA-6757, CASSANDRA-7027)
 * Handle overlapping MultiSlices (CASSANDRA-7279)
 * Fix DataOutputTest on Windows (CASSANDRA-7265)
 * Embedded sets in user defined data-types are not updating (CASSANDRA-7267)
 * Add tuple type to CQL/native protocol (CASSANDRA-7248)
 * Fix CqlPagingRecordReader on tables with few rows (CASSANDRA-7322)
Merged from 2.0:
 * Copy compaction options to make sure they are reloaded (CASSANDRA-7290)
 * Add option to do more aggressive tombstone compactions (CASSANDRA-6563)
 * Don't try to compact already-compacting files in HHOM (CASSANDRA-7288)
 * Always reallocate buffers in HSHA (CASSANDRA-6285)
 * (Hadoop) support authentication in CqlRecordReader (CASSANDRA-7221)
 * (Hadoop) Close java driver Cluster in CQLRR.close (CASSANDRA-7228)
 * Warn when 'USING TIMESTAMP' is used on a CAS BATCH (CASSANDRA-7067)
 * return all cpu values from BackgroundActivityMonitor.readAndCompute (CASSANDRA-7183)
 * Correctly delete scheduled range xfers (CASSANDRA-7143)
 * return all cpu values from BackgroundActivityMonitor.readAndCompute (CASSANDRA-7183)  
 * reduce garbage creation in calculatePendingRanges (CASSANDRA-7191)
 * fix c* launch issues on Russian os's due to output of linux 'free' cmd (CASSANDRA-6162)
 * Fix disabling autocompaction (CASSANDRA-7187)
 * Fix potential NumberFormatException when deserializing IntegerType (CASSANDRA-7088)
 * cqlsh can't tab-complete disabling compaction (CASSANDRA-7185)
 * cqlsh: Accept and execute CQL statement(s) from command-line parameter (CASSANDRA-7172)
 * Fix IllegalStateException in CqlPagingRecordReader (CASSANDRA-7198)
 * Fix the InvertedIndex trigger example (CASSANDRA-7211)
 * Add --resolve-ip option to 'nodetool ring' (CASSANDRA-7210)
 * reduce garbage on codec flag deserialization (CASSANDRA-7244) 
 * Fix duplicated error messages on directory creation error at startup (CASSANDRA-5818)
 * Proper null handle for IF with map element access (CASSANDRA-7155)
 * Improve compaction visibility (CASSANDRA-7242)
 * Correctly delete scheduled range xfers (CASSANDRA-7143)
 * Make batchlog replica selection rack-aware (CASSANDRA-6551)
 * Fix CFMetaData#getColumnDefinitionFromColumnName() (CASSANDRA-7074)
 * Fix writetime/ttl functions for static columns (CASSANDRA-7081)
 * Suggest CTRL-C or semicolon after three blank lines in cqlsh (CASSANDRA-7142)
 * Fix 2ndary index queries with DESC clustering order (CASSANDRA-6950)
 * Invalid key cache entries on DROP (CASSANDRA-6525)
 * Fix flapping RecoveryManagerTest (CASSANDRA-7084)
 * Add missing iso8601 patterns for date strings (CASSANDRA-6973)
 * Support selecting multiple rows in a partition using IN (CASSANDRA-6875)
 * Add authentication support to shuffle (CASSANDRA-6484)
 * Swap local and global default read repair chances (CASSANDRA-7320)
 * Add conditional CREATE/DROP USER support (CASSANDRA-7264)
 * Cqlsh counts non-empty lines for "Blank lines" warning (CASSANDRA-7325)
Merged from 1.2:
 * Add Cloudstack snitch (CASSANDRA-7147)
 * Update system.peers correctly when relocating tokens (CASSANDRA-7126)
 * Add Google Compute Engine snitch (CASSANDRA-7132)
 * remove duplicate query for local tokens (CASSANDRA-7182)
 * exit CQLSH with error status code if script fails (CASSANDRA-6344)
 * Fix bug with some IN queries missig results (CASSANDRA-7105)
 * Fix availability validation for LOCAL_ONE CL (CASSANDRA-7319)
 * Hint streaming can cause decommission to fail (CASSANDRA-7219)


2.1.0-beta2
 * Increase default CL space to 8GB (CASSANDRA-7031)
 * Add range tombstones to read repair digests (CASSANDRA-6863)
 * Fix BTree.clear for large updates (CASSANDRA-6943)
 * Fail write instead of logging a warning when unable to append to CL
   (CASSANDRA-6764)
 * Eliminate possibility of CL segment appearing twice in active list 
   (CASSANDRA-6557)
 * Apply DONTNEED fadvise to commitlog segments (CASSANDRA-6759)
 * Switch CRC component to Adler and include it for compressed sstables 
   (CASSANDRA-4165)
 * Allow cassandra-stress to set compaction strategy options (CASSANDRA-6451)
 * Add broadcast_rpc_address option to cassandra.yaml (CASSANDRA-5899)
 * Auto reload GossipingPropertyFileSnitch config (CASSANDRA-5897)
 * Fix overflow of memtable_total_space_in_mb (CASSANDRA-6573)
 * Fix ABTC NPE and apply update function correctly (CASSANDRA-6692)
 * Allow nodetool to use a file or prompt for password (CASSANDRA-6660)
 * Fix AIOOBE when concurrently accessing ABSC (CASSANDRA-6742)
 * Fix assertion error in ALTER TYPE RENAME (CASSANDRA-6705)
 * Scrub should not always clear out repaired status (CASSANDRA-5351)
 * Improve handling of range tombstone for wide partitions (CASSANDRA-6446)
 * Fix ClassCastException for compact table with composites (CASSANDRA-6738)
 * Fix potentially repairing with wrong nodes (CASSANDRA-6808)
 * Change caching option syntax (CASSANDRA-6745)
 * Fix stress to do proper counter reads (CASSANDRA-6835)
 * Fix help message for stress counter_write (CASSANDRA-6824)
 * Fix stress smart Thrift client to pick servers correctly (CASSANDRA-6848)
 * Add logging levels (minimal, normal or verbose) to stress tool (CASSANDRA-6849)
 * Fix race condition in Batch CLE (CASSANDRA-6860)
 * Improve cleanup/scrub/upgradesstables failure handling (CASSANDRA-6774)
 * ByteBuffer write() methods for serializing sstables (CASSANDRA-6781)
 * Proper compare function for CollectionType (CASSANDRA-6783)
 * Update native server to Netty 4 (CASSANDRA-6236)
 * Fix off-by-one error in stress (CASSANDRA-6883)
 * Make OpOrder AutoCloseable (CASSANDRA-6901)
 * Remove sync repair JMX interface (CASSANDRA-6900)
 * Add multiple memory allocation options for memtables (CASSANDRA-6689, 6694)
 * Remove adjusted op rate from stress output (CASSANDRA-6921)
 * Add optimized CF.hasColumns() implementations (CASSANDRA-6941)
 * Serialize batchlog mutations with the version of the target node
   (CASSANDRA-6931)
 * Optimize CounterColumn#reconcile() (CASSANDRA-6953)
 * Properly remove 1.2 sstable support in 2.1 (CASSANDRA-6869)
 * Lock counter cells, not partitions (CASSANDRA-6880)
 * Track presence of legacy counter shards in sstables (CASSANDRA-6888)
 * Ensure safe resource cleanup when replacing sstables (CASSANDRA-6912)
 * Add failure handler to async callback (CASSANDRA-6747)
 * Fix AE when closing SSTable without releasing reference (CASSANDRA-7000)
 * Clean up IndexInfo on keyspace/table drops (CASSANDRA-6924)
 * Only snapshot relative SSTables when sequential repair (CASSANDRA-7024)
 * Require nodetool rebuild_index to specify index names (CASSANDRA-7038)
 * fix cassandra stress errors on reads with native protocol (CASSANDRA-7033)
 * Use OpOrder to guard sstable references for reads (CASSANDRA-6919)
 * Preemptive opening of compaction result (CASSANDRA-6916)
 * Multi-threaded scrub/cleanup/upgradesstables (CASSANDRA-5547)
 * Optimize cellname comparison (CASSANDRA-6934)
 * Native protocol v3 (CASSANDRA-6855)
 * Optimize Cell liveness checks and clean up Cell (CASSANDRA-7119)
 * Support consistent range movements (CASSANDRA-2434)
 * Display min timestamp in sstablemetadata viewer (CASSANDRA-6767)
Merged from 2.0:
 * Avoid race-prone second "scrub" of system keyspace (CASSANDRA-6797)
 * Pool CqlRecordWriter clients by inetaddress rather than Range
   (CASSANDRA-6665)
 * Fix compaction_history timestamps (CASSANDRA-6784)
 * Compare scores of full replica ordering in DES (CASSANDRA-6683)
 * fix CME in SessionInfo updateProgress affecting netstats (CASSANDRA-6577)
 * Allow repairing between specific replicas (CASSANDRA-6440)
 * Allow per-dc enabling of hints (CASSANDRA-6157)
 * Add compatibility for Hadoop 0.2.x (CASSANDRA-5201)
 * Fix EstimatedHistogram races (CASSANDRA-6682)
 * Failure detector correctly converts initial value to nanos (CASSANDRA-6658)
 * Add nodetool taketoken to relocate vnodes (CASSANDRA-4445)
 * Expose bulk loading progress over JMX (CASSANDRA-4757)
 * Correctly handle null with IF conditions and TTL (CASSANDRA-6623)
 * Account for range/row tombstones in tombstone drop
   time histogram (CASSANDRA-6522)
 * Stop CommitLogSegment.close() from calling sync() (CASSANDRA-6652)
 * Make commitlog failure handling configurable (CASSANDRA-6364)
 * Avoid overlaps in LCS (CASSANDRA-6688)
 * Improve support for paginating over composites (CASSANDRA-4851)
 * Fix count(*) queries in a mixed cluster (CASSANDRA-6707)
 * Improve repair tasks(snapshot, differencing) concurrency (CASSANDRA-6566)
 * Fix replaying pre-2.0 commit logs (CASSANDRA-6714)
 * Add static columns to CQL3 (CASSANDRA-6561)
 * Optimize single partition batch statements (CASSANDRA-6737)
 * Disallow post-query re-ordering when paging (CASSANDRA-6722)
 * Fix potential paging bug with deleted columns (CASSANDRA-6748)
 * Fix NPE on BulkLoader caused by losing StreamEvent (CASSANDRA-6636)
 * Fix truncating compression metadata (CASSANDRA-6791)
 * Add CMSClassUnloadingEnabled JVM option (CASSANDRA-6541)
 * Catch memtable flush exceptions during shutdown (CASSANDRA-6735)
 * Fix upgradesstables NPE for non-CF-based indexes (CASSANDRA-6645)
 * Fix UPDATE updating PRIMARY KEY columns implicitly (CASSANDRA-6782)
 * Fix IllegalArgumentException when updating from 1.2 with SuperColumns
   (CASSANDRA-6733)
 * FBUtilities.singleton() should use the CF comparator (CASSANDRA-6778)
 * Fix CQLSStableWriter.addRow(Map<String, Object>) (CASSANDRA-6526)
 * Fix HSHA server introducing corrupt data (CASSANDRA-6285)
 * Fix CAS conditions for COMPACT STORAGE tables (CASSANDRA-6813)
 * Starting threads in OutboundTcpConnectionPool constructor causes race conditions (CASSANDRA-7177)
 * Allow overriding cassandra-rackdc.properties file (CASSANDRA-7072)
 * Set JMX RMI port to 7199 (CASSANDRA-7087)
 * Use LOCAL_QUORUM for data reads at LOCAL_SERIAL (CASSANDRA-6939)
 * Log a warning for large batches (CASSANDRA-6487)
 * Put nodes in hibernate when join_ring is false (CASSANDRA-6961)
 * Avoid early loading of non-system keyspaces before compaction-leftovers 
   cleanup at startup (CASSANDRA-6913)
 * Restrict Windows to parallel repairs (CASSANDRA-6907)
 * (Hadoop) Allow manually specifying start/end tokens in CFIF (CASSANDRA-6436)
 * Fix NPE in MeteredFlusher (CASSANDRA-6820)
 * Fix race processing range scan responses (CASSANDRA-6820)
 * Allow deleting snapshots from dropped keyspaces (CASSANDRA-6821)
 * Add uuid() function (CASSANDRA-6473)
 * Omit tombstones from schema digests (CASSANDRA-6862)
 * Include correct consistencyLevel in LWT timeout (CASSANDRA-6884)
 * Lower chances for losing new SSTables during nodetool refresh and
   ColumnFamilyStore.loadNewSSTables (CASSANDRA-6514)
 * Add support for DELETE ... IF EXISTS to CQL3 (CASSANDRA-5708)
 * Update hadoop_cql3_word_count example (CASSANDRA-6793)
 * Fix handling of RejectedExecution in sync Thrift server (CASSANDRA-6788)
 * Log more information when exceeding tombstone_warn_threshold (CASSANDRA-6865)
 * Fix truncate to not abort due to unreachable fat clients (CASSANDRA-6864)
 * Fix schema concurrency exceptions (CASSANDRA-6841)
 * Fix leaking validator FH in StreamWriter (CASSANDRA-6832)
 * Fix saving triggers to schema (CASSANDRA-6789)
 * Fix trigger mutations when base mutation list is immutable (CASSANDRA-6790)
 * Fix accounting in FileCacheService to allow re-using RAR (CASSANDRA-6838)
 * Fix static counter columns (CASSANDRA-6827)
 * Restore expiring->deleted (cell) compaction optimization (CASSANDRA-6844)
 * Fix CompactionManager.needsCleanup (CASSANDRA-6845)
 * Correctly compare BooleanType values other than 0 and 1 (CASSANDRA-6779)
 * Read message id as string from earlier versions (CASSANDRA-6840)
 * Properly use the Paxos consistency for (non-protocol) batch (CASSANDRA-6837)
 * Add paranoid disk failure option (CASSANDRA-6646)
 * Improve PerRowSecondaryIndex performance (CASSANDRA-6876)
 * Extend triggers to support CAS updates (CASSANDRA-6882)
 * Static columns with IF NOT EXISTS don't always work as expected (CASSANDRA-6873)
 * Fix paging with SELECT DISTINCT (CASSANDRA-6857)
 * Fix UnsupportedOperationException on CAS timeout (CASSANDRA-6923)
 * Improve MeteredFlusher handling of MF-unaffected column families
   (CASSANDRA-6867)
 * Add CqlRecordReader using native pagination (CASSANDRA-6311)
 * Add QueryHandler interface (CASSANDRA-6659)
 * Track liveRatio per-memtable, not per-CF (CASSANDRA-6945)
 * Make sure upgradesstables keeps sstable level (CASSANDRA-6958)
 * Fix LIMIT with static columns (CASSANDRA-6956)
 * Fix clash with CQL column name in thrift validation (CASSANDRA-6892)
 * Fix error with super columns in mixed 1.2-2.0 clusters (CASSANDRA-6966)
 * Fix bad skip of sstables on slice query with composite start/finish (CASSANDRA-6825)
 * Fix unintended update with conditional statement (CASSANDRA-6893)
 * Fix map element access in IF (CASSANDRA-6914)
 * Avoid costly range calculations for range queries on system keyspaces
   (CASSANDRA-6906)
 * Fix SSTable not released if stream session fails (CASSANDRA-6818)
 * Avoid build failure due to ANTLR timeout (CASSANDRA-6991)
 * Queries on compact tables can return more rows that requested (CASSANDRA-7052)
 * USING TIMESTAMP for batches does not work (CASSANDRA-7053)
 * Fix performance regression from CASSANDRA-5614 (CASSANDRA-6949)
 * Ensure that batchlog and hint timeouts do not produce hints (CASSANDRA-7058)
 * Merge groupable mutations in TriggerExecutor#execute() (CASSANDRA-7047)
 * Plug holes in resource release when wiring up StreamSession (CASSANDRA-7073)
 * Re-add parameter columns to tracing session (CASSANDRA-6942)
 * Preserves CQL metadata when updating table from thrift (CASSANDRA-6831)
Merged from 1.2:
 * Fix nodetool display with vnodes (CASSANDRA-7082)
 * Add UNLOGGED, COUNTER options to BATCH documentation (CASSANDRA-6816)
 * add extra SSL cipher suites (CASSANDRA-6613)
 * fix nodetool getsstables for blob PK (CASSANDRA-6803)
 * Fix BatchlogManager#deleteBatch() use of millisecond timestamps
   (CASSANDRA-6822)
 * Continue assassinating even if the endpoint vanishes (CASSANDRA-6787)
 * Schedule schema pulls on change (CASSANDRA-6971)
 * Non-droppable verbs shouldn't be dropped from OTC (CASSANDRA-6980)
 * Shutdown batchlog executor in SS#drain() (CASSANDRA-7025)
 * Fix batchlog to account for CF truncation records (CASSANDRA-6999)
 * Fix CQLSH parsing of functions and BLOB literals (CASSANDRA-7018)
 * Properly load trustore in the native protocol (CASSANDRA-6847)
 * Always clean up references in SerializingCache (CASSANDRA-6994)
 * Don't shut MessagingService down when replacing a node (CASSANDRA-6476)
 * fix npe when doing -Dcassandra.fd_initial_value_ms (CASSANDRA-6751)


2.1.0-beta1
 * Add flush directory distinct from compaction directories (CASSANDRA-6357)
 * Require JNA by default (CASSANDRA-6575)
 * add listsnapshots command to nodetool (CASSANDRA-5742)
 * Introduce AtomicBTreeColumns (CASSANDRA-6271, 6692)
 * Multithreaded commitlog (CASSANDRA-3578)
 * allocate fixed index summary memory pool and resample cold index summaries 
   to use less memory (CASSANDRA-5519)
 * Removed multithreaded compaction (CASSANDRA-6142)
 * Parallelize fetching rows for low-cardinality indexes (CASSANDRA-1337)
 * change logging from log4j to logback (CASSANDRA-5883)
 * switch to LZ4 compression for internode communication (CASSANDRA-5887)
 * Stop using Thrift-generated Index* classes internally (CASSANDRA-5971)
 * Remove 1.2 network compatibility code (CASSANDRA-5960)
 * Remove leveled json manifest migration code (CASSANDRA-5996)
 * Remove CFDefinition (CASSANDRA-6253)
 * Use AtomicIntegerFieldUpdater in RefCountedMemory (CASSANDRA-6278)
 * User-defined types for CQL3 (CASSANDRA-5590)
 * Use of o.a.c.metrics in nodetool (CASSANDRA-5871, 6406)
 * Batch read from OTC's queue and cleanup (CASSANDRA-1632)
 * Secondary index support for collections (CASSANDRA-4511, 6383)
 * SSTable metadata(Stats.db) format change (CASSANDRA-6356)
 * Push composites support in the storage engine
   (CASSANDRA-5417, CASSANDRA-6520)
 * Add snapshot space used to cfstats (CASSANDRA-6231)
 * Add cardinality estimator for key count estimation (CASSANDRA-5906)
 * CF id is changed to be non-deterministic. Data dir/key cache are created
   uniquely for CF id (CASSANDRA-5202)
 * New counters implementation (CASSANDRA-6504)
 * Replace UnsortedColumns, EmptyColumns, TreeMapBackedSortedColumns with new
   ArrayBackedSortedColumns (CASSANDRA-6630, CASSANDRA-6662, CASSANDRA-6690)
 * Add option to use row cache with a given amount of rows (CASSANDRA-5357)
 * Avoid repairing already repaired data (CASSANDRA-5351)
 * Reject counter updates with USING TTL/TIMESTAMP (CASSANDRA-6649)
 * Replace index_interval with min/max_index_interval (CASSANDRA-6379)
 * Lift limitation that order by columns must be selected for IN queries (CASSANDRA-4911)


2.0.5
 * Reduce garbage generated by bloom filter lookups (CASSANDRA-6609)
 * Add ks.cf names to tombstone logging (CASSANDRA-6597)
 * Use LOCAL_QUORUM for LWT operations at LOCAL_SERIAL (CASSANDRA-6495)
 * Wait for gossip to settle before accepting client connections (CASSANDRA-4288)
 * Delete unfinished compaction incrementally (CASSANDRA-6086)
 * Allow specifying custom secondary index options in CQL3 (CASSANDRA-6480)
 * Improve replica pinning for cache efficiency in DES (CASSANDRA-6485)
 * Fix LOCAL_SERIAL from thrift (CASSANDRA-6584)
 * Don't special case received counts in CAS timeout exceptions (CASSANDRA-6595)
 * Add support for 2.1 global counter shards (CASSANDRA-6505)
 * Fix NPE when streaming connection is not yet established (CASSANDRA-6210)
 * Avoid rare duplicate read repair triggering (CASSANDRA-6606)
 * Fix paging discardFirst (CASSANDRA-6555)
 * Fix ArrayIndexOutOfBoundsException in 2ndary index query (CASSANDRA-6470)
 * Release sstables upon rebuilding 2i (CASSANDRA-6635)
 * Add AbstractCompactionStrategy.startup() method (CASSANDRA-6637)
 * SSTableScanner may skip rows during cleanup (CASSANDRA-6638)
 * sstables from stalled repair sessions can resurrect deleted data (CASSANDRA-6503)
 * Switch stress to use ITransportFactory (CASSANDRA-6641)
 * Fix IllegalArgumentException during prepare (CASSANDRA-6592)
 * Fix possible loss of 2ndary index entries during compaction (CASSANDRA-6517)
 * Fix direct Memory on architectures that do not support unaligned long access
   (CASSANDRA-6628)
 * Let scrub optionally skip broken counter partitions (CASSANDRA-5930)
Merged from 1.2:
 * fsync compression metadata (CASSANDRA-6531)
 * Validate CF existence on execution for prepared statement (CASSANDRA-6535)
 * Add ability to throttle batchlog replay (CASSANDRA-6550)
 * Fix executing LOCAL_QUORUM with SimpleStrategy (CASSANDRA-6545)
 * Avoid StackOverflow when using large IN queries (CASSANDRA-6567)
 * Nodetool upgradesstables includes secondary indexes (CASSANDRA-6598)
 * Paginate batchlog replay (CASSANDRA-6569)
 * skip blocking on streaming during drain (CASSANDRA-6603)
 * Improve error message when schema doesn't match loaded sstable (CASSANDRA-6262)
 * Add properties to adjust FD initial value and max interval (CASSANDRA-4375)
 * Fix preparing with batch and delete from collection (CASSANDRA-6607)
 * Fix ABSC reverse iterator's remove() method (CASSANDRA-6629)
 * Handle host ID conflicts properly (CASSANDRA-6615)
 * Move handling of migration event source to solve bootstrap race. (CASSANDRA-6648)
 * Make sure compaction throughput value doesn't overflow with int math (CASSANDRA-6647)


2.0.4
 * Allow removing snapshots of no-longer-existing CFs (CASSANDRA-6418)
 * add StorageService.stopDaemon() (CASSANDRA-4268)
 * add IRE for invalid CF supplied to get_count (CASSANDRA-5701)
 * add client encryption support to sstableloader (CASSANDRA-6378)
 * Fix accept() loop for SSL sockets post-shutdown (CASSANDRA-6468)
 * Fix size-tiered compaction in LCS L0 (CASSANDRA-6496)
 * Fix assertion failure in filterColdSSTables (CASSANDRA-6483)
 * Fix row tombstones in larger-than-memory compactions (CASSANDRA-6008)
 * Fix cleanup ClassCastException (CASSANDRA-6462)
 * Reduce gossip memory use by interning VersionedValue strings (CASSANDRA-6410)
 * Allow specifying datacenters to participate in a repair (CASSANDRA-6218)
 * Fix divide-by-zero in PCI (CASSANDRA-6403)
 * Fix setting last compacted key in the wrong level for LCS (CASSANDRA-6284)
 * Add millisecond precision formats to the timestamp parser (CASSANDRA-6395)
 * Expose a total memtable size metric for a CF (CASSANDRA-6391)
 * cqlsh: handle symlinks properly (CASSANDRA-6425)
 * Fix potential infinite loop when paging query with IN (CASSANDRA-6464)
 * Fix assertion error in AbstractQueryPager.discardFirst (CASSANDRA-6447)
 * Fix streaming older SSTable yields unnecessary tombstones (CASSANDRA-6527)
Merged from 1.2:
 * Improved error message on bad properties in DDL queries (CASSANDRA-6453)
 * Randomize batchlog candidates selection (CASSANDRA-6481)
 * Fix thundering herd on endpoint cache invalidation (CASSANDRA-6345, 6485)
 * Improve batchlog write performance with vnodes (CASSANDRA-6488)
 * cqlsh: quote single quotes in strings inside collections (CASSANDRA-6172)
 * Improve gossip performance for typical messages (CASSANDRA-6409)
 * Throw IRE if a prepared statement has more markers than supported 
   (CASSANDRA-5598)
 * Expose Thread metrics for the native protocol server (CASSANDRA-6234)
 * Change snapshot response message verb to INTERNAL to avoid dropping it 
   (CASSANDRA-6415)
 * Warn when collection read has > 65K elements (CASSANDRA-5428)
 * Fix cache persistence when both row and key cache are enabled 
   (CASSANDRA-6413)
 * (Hadoop) add describe_local_ring (CASSANDRA-6268)
 * Fix handling of concurrent directory creation failure (CASSANDRA-6459)
 * Allow executing CREATE statements multiple times (CASSANDRA-6471)
 * Don't send confusing info with timeouts (CASSANDRA-6491)
 * Don't resubmit counter mutation runnables internally (CASSANDRA-6427)
 * Don't drop local mutations without a hint (CASSANDRA-6510)
 * Don't allow null max_hint_window_in_ms (CASSANDRA-6419)
 * Validate SliceRange start and finish lengths (CASSANDRA-6521)


2.0.3
 * Fix FD leak on slice read path (CASSANDRA-6275)
 * Cancel read meter task when closing SSTR (CASSANDRA-6358)
 * free off-heap IndexSummary during bulk (CASSANDRA-6359)
 * Recover from IOException in accept() thread (CASSANDRA-6349)
 * Improve Gossip tolerance of abnormally slow tasks (CASSANDRA-6338)
 * Fix trying to hint timed out counter writes (CASSANDRA-6322)
 * Allow restoring specific columnfamilies from archived CL (CASSANDRA-4809)
 * Avoid flushing compaction_history after each operation (CASSANDRA-6287)
 * Fix repair assertion error when tombstones expire (CASSANDRA-6277)
 * Skip loading corrupt key cache (CASSANDRA-6260)
 * Fixes for compacting larger-than-memory rows (CASSANDRA-6274)
 * Compact hottest sstables first and optionally omit coldest from
   compaction entirely (CASSANDRA-6109)
 * Fix modifying column_metadata from thrift (CASSANDRA-6182)
 * cqlsh: fix LIST USERS output (CASSANDRA-6242)
 * Add IRequestSink interface (CASSANDRA-6248)
 * Update memtable size while flushing (CASSANDRA-6249)
 * Provide hooks around CQL2/CQL3 statement execution (CASSANDRA-6252)
 * Require Permission.SELECT for CAS updates (CASSANDRA-6247)
 * New CQL-aware SSTableWriter (CASSANDRA-5894)
 * Reject CAS operation when the protocol v1 is used (CASSANDRA-6270)
 * Correctly throw error when frame too large (CASSANDRA-5981)
 * Fix serialization bug in PagedRange with 2ndary indexes (CASSANDRA-6299)
 * Fix CQL3 table validation in Thrift (CASSANDRA-6140)
 * Fix bug missing results with IN clauses (CASSANDRA-6327)
 * Fix paging with reversed slices (CASSANDRA-6343)
 * Set minTimestamp correctly to be able to drop expired sstables (CASSANDRA-6337)
 * Support NaN and Infinity as float literals (CASSANDRA-6003)
 * Remove RF from nodetool ring output (CASSANDRA-6289)
 * Fix attempting to flush empty rows (CASSANDRA-6374)
 * Fix potential out of bounds exception when paging (CASSANDRA-6333)
Merged from 1.2:
 * Optimize FD phi calculation (CASSANDRA-6386)
 * Improve initial FD phi estimate when starting up (CASSANDRA-6385)
 * Don't list CQL3 table in CLI describe even if named explicitely 
   (CASSANDRA-5750)
 * Invalidate row cache when dropping CF (CASSANDRA-6351)
 * add non-jamm path for cached statements (CASSANDRA-6293)
 * add windows bat files for shell commands (CASSANDRA-6145)
 * Require logging in for Thrift CQL2/3 statement preparation (CASSANDRA-6254)
 * restrict max_num_tokens to 1536 (CASSANDRA-6267)
 * Nodetool gets default JMX port from cassandra-env.sh (CASSANDRA-6273)
 * make calculatePendingRanges asynchronous (CASSANDRA-6244)
 * Remove blocking flushes in gossip thread (CASSANDRA-6297)
 * Fix potential socket leak in connectionpool creation (CASSANDRA-6308)
 * Allow LOCAL_ONE/LOCAL_QUORUM to work with SimpleStrategy (CASSANDRA-6238)
 * cqlsh: handle 'null' as session duration (CASSANDRA-6317)
 * Fix json2sstable handling of range tombstones (CASSANDRA-6316)
 * Fix missing one row in reverse query (CASSANDRA-6330)
 * Fix reading expired row value from row cache (CASSANDRA-6325)
 * Fix AssertionError when doing set element deletion (CASSANDRA-6341)
 * Make CL code for the native protocol match the one in C* 2.0
   (CASSANDRA-6347)
 * Disallow altering CQL3 table from thrift (CASSANDRA-6370)
 * Fix size computation of prepared statement (CASSANDRA-6369)


2.0.2
 * Update FailureDetector to use nanontime (CASSANDRA-4925)
 * Fix FileCacheService regressions (CASSANDRA-6149)
 * Never return WriteTimeout for CL.ANY (CASSANDRA-6132)
 * Fix race conditions in bulk loader (CASSANDRA-6129)
 * Add configurable metrics reporting (CASSANDRA-4430)
 * drop queries exceeding a configurable number of tombstones (CASSANDRA-6117)
 * Track and persist sstable read activity (CASSANDRA-5515)
 * Fixes for speculative retry (CASSANDRA-5932, CASSANDRA-6194)
 * Improve memory usage of metadata min/max column names (CASSANDRA-6077)
 * Fix thrift validation refusing row markers on CQL3 tables (CASSANDRA-6081)
 * Fix insertion of collections with CAS (CASSANDRA-6069)
 * Correctly send metadata on SELECT COUNT (CASSANDRA-6080)
 * Track clients' remote addresses in ClientState (CASSANDRA-6070)
 * Create snapshot dir if it does not exist when migrating
   leveled manifest (CASSANDRA-6093)
 * make sequential nodetool repair the default (CASSANDRA-5950)
 * Add more hooks for compaction strategy implementations (CASSANDRA-6111)
 * Fix potential NPE on composite 2ndary indexes (CASSANDRA-6098)
 * Delete can potentially be skipped in batch (CASSANDRA-6115)
 * Allow alter keyspace on system_traces (CASSANDRA-6016)
 * Disallow empty column names in cql (CASSANDRA-6136)
 * Use Java7 file-handling APIs and fix file moving on Windows (CASSANDRA-5383)
 * Save compaction history to system keyspace (CASSANDRA-5078)
 * Fix NPE if StorageService.getOperationMode() is executed before full startup (CASSANDRA-6166)
 * CQL3: support pre-epoch longs for TimestampType (CASSANDRA-6212)
 * Add reloadtriggers command to nodetool (CASSANDRA-4949)
 * cqlsh: ignore empty 'value alias' in DESCRIBE (CASSANDRA-6139)
 * Fix sstable loader (CASSANDRA-6205)
 * Reject bootstrapping if the node already exists in gossip (CASSANDRA-5571)
 * Fix NPE while loading paxos state (CASSANDRA-6211)
 * cqlsh: add SHOW SESSION <tracing-session> command (CASSANDRA-6228)
Merged from 1.2:
 * (Hadoop) Require CFRR batchSize to be at least 2 (CASSANDRA-6114)
 * Add a warning for small LCS sstable size (CASSANDRA-6191)
 * Add ability to list specific KS/CF combinations in nodetool cfstats (CASSANDRA-4191)
 * Mark CF clean if a mutation raced the drop and got it marked dirty (CASSANDRA-5946)
 * Add a LOCAL_ONE consistency level (CASSANDRA-6202)
 * Limit CQL prepared statement cache by size instead of count (CASSANDRA-6107)
 * Tracing should log write failure rather than raw exceptions (CASSANDRA-6133)
 * lock access to TM.endpointToHostIdMap (CASSANDRA-6103)
 * Allow estimated memtable size to exceed slab allocator size (CASSANDRA-6078)
 * Start MeteredFlusher earlier to prevent OOM during CL replay (CASSANDRA-6087)
 * Avoid sending Truncate command to fat clients (CASSANDRA-6088)
 * Allow where clause conditions to be in parenthesis (CASSANDRA-6037)
 * Do not open non-ssl storage port if encryption option is all (CASSANDRA-3916)
 * Move batchlog replay to its own executor (CASSANDRA-6079)
 * Add tombstone debug threshold and histogram (CASSANDRA-6042, 6057)
 * Enable tcp keepalive on incoming connections (CASSANDRA-4053)
 * Fix fat client schema pull NPE (CASSANDRA-6089)
 * Fix memtable flushing for indexed tables (CASSANDRA-6112)
 * Fix skipping columns with multiple slices (CASSANDRA-6119)
 * Expose connected thrift + native client counts (CASSANDRA-5084)
 * Optimize auth setup (CASSANDRA-6122)
 * Trace index selection (CASSANDRA-6001)
 * Update sstablesPerReadHistogram to use biased sampling (CASSANDRA-6164)
 * Log UnknownColumnfamilyException when closing socket (CASSANDRA-5725)
 * Properly error out on CREATE INDEX for counters table (CASSANDRA-6160)
 * Handle JMX notification failure for repair (CASSANDRA-6097)
 * (Hadoop) Fetch no more than 128 splits in parallel (CASSANDRA-6169)
 * stress: add username/password authentication support (CASSANDRA-6068)
 * Fix indexed queries with row cache enabled on parent table (CASSANDRA-5732)
 * Fix compaction race during columnfamily drop (CASSANDRA-5957)
 * Fix validation of empty column names for compact tables (CASSANDRA-6152)
 * Skip replaying mutations that pass CRC but fail to deserialize (CASSANDRA-6183)
 * Rework token replacement to use replace_address (CASSANDRA-5916)
 * Fix altering column types (CASSANDRA-6185)
 * cqlsh: fix CREATE/ALTER WITH completion (CASSANDRA-6196)
 * add windows bat files for shell commands (CASSANDRA-6145)
 * Fix potential stack overflow during range tombstones insertion (CASSANDRA-6181)
 * (Hadoop) Make LOCAL_ONE the default consistency level (CASSANDRA-6214)


2.0.1
 * Fix bug that could allow reading deleted data temporarily (CASSANDRA-6025)
 * Improve memory use defaults (CASSANDRA-6059)
 * Make ThriftServer more easlly extensible (CASSANDRA-6058)
 * Remove Hadoop dependency from ITransportFactory (CASSANDRA-6062)
 * add file_cache_size_in_mb setting (CASSANDRA-5661)
 * Improve error message when yaml contains invalid properties (CASSANDRA-5958)
 * Improve leveled compaction's ability to find non-overlapping L0 compactions
   to work on concurrently (CASSANDRA-5921)
 * Notify indexer of columns shadowed by range tombstones (CASSANDRA-5614)
 * Log Merkle tree stats (CASSANDRA-2698)
 * Switch from crc32 to adler32 for compressed sstable checksums (CASSANDRA-5862)
 * Improve offheap memcpy performance (CASSANDRA-5884)
 * Use a range aware scanner for cleanup (CASSANDRA-2524)
 * Cleanup doesn't need to inspect sstables that contain only local data
   (CASSANDRA-5722)
 * Add ability for CQL3 to list partition keys (CASSANDRA-4536)
 * Improve native protocol serialization (CASSANDRA-5664)
 * Upgrade Thrift to 0.9.1 (CASSANDRA-5923)
 * Require superuser status for adding triggers (CASSANDRA-5963)
 * Make standalone scrubber handle old and new style leveled manifest
   (CASSANDRA-6005)
 * Fix paxos bugs (CASSANDRA-6012, 6013, 6023)
 * Fix paged ranges with multiple replicas (CASSANDRA-6004)
 * Fix potential AssertionError during tracing (CASSANDRA-6041)
 * Fix NPE in sstablesplit (CASSANDRA-6027)
 * Migrate pre-2.0 key/value/column aliases to system.schema_columns
   (CASSANDRA-6009)
 * Paging filter empty rows too agressively (CASSANDRA-6040)
 * Support variadic parameters for IN clauses (CASSANDRA-4210)
 * cqlsh: return the result of CAS writes (CASSANDRA-5796)
 * Fix validation of IN clauses with 2ndary indexes (CASSANDRA-6050)
 * Support named bind variables in CQL (CASSANDRA-6033)
Merged from 1.2:
 * Allow cache-keys-to-save to be set at runtime (CASSANDRA-5980)
 * Avoid second-guessing out-of-space state (CASSANDRA-5605)
 * Tuning knobs for dealing with large blobs and many CFs (CASSANDRA-5982)
 * (Hadoop) Fix CQLRW for thrift tables (CASSANDRA-6002)
 * Fix possible divide-by-zero in HHOM (CASSANDRA-5990)
 * Allow local batchlog writes for CL.ANY (CASSANDRA-5967)
 * Upgrade metrics-core to version 2.2.0 (CASSANDRA-5947)
 * Fix CqlRecordWriter with composite keys (CASSANDRA-5949)
 * Add snitch, schema version, cluster, partitioner to JMX (CASSANDRA-5881)
 * Allow disabling SlabAllocator (CASSANDRA-5935)
 * Make user-defined compaction JMX blocking (CASSANDRA-4952)
 * Fix streaming does not transfer wrapped range (CASSANDRA-5948)
 * Fix loading index summary containing empty key (CASSANDRA-5965)
 * Correctly handle limits in CompositesSearcher (CASSANDRA-5975)
 * Pig: handle CQL collections (CASSANDRA-5867)
 * Pass the updated cf to the PRSI index() method (CASSANDRA-5999)
 * Allow empty CQL3 batches (as no-op) (CASSANDRA-5994)
 * Support null in CQL3 functions (CASSANDRA-5910)
 * Replace the deprecated MapMaker with CacheLoader (CASSANDRA-6007)
 * Add SSTableDeletingNotification to DataTracker (CASSANDRA-6010)
 * Fix snapshots in use get deleted during snapshot repair (CASSANDRA-6011)
 * Move hints and exception count to o.a.c.metrics (CASSANDRA-6017)
 * Fix memory leak in snapshot repair (CASSANDRA-6047)
 * Fix sstable2sjon for CQL3 tables (CASSANDRA-5852)


2.0.0
 * Fix thrift validation when inserting into CQL3 tables (CASSANDRA-5138)
 * Fix periodic memtable flushing behavior with clean memtables (CASSANDRA-5931)
 * Fix dateOf() function for pre-2.0 timestamp columns (CASSANDRA-5928)
 * Fix SSTable unintentionally loads BF when opened for batch (CASSANDRA-5938)
 * Add stream session progress to JMX (CASSANDRA-4757)
 * Fix NPE during CAS operation (CASSANDRA-5925)
Merged from 1.2:
 * Fix getBloomFilterDiskSpaceUsed for AlwaysPresentFilter (CASSANDRA-5900)
 * Don't announce schema version until we've loaded the changes locally
   (CASSANDRA-5904)
 * Fix to support off heap bloom filters size greater than 2 GB (CASSANDRA-5903)
 * Properly handle parsing huge map and set literals (CASSANDRA-5893)


2.0.0-rc2
 * enable vnodes by default (CASSANDRA-5869)
 * fix CAS contention timeout (CASSANDRA-5830)
 * fix HsHa to respect max frame size (CASSANDRA-4573)
 * Fix (some) 2i on composite components omissions (CASSANDRA-5851)
 * cqlsh: add DESCRIBE FULL SCHEMA variant (CASSANDRA-5880)
Merged from 1.2:
 * Correctly validate sparse composite cells in scrub (CASSANDRA-5855)
 * Add KeyCacheHitRate metric to CF metrics (CASSANDRA-5868)
 * cqlsh: add support for multiline comments (CASSANDRA-5798)
 * Handle CQL3 SELECT duplicate IN restrictions on clustering columns
   (CASSANDRA-5856)


2.0.0-rc1
 * improve DecimalSerializer performance (CASSANDRA-5837)
 * fix potential spurious wakeup in AsyncOneResponse (CASSANDRA-5690)
 * fix schema-related trigger issues (CASSANDRA-5774)
 * Better validation when accessing CQL3 table from thrift (CASSANDRA-5138)
 * Fix assertion error during repair (CASSANDRA-5801)
 * Fix range tombstone bug (CASSANDRA-5805)
 * DC-local CAS (CASSANDRA-5797)
 * Add a native_protocol_version column to the system.local table (CASSANRDA-5819)
 * Use index_interval from cassandra.yaml when upgraded (CASSANDRA-5822)
 * Fix buffer underflow on socket close (CASSANDRA-5792)
Merged from 1.2:
 * Fix reading DeletionTime from 1.1-format sstables (CASSANDRA-5814)
 * cqlsh: add collections support to COPY (CASSANDRA-5698)
 * retry important messages for any IOException (CASSANDRA-5804)
 * Allow empty IN relations in SELECT/UPDATE/DELETE statements (CASSANDRA-5626)
 * cqlsh: fix crashing on Windows due to libedit detection (CASSANDRA-5812)
 * fix bulk-loading compressed sstables (CASSANDRA-5820)
 * (Hadoop) fix quoting in CqlPagingRecordReader and CqlRecordWriter 
   (CASSANDRA-5824)
 * update default LCS sstable size to 160MB (CASSANDRA-5727)
 * Allow compacting 2Is via nodetool (CASSANDRA-5670)
 * Hex-encode non-String keys in OPP (CASSANDRA-5793)
 * nodetool history logging (CASSANDRA-5823)
 * (Hadoop) fix support for Thrift tables in CqlPagingRecordReader 
   (CASSANDRA-5752)
 * add "all time blocked" to StatusLogger output (CASSANDRA-5825)
 * Future-proof inter-major-version schema migrations (CASSANDRA-5845)
 * (Hadoop) add CqlPagingRecordReader support for ReversedType in Thrift table
   (CASSANDRA-5718)
 * Add -no-snapshot option to scrub (CASSANDRA-5891)
 * Fix to support off heap bloom filters size greater than 2 GB (CASSANDRA-5903)
 * Properly handle parsing huge map and set literals (CASSANDRA-5893)
 * Fix LCS L0 compaction may overlap in L1 (CASSANDRA-5907)
 * New sstablesplit tool to split large sstables offline (CASSANDRA-4766)
 * Fix potential deadlock in native protocol server (CASSANDRA-5926)
 * Disallow incompatible type change in CQL3 (CASSANDRA-5882)
Merged from 1.1:
 * Correctly validate sparse composite cells in scrub (CASSANDRA-5855)


2.0.0-beta2
 * Replace countPendingHints with Hints Created metric (CASSANDRA-5746)
 * Allow nodetool with no args, and with help to run without a server (CASSANDRA-5734)
 * Cleanup AbstractType/TypeSerializer classes (CASSANDRA-5744)
 * Remove unimplemented cli option schema-mwt (CASSANDRA-5754)
 * Support range tombstones in thrift (CASSANDRA-5435)
 * Normalize table-manipulating CQL3 statements' class names (CASSANDRA-5759)
 * cqlsh: add missing table options to DESCRIBE output (CASSANDRA-5749)
 * Fix assertion error during repair (CASSANDRA-5757)
 * Fix bulkloader (CASSANDRA-5542)
 * Add LZ4 compression to the native protocol (CASSANDRA-5765)
 * Fix bugs in the native protocol v2 (CASSANDRA-5770)
 * CAS on 'primary key only' table (CASSANDRA-5715)
 * Support streaming SSTables of old versions (CASSANDRA-5772)
 * Always respect protocol version in native protocol (CASSANDRA-5778)
 * Fix ConcurrentModificationException during streaming (CASSANDRA-5782)
 * Update deletion timestamp in Commit#updatesWithPaxosTime (CASSANDRA-5787)
 * Thrift cas() method crashes if input columns are not sorted (CASSANDRA-5786)
 * Order columns names correctly when querying for CAS (CASSANDRA-5788)
 * Fix streaming retry (CASSANDRA-5775)
Merged from 1.2:
 * if no seeds can be a reached a node won't start in a ring by itself (CASSANDRA-5768)
 * add cassandra.unsafesystem property (CASSANDRA-5704)
 * (Hadoop) quote identifiers in CqlPagingRecordReader (CASSANDRA-5763)
 * Add replace_node functionality for vnodes (CASSANDRA-5337)
 * Add timeout events to query traces (CASSANDRA-5520)
 * Fix serialization of the LEFT gossip value (CASSANDRA-5696)
 * Pig: support for cql3 tables (CASSANDRA-5234)
 * Fix skipping range tombstones with reverse queries (CASSANDRA-5712)
 * Expire entries out of ThriftSessionManager (CASSANDRA-5719)
 * Don't keep ancestor information in memory (CASSANDRA-5342)
 * Expose native protocol server status in nodetool info (CASSANDRA-5735)
 * Fix pathetic performance of range tombstones (CASSANDRA-5677)
 * Fix querying with an empty (impossible) range (CASSANDRA-5573)
 * cqlsh: handle CUSTOM 2i in DESCRIBE output (CASSANDRA-5760)
 * Fix minor bug in Range.intersects(Bound) (CASSANDRA-5771)
 * cqlsh: handle disabled compression in DESCRIBE output (CASSANDRA-5766)
 * Ensure all UP events are notified on the native protocol (CASSANDRA-5769)
 * Fix formatting of sstable2json with multiple -k arguments (CASSANDRA-5781)
 * Don't rely on row marker for queries in general to hide lost markers
   after TTL expires (CASSANDRA-5762)
 * Sort nodetool help output (CASSANDRA-5776)
 * Fix column expiring during 2 phases compaction (CASSANDRA-5799)
 * now() is being rejected in INSERTs when inside collections (CASSANDRA-5795)


2.0.0-beta1
 * Add support for indexing clustered columns (CASSANDRA-5125)
 * Removed on-heap row cache (CASSANDRA-5348)
 * use nanotime consistently for node-local timeouts (CASSANDRA-5581)
 * Avoid unnecessary second pass on name-based queries (CASSANDRA-5577)
 * Experimental triggers (CASSANDRA-1311)
 * JEMalloc support for off-heap allocation (CASSANDRA-3997)
 * Single-pass compaction (CASSANDRA-4180)
 * Removed token range bisection (CASSANDRA-5518)
 * Removed compatibility with pre-1.2.5 sstables and network messages
   (CASSANDRA-5511)
 * removed PBSPredictor (CASSANDRA-5455)
 * CAS support (CASSANDRA-5062, 5441, 5442, 5443, 5619, 5667)
 * Leveled compaction performs size-tiered compactions in L0 
   (CASSANDRA-5371, 5439)
 * Add yaml network topology snitch for mixed ec2/other envs (CASSANDRA-5339)
 * Log when a node is down longer than the hint window (CASSANDRA-4554)
 * Optimize tombstone creation for ExpiringColumns (CASSANDRA-4917)
 * Improve LeveledScanner work estimation (CASSANDRA-5250, 5407)
 * Replace compaction lock with runWithCompactionsDisabled (CASSANDRA-3430)
 * Change Message IDs to ints (CASSANDRA-5307)
 * Move sstable level information into the Stats component, removing the
   need for a separate Manifest file (CASSANDRA-4872)
 * avoid serializing to byte[] on commitlog append (CASSANDRA-5199)
 * make index_interval configurable per columnfamily (CASSANDRA-3961, CASSANDRA-5650)
 * add default_time_to_live (CASSANDRA-3974)
 * add memtable_flush_period_in_ms (CASSANDRA-4237)
 * replace supercolumns internally by composites (CASSANDRA-3237, 5123)
 * upgrade thrift to 0.9.0 (CASSANDRA-3719)
 * drop unnecessary keyspace parameter from user-defined compaction API 
   (CASSANDRA-5139)
 * more robust solution to incomplete compactions + counters (CASSANDRA-5151)
 * Change order of directory searching for c*.in.sh (CASSANDRA-3983)
 * Add tool to reset SSTable compaction level for LCS (CASSANDRA-5271)
 * Allow custom configuration loader (CASSANDRA-5045)
 * Remove memory emergency pressure valve logic (CASSANDRA-3534)
 * Reduce request latency with eager retry (CASSANDRA-4705)
 * cqlsh: Remove ASSUME command (CASSANDRA-5331)
 * Rebuild BF when loading sstables if bloom_filter_fp_chance
   has changed since compaction (CASSANDRA-5015)
 * remove row-level bloom filters (CASSANDRA-4885)
 * Change Kernel Page Cache skipping into row preheating (disabled by default)
   (CASSANDRA-4937)
 * Improve repair by deciding on a gcBefore before sending
   out TreeRequests (CASSANDRA-4932)
 * Add an official way to disable compactions (CASSANDRA-5074)
 * Reenable ALTER TABLE DROP with new semantics (CASSANDRA-3919)
 * Add binary protocol versioning (CASSANDRA-5436)
 * Swap THshaServer for TThreadedSelectorServer (CASSANDRA-5530)
 * Add alias support to SELECT statement (CASSANDRA-5075)
 * Don't create empty RowMutations in CommitLogReplayer (CASSANDRA-5541)
 * Use range tombstones when dropping cfs/columns from schema (CASSANDRA-5579)
 * cqlsh: drop CQL2/CQL3-beta support (CASSANDRA-5585)
 * Track max/min column names in sstables to be able to optimize slice
   queries (CASSANDRA-5514, CASSANDRA-5595, CASSANDRA-5600)
 * Binary protocol: allow batching already prepared statements (CASSANDRA-4693)
 * Allow preparing timestamp, ttl and limit in CQL3 queries (CASSANDRA-4450)
 * Support native link w/o JNA in Java7 (CASSANDRA-3734)
 * Use SASL authentication in binary protocol v2 (CASSANDRA-5545)
 * Replace Thrift HsHa with LMAX Disruptor based implementation (CASSANDRA-5582)
 * cqlsh: Add row count to SELECT output (CASSANDRA-5636)
 * Include a timestamp with all read commands to determine column expiration
   (CASSANDRA-5149)
 * Streaming 2.0 (CASSANDRA-5286, 5699)
 * Conditional create/drop ks/table/index statements in CQL3 (CASSANDRA-2737)
 * more pre-table creation property validation (CASSANDRA-5693)
 * Redesign repair messages (CASSANDRA-5426)
 * Fix ALTER RENAME post-5125 (CASSANDRA-5702)
 * Disallow renaming a 2ndary indexed column (CASSANDRA-5705)
 * Rename Table to Keyspace (CASSANDRA-5613)
 * Ensure changing column_index_size_in_kb on different nodes don't corrupt the
   sstable (CASSANDRA-5454)
 * Move resultset type information into prepare, not execute (CASSANDRA-5649)
 * Auto paging in binary protocol (CASSANDRA-4415, 5714)
 * Don't tie client side use of AbstractType to JDBC (CASSANDRA-4495)
 * Adds new TimestampType to replace DateType (CASSANDRA-5723, CASSANDRA-5729)
Merged from 1.2:
 * make starting native protocol server idempotent (CASSANDRA-5728)
 * Fix loading key cache when a saved entry is no longer valid (CASSANDRA-5706)
 * Fix serialization of the LEFT gossip value (CASSANDRA-5696)
 * cqlsh: Don't show 'null' in place of empty values (CASSANDRA-5675)
 * Race condition in detecting version on a mixed 1.1/1.2 cluster
   (CASSANDRA-5692)
 * Fix skipping range tombstones with reverse queries (CASSANDRA-5712)
 * Expire entries out of ThriftSessionManager (CASSANRDA-5719)
 * Don't keep ancestor information in memory (CASSANDRA-5342)
 * cqlsh: fix handling of semicolons inside BATCH queries (CASSANDRA-5697)


1.2.6
 * Fix tracing when operation completes before all responses arrive 
   (CASSANDRA-5668)
 * Fix cross-DC mutation forwarding (CASSANDRA-5632)
 * Reduce SSTableLoader memory usage (CASSANDRA-5555)
 * Scale hinted_handoff_throttle_in_kb to cluster size (CASSANDRA-5272)
 * (Hadoop) Add CQL3 input/output formats (CASSANDRA-4421, 5622)
 * (Hadoop) Fix InputKeyRange in CFIF (CASSANDRA-5536)
 * Fix dealing with ridiculously large max sstable sizes in LCS (CASSANDRA-5589)
 * Ignore pre-truncate hints (CASSANDRA-4655)
 * Move System.exit on OOM into a separate thread (CASSANDRA-5273)
 * Write row markers when serializing schema (CASSANDRA-5572)
 * Check only SSTables for the requested range when streaming (CASSANDRA-5569)
 * Improve batchlog replay behavior and hint ttl handling (CASSANDRA-5314)
 * Exclude localTimestamp from validation for tombstones (CASSANDRA-5398)
 * cqlsh: add custom prompt support (CASSANDRA-5539)
 * Reuse prepared statements in hot auth queries (CASSANDRA-5594)
 * cqlsh: add vertical output option (see EXPAND) (CASSANDRA-5597)
 * Add a rate limit option to stress (CASSANDRA-5004)
 * have BulkLoader ignore snapshots directories (CASSANDRA-5587) 
 * fix SnitchProperties logging context (CASSANDRA-5602)
 * Expose whether jna is enabled and memory is locked via JMX (CASSANDRA-5508)
 * cqlsh: fix COPY FROM with ReversedType (CASSANDRA-5610)
 * Allow creating CUSTOM indexes on collections (CASSANDRA-5615)
 * Evaluate now() function at execution time (CASSANDRA-5616)
 * Expose detailed read repair metrics (CASSANDRA-5618)
 * Correct blob literal + ReversedType parsing (CASSANDRA-5629)
 * Allow GPFS to prefer the internal IP like EC2MRS (CASSANDRA-5630)
 * fix help text for -tspw cassandra-cli (CASSANDRA-5643)
 * don't throw away initial causes exceptions for internode encryption issues 
   (CASSANDRA-5644)
 * Fix message spelling errors for cql select statements (CASSANDRA-5647)
 * Suppress custom exceptions thru jmx (CASSANDRA-5652)
 * Update CREATE CUSTOM INDEX syntax (CASSANDRA-5639)
 * Fix PermissionDetails.equals() method (CASSANDRA-5655)
 * Never allow partition key ranges in CQL3 without token() (CASSANDRA-5666)
 * Gossiper incorrectly drops AppState for an upgrading node (CASSANDRA-5660)
 * Connection thrashing during multi-region ec2 during upgrade, due to 
   messaging version (CASSANDRA-5669)
 * Avoid over reconnecting in EC2MRS (CASSANDRA-5678)
 * Fix ReadResponseSerializer.serializedSize() for digest reads (CASSANDRA-5476)
 * allow sstable2json on 2i CFs (CASSANDRA-5694)
Merged from 1.1:
 * Remove buggy thrift max message length option (CASSANDRA-5529)
 * Fix NPE in Pig's widerow mode (CASSANDRA-5488)
 * Add split size parameter to Pig and disable split combination (CASSANDRA-5544)


1.2.5
 * make BytesToken.toString only return hex bytes (CASSANDRA-5566)
 * Ensure that submitBackground enqueues at least one task (CASSANDRA-5554)
 * fix 2i updates with identical values and timestamps (CASSANDRA-5540)
 * fix compaction throttling bursty-ness (CASSANDRA-4316)
 * reduce memory consumption of IndexSummary (CASSANDRA-5506)
 * remove per-row column name bloom filters (CASSANDRA-5492)
 * Include fatal errors in trace events (CASSANDRA-5447)
 * Ensure that PerRowSecondaryIndex is notified of row-level deletes
   (CASSANDRA-5445)
 * Allow empty blob literals in CQL3 (CASSANDRA-5452)
 * Fix streaming RangeTombstones at column index boundary (CASSANDRA-5418)
 * Fix preparing statements when current keyspace is not set (CASSANDRA-5468)
 * Fix SemanticVersion.isSupportedBy minor/patch handling (CASSANDRA-5496)
 * Don't provide oldCfId for post-1.1 system cfs (CASSANDRA-5490)
 * Fix primary range ignores replication strategy (CASSANDRA-5424)
 * Fix shutdown of binary protocol server (CASSANDRA-5507)
 * Fix repair -snapshot not working (CASSANDRA-5512)
 * Set isRunning flag later in binary protocol server (CASSANDRA-5467)
 * Fix use of CQL3 functions with descending clustering order (CASSANDRA-5472)
 * Disallow renaming columns one at a time for thrift table in CQL3
   (CASSANDRA-5531)
 * cqlsh: add CLUSTERING ORDER BY support to DESCRIBE (CASSANDRA-5528)
 * Add custom secondary index support to CQL3 (CASSANDRA-5484)
 * Fix repair hanging silently on unexpected error (CASSANDRA-5229)
 * Fix Ec2Snitch regression introduced by CASSANDRA-5171 (CASSANDRA-5432)
 * Add nodetool enablebackup/disablebackup (CASSANDRA-5556)
 * cqlsh: fix DESCRIBE after case insensitive USE (CASSANDRA-5567)
Merged from 1.1
 * Add retry mechanism to OTC for non-droppable_verbs (CASSANDRA-5393)
 * Use allocator information to improve memtable memory usage estimate
   (CASSANDRA-5497)
 * Fix trying to load deleted row into row cache on startup (CASSANDRA-4463)
 * fsync leveled manifest to avoid corruption (CASSANDRA-5535)
 * Fix Bound intersection computation (CASSANDRA-5551)
 * sstablescrub now respects max memory size in cassandra.in.sh (CASSANDRA-5562)


1.2.4
 * Ensure that PerRowSecondaryIndex updates see the most recent values
   (CASSANDRA-5397)
 * avoid duplicate index entries ind PrecompactedRow and 
   ParallelCompactionIterable (CASSANDRA-5395)
 * remove the index entry on oldColumn when new column is a tombstone 
   (CASSANDRA-5395)
 * Change default stream throughput from 400 to 200 mbps (CASSANDRA-5036)
 * Gossiper logs DOWN for symmetry with UP (CASSANDRA-5187)
 * Fix mixing prepared statements between keyspaces (CASSANDRA-5352)
 * Fix consistency level during bootstrap - strike 3 (CASSANDRA-5354)
 * Fix transposed arguments in AlreadyExistsException (CASSANDRA-5362)
 * Improve asynchronous hint delivery (CASSANDRA-5179)
 * Fix Guava dependency version (12.0 -> 13.0.1) for Maven (CASSANDRA-5364)
 * Validate that provided CQL3 collection value are < 64K (CASSANDRA-5355)
 * Make upgradeSSTable skip current version sstables by default (CASSANDRA-5366)
 * Optimize min/max timestamp collection (CASSANDRA-5373)
 * Invalid streamId in cql binary protocol when using invalid CL 
   (CASSANDRA-5164)
 * Fix validation for IN where clauses with collections (CASSANDRA-5376)
 * Copy resultSet on count query to avoid ConcurrentModificationException 
   (CASSANDRA-5382)
 * Correctly typecheck in CQL3 even with ReversedType (CASSANDRA-5386)
 * Fix streaming compressed files when using encryption (CASSANDRA-5391)
 * cassandra-all 1.2.0 pom missing netty dependency (CASSANDRA-5392)
 * Fix writetime/ttl functions on null values (CASSANDRA-5341)
 * Fix NPE during cql3 select with token() (CASSANDRA-5404)
 * IndexHelper.skipBloomFilters won't skip non-SHA filters (CASSANDRA-5385)
 * cqlsh: Print maps ordered by key, sort sets (CASSANDRA-5413)
 * Add null syntax support in CQL3 for inserts (CASSANDRA-3783)
 * Allow unauthenticated set_keyspace() calls (CASSANDRA-5423)
 * Fix potential incremental backups race (CASSANDRA-5410)
 * Fix prepared BATCH statements with batch-level timestamps (CASSANDRA-5415)
 * Allow overriding superuser setup delay (CASSANDRA-5430)
 * cassandra-shuffle with JMX usernames and passwords (CASSANDRA-5431)
Merged from 1.1:
 * cli: Quote ks and cf names in schema output when needed (CASSANDRA-5052)
 * Fix bad default for min/max timestamp in SSTableMetadata (CASSANDRA-5372)
 * Fix cf name extraction from manifest in Directories.migrateFile() 
   (CASSANDRA-5242)
 * Support pluggable internode authentication (CASSANDRA-5401)


1.2.3
 * add check for sstable overlap within a level on startup (CASSANDRA-5327)
 * replace ipv6 colons in jmx object names (CASSANDRA-5298, 5328)
 * Avoid allocating SSTableBoundedScanner during repair when the range does 
   not intersect the sstable (CASSANDRA-5249)
 * Don't lowercase property map keys (this breaks NTS) (CASSANDRA-5292)
 * Fix composite comparator with super columns (CASSANDRA-5287)
 * Fix insufficient validation of UPDATE queries against counter cfs
   (CASSANDRA-5300)
 * Fix PropertyFileSnitch default DC/Rack behavior (CASSANDRA-5285)
 * Handle null values when executing prepared statement (CASSANDRA-5081)
 * Add netty to pom dependencies (CASSANDRA-5181)
 * Include type arguments in Thrift CQLPreparedResult (CASSANDRA-5311)
 * Fix compaction not removing columns when bf_fp_ratio is 1 (CASSANDRA-5182)
 * cli: Warn about missing CQL3 tables in schema descriptions (CASSANDRA-5309)
 * Re-enable unknown option in replication/compaction strategies option for
   backward compatibility (CASSANDRA-4795)
 * Add binary protocol support to stress (CASSANDRA-4993)
 * cqlsh: Fix COPY FROM value quoting and null handling (CASSANDRA-5305)
 * Fix repair -pr for vnodes (CASSANDRA-5329)
 * Relax CL for auth queries for non-default users (CASSANDRA-5310)
 * Fix AssertionError during repair (CASSANDRA-5245)
 * Don't announce migrations to pre-1.2 nodes (CASSANDRA-5334)
Merged from 1.1:
 * Update offline scrub for 1.0 -> 1.1 directory structure (CASSANDRA-5195)
 * add tmp flag to Descriptor hashcode (CASSANDRA-4021)
 * fix logging of "Found table data in data directories" when only system tables
   are present (CASSANDRA-5289)
 * cli: Add JMX authentication support (CASSANDRA-5080)
 * nodetool: ability to repair specific range (CASSANDRA-5280)
 * Fix possible assertion triggered in SliceFromReadCommand (CASSANDRA-5284)
 * cqlsh: Add inet type support on Windows (ipv4-only) (CASSANDRA-4801)
 * Fix race when initializing ColumnFamilyStore (CASSANDRA-5350)
 * Add UseTLAB JVM flag (CASSANDRA-5361)


1.2.2
 * fix potential for multiple concurrent compactions of the same sstables
   (CASSANDRA-5256)
 * avoid no-op caching of byte[] on commitlog append (CASSANDRA-5199)
 * fix symlinks under data dir not working (CASSANDRA-5185)
 * fix bug in compact storage metadata handling (CASSANDRA-5189)
 * Validate login for USE queries (CASSANDRA-5207)
 * cli: remove default username and password (CASSANDRA-5208)
 * configure populate_io_cache_on_flush per-CF (CASSANDRA-4694)
 * allow configuration of internode socket buffer (CASSANDRA-3378)
 * Make sstable directory picking blacklist-aware again (CASSANDRA-5193)
 * Correctly expire gossip states for edge cases (CASSANDRA-5216)
 * Improve handling of directory creation failures (CASSANDRA-5196)
 * Expose secondary indicies to the rest of nodetool (CASSANDRA-4464)
 * Binary protocol: avoid sending notification for 0.0.0.0 (CASSANDRA-5227)
 * add UseCondCardMark XX jvm settings on jdk 1.7 (CASSANDRA-4366)
 * CQL3 refactor to allow conversion function (CASSANDRA-5226)
 * Fix drop of sstables in some circumstance (CASSANDRA-5232)
 * Implement caching of authorization results (CASSANDRA-4295)
 * Add support for LZ4 compression (CASSANDRA-5038)
 * Fix missing columns in wide rows queries (CASSANDRA-5225)
 * Simplify auth setup and make system_auth ks alterable (CASSANDRA-5112)
 * Stop compactions from hanging during bootstrap (CASSANDRA-5244)
 * fix compressed streaming sending extra chunk (CASSANDRA-5105)
 * Add CQL3-based implementations of IAuthenticator and IAuthorizer
   (CASSANDRA-4898)
 * Fix timestamp-based tomstone removal logic (CASSANDRA-5248)
 * cli: Add JMX authentication support (CASSANDRA-5080)
 * Fix forceFlush behavior (CASSANDRA-5241)
 * cqlsh: Add username autocompletion (CASSANDRA-5231)
 * Fix CQL3 composite partition key error (CASSANDRA-5240)
 * Allow IN clause on last clustering key (CASSANDRA-5230)
Merged from 1.1:
 * fix start key/end token validation for wide row iteration (CASSANDRA-5168)
 * add ConfigHelper support for Thrift frame and max message sizes (CASSANDRA-5188)
 * fix nodetool repair not fail on node down (CASSANDRA-5203)
 * always collect tombstone hints (CASSANDRA-5068)
 * Fix error when sourcing file in cqlsh (CASSANDRA-5235)


1.2.1
 * stream undelivered hints on decommission (CASSANDRA-5128)
 * GossipingPropertyFileSnitch loads saved dc/rack info if needed (CASSANDRA-5133)
 * drain should flush system CFs too (CASSANDRA-4446)
 * add inter_dc_tcp_nodelay setting (CASSANDRA-5148)
 * re-allow wrapping ranges for start_token/end_token range pairitspwng (CASSANDRA-5106)
 * fix validation compaction of empty rows (CASSANDRA-5136)
 * nodetool methods to enable/disable hint storage/delivery (CASSANDRA-4750)
 * disallow bloom filter false positive chance of 0 (CASSANDRA-5013)
 * add threadpool size adjustment methods to JMXEnabledThreadPoolExecutor and 
   CompactionManagerMBean (CASSANDRA-5044)
 * fix hinting for dropped local writes (CASSANDRA-4753)
 * off-heap cache doesn't need mutable column container (CASSANDRA-5057)
 * apply disk_failure_policy to bad disks on initial directory creation 
   (CASSANDRA-4847)
 * Optimize name-based queries to use ArrayBackedSortedColumns (CASSANDRA-5043)
 * Fall back to old manifest if most recent is unparseable (CASSANDRA-5041)
 * pool [Compressed]RandomAccessReader objects on the partitioned read path
   (CASSANDRA-4942)
 * Add debug logging to list filenames processed by Directories.migrateFile 
   method (CASSANDRA-4939)
 * Expose black-listed directories via JMX (CASSANDRA-4848)
 * Log compaction merge counts (CASSANDRA-4894)
 * Minimize byte array allocation by AbstractData{Input,Output} (CASSANDRA-5090)
 * Add SSL support for the binary protocol (CASSANDRA-5031)
 * Allow non-schema system ks modification for shuffle to work (CASSANDRA-5097)
 * cqlsh: Add default limit to SELECT statements (CASSANDRA-4972)
 * cqlsh: fix DESCRIBE for 1.1 cfs in CQL3 (CASSANDRA-5101)
 * Correctly gossip with nodes >= 1.1.7 (CASSANDRA-5102)
 * Ensure CL guarantees on digest mismatch (CASSANDRA-5113)
 * Validate correctly selects on composite partition key (CASSANDRA-5122)
 * Fix exception when adding collection (CASSANDRA-5117)
 * Handle states for non-vnode clusters correctly (CASSANDRA-5127)
 * Refuse unrecognized replication and compaction strategy options (CASSANDRA-4795)
 * Pick the correct value validator in sstable2json for cql3 tables (CASSANDRA-5134)
 * Validate login for describe_keyspace, describe_keyspaces and set_keyspace
   (CASSANDRA-5144)
 * Fix inserting empty maps (CASSANDRA-5141)
 * Don't remove tokens from System table for node we know (CASSANDRA-5121)
 * fix streaming progress report for compresed files (CASSANDRA-5130)
 * Coverage analysis for low-CL queries (CASSANDRA-4858)
 * Stop interpreting dates as valid timeUUID value (CASSANDRA-4936)
 * Adds E notation for floating point numbers (CASSANDRA-4927)
 * Detect (and warn) unintentional use of the cql2 thrift methods when cql3 was
   intended (CASSANDRA-5172)
 * cli: Quote ks and cf names in schema output when needed (CASSANDRA-5052)
 * Fix cf name extraction from manifest in Directories.migrateFile() (CASSANDRA-5242)
 * Replace mistaken usage of commons-logging with slf4j (CASSANDRA-5464)
 * Ensure Jackson dependency matches lib (CASSANDRA-5126)
 * Expose droppable tombstone ratio stats over JMX (CASSANDRA-5159)
Merged from 1.1:
 * Simplify CompressedRandomAccessReader to work around JDK FD bug (CASSANDRA-5088)
 * Improve handling a changing target throttle rate mid-compaction (CASSANDRA-5087)
 * Pig: correctly decode row keys in widerow mode (CASSANDRA-5098)
 * nodetool repair command now prints progress (CASSANDRA-4767)
 * fix user defined compaction to run against 1.1 data directory (CASSANDRA-5118)
 * Fix CQL3 BATCH authorization caching (CASSANDRA-5145)
 * fix get_count returns incorrect value with TTL (CASSANDRA-5099)
 * better handling for mid-compaction failure (CASSANDRA-5137)
 * convert default marshallers list to map for better readability (CASSANDRA-5109)
 * fix ConcurrentModificationException in getBootstrapSource (CASSANDRA-5170)
 * fix sstable maxtimestamp for row deletes and pre-1.1.1 sstables (CASSANDRA-5153)
 * Fix thread growth on node removal (CASSANDRA-5175)
 * Make Ec2Region's datacenter name configurable (CASSANDRA-5155)


1.2.0
 * Disallow counters in collections (CASSANDRA-5082)
 * cqlsh: add unit tests (CASSANDRA-3920)
 * fix default bloom_filter_fp_chance for LeveledCompactionStrategy (CASSANDRA-5093)
Merged from 1.1:
 * add validation for get_range_slices with start_key and end_token (CASSANDRA-5089)


1.2.0-rc2
 * fix nodetool ownership display with vnodes (CASSANDRA-5065)
 * cqlsh: add DESCRIBE KEYSPACES command (CASSANDRA-5060)
 * Fix potential infinite loop when reloading CFS (CASSANDRA-5064)
 * Fix SimpleAuthorizer example (CASSANDRA-5072)
 * cqlsh: force CL.ONE for tracing and system.schema* queries (CASSANDRA-5070)
 * Includes cassandra-shuffle in the debian package (CASSANDRA-5058)
Merged from 1.1:
 * fix multithreaded compaction deadlock (CASSANDRA-4492)
 * fix temporarily missing schema after upgrade from pre-1.1.5 (CASSANDRA-5061)
 * Fix ALTER TABLE overriding compression options with defaults
   (CASSANDRA-4996, 5066)
 * fix specifying and altering crc_check_chance (CASSANDRA-5053)
 * fix Murmur3Partitioner ownership% calculation (CASSANDRA-5076)
 * Don't expire columns sooner than they should in 2ndary indexes (CASSANDRA-5079)


1.2-rc1
 * rename rpc_timeout settings to request_timeout (CASSANDRA-5027)
 * add BF with 0.1 FP to LCS by default (CASSANDRA-5029)
 * Fix preparing insert queries (CASSANDRA-5016)
 * Fix preparing queries with counter increment (CASSANDRA-5022)
 * Fix preparing updates with collections (CASSANDRA-5017)
 * Don't generate UUID based on other node address (CASSANDRA-5002)
 * Fix message when trying to alter a clustering key type (CASSANDRA-5012)
 * Update IAuthenticator to match the new IAuthorizer (CASSANDRA-5003)
 * Fix inserting only a key in CQL3 (CASSANDRA-5040)
 * Fix CQL3 token() function when used with strings (CASSANDRA-5050)
Merged from 1.1:
 * reduce log spam from invalid counter shards (CASSANDRA-5026)
 * Improve schema propagation performance (CASSANDRA-5025)
 * Fix for IndexHelper.IndexFor throws OOB Exception (CASSANDRA-5030)
 * cqlsh: make it possible to describe thrift CFs (CASSANDRA-4827)
 * cqlsh: fix timestamp formatting on some platforms (CASSANDRA-5046)


1.2-beta3
 * make consistency level configurable in cqlsh (CASSANDRA-4829)
 * fix cqlsh rendering of blob fields (CASSANDRA-4970)
 * fix cqlsh DESCRIBE command (CASSANDRA-4913)
 * save truncation position in system table (CASSANDRA-4906)
 * Move CompressionMetadata off-heap (CASSANDRA-4937)
 * allow CLI to GET cql3 columnfamily data (CASSANDRA-4924)
 * Fix rare race condition in getExpireTimeForEndpoint (CASSANDRA-4402)
 * acquire references to overlapping sstables during compaction so bloom filter
   doesn't get free'd prematurely (CASSANDRA-4934)
 * Don't share slice query filter in CQL3 SelectStatement (CASSANDRA-4928)
 * Separate tracing from Log4J (CASSANDRA-4861)
 * Exclude gcable tombstones from merkle-tree computation (CASSANDRA-4905)
 * Better printing of AbstractBounds for tracing (CASSANDRA-4931)
 * Optimize mostRecentTombstone check in CC.collectAllData (CASSANDRA-4883)
 * Change stream session ID to UUID to avoid collision from same node (CASSANDRA-4813)
 * Use Stats.db when bulk loading if present (CASSANDRA-4957)
 * Skip repair on system_trace and keyspaces with RF=1 (CASSANDRA-4956)
 * (cql3) Remove arbitrary SELECT limit (CASSANDRA-4918)
 * Correctly handle prepared operation on collections (CASSANDRA-4945)
 * Fix CQL3 LIMIT (CASSANDRA-4877)
 * Fix Stress for CQL3 (CASSANDRA-4979)
 * Remove cassandra specific exceptions from JMX interface (CASSANDRA-4893)
 * (CQL3) Force using ALLOW FILTERING on potentially inefficient queries (CASSANDRA-4915)
 * (cql3) Fix adding column when the table has collections (CASSANDRA-4982)
 * (cql3) Fix allowing collections with compact storage (CASSANDRA-4990)
 * (cql3) Refuse ttl/writetime function on collections (CASSANDRA-4992)
 * Replace IAuthority with new IAuthorizer (CASSANDRA-4874)
 * clqsh: fix KEY pseudocolumn escaping when describing Thrift tables
   in CQL3 mode (CASSANDRA-4955)
 * add basic authentication support for Pig CassandraStorage (CASSANDRA-3042)
 * fix CQL2 ALTER TABLE compaction_strategy_class altering (CASSANDRA-4965)
Merged from 1.1:
 * Fall back to old describe_splits if d_s_ex is not available (CASSANDRA-4803)
 * Improve error reporting when streaming ranges fail (CASSANDRA-5009)
 * Fix cqlsh timestamp formatting of timezone info (CASSANDRA-4746)
 * Fix assertion failure with leveled compaction (CASSANDRA-4799)
 * Check for null end_token in get_range_slice (CASSANDRA-4804)
 * Remove all remnants of removed nodes (CASSANDRA-4840)
 * Add aut-reloading of the log4j file in debian package (CASSANDRA-4855)
 * Fix estimated row cache entry size (CASSANDRA-4860)
 * reset getRangeSlice filter after finishing a row for get_paged_slice
   (CASSANDRA-4919)
 * expunge row cache post-truncate (CASSANDRA-4940)
 * Allow static CF definition with compact storage (CASSANDRA-4910)
 * Fix endless loop/compaction of schema_* CFs due to broken timestamps (CASSANDRA-4880)
 * Fix 'wrong class type' assertion in CounterColumn (CASSANDRA-4976)


1.2-beta2
 * fp rate of 1.0 disables BF entirely; LCS defaults to 1.0 (CASSANDRA-4876)
 * off-heap bloom filters for row keys (CASSANDRA_4865)
 * add extension point for sstable components (CASSANDRA-4049)
 * improve tracing output (CASSANDRA-4852, 4862)
 * make TRACE verb droppable (CASSANDRA-4672)
 * fix BulkLoader recognition of CQL3 columnfamilies (CASSANDRA-4755)
 * Sort commitlog segments for replay by id instead of mtime (CASSANDRA-4793)
 * Make hint delivery asynchronous (CASSANDRA-4761)
 * Pluggable Thrift transport factories for CLI and cqlsh (CASSANDRA-4609, 4610)
 * cassandra-cli: allow Double value type to be inserted to a column (CASSANDRA-4661)
 * Add ability to use custom TServerFactory implementations (CASSANDRA-4608)
 * optimize batchlog flushing to skip successful batches (CASSANDRA-4667)
 * include metadata for system keyspace itself in schema tables (CASSANDRA-4416)
 * add check to PropertyFileSnitch to verify presence of location for
   local node (CASSANDRA-4728)
 * add PBSPredictor consistency modeler (CASSANDRA-4261)
 * remove vestiges of Thrift unframed mode (CASSANDRA-4729)
 * optimize single-row PK lookups (CASSANDRA-4710)
 * adjust blockFor calculation to account for pending ranges due to node 
   movement (CASSANDRA-833)
 * Change CQL version to 3.0.0 and stop accepting 3.0.0-beta1 (CASSANDRA-4649)
 * (CQL3) Make prepared statement global instead of per connection 
   (CASSANDRA-4449)
 * Fix scrubbing of CQL3 created tables (CASSANDRA-4685)
 * (CQL3) Fix validation when using counter and regular columns in the same 
   table (CASSANDRA-4706)
 * Fix bug starting Cassandra with simple authentication (CASSANDRA-4648)
 * Add support for batchlog in CQL3 (CASSANDRA-4545, 4738)
 * Add support for multiple column family outputs in CFOF (CASSANDRA-4208)
 * Support repairing only the local DC nodes (CASSANDRA-4747)
 * Use rpc_address for binary protocol and change default port (CASSANDRA-4751)
 * Fix use of collections in prepared statements (CASSANDRA-4739)
 * Store more information into peers table (CASSANDRA-4351, 4814)
 * Configurable bucket size for size tiered compaction (CASSANDRA-4704)
 * Run leveled compaction in parallel (CASSANDRA-4310)
 * Fix potential NPE during CFS reload (CASSANDRA-4786)
 * Composite indexes may miss results (CASSANDRA-4796)
 * Move consistency level to the protocol level (CASSANDRA-4734, 4824)
 * Fix Subcolumn slice ends not respected (CASSANDRA-4826)
 * Fix Assertion error in cql3 select (CASSANDRA-4783)
 * Fix list prepend logic (CQL3) (CASSANDRA-4835)
 * Add booleans as literals in CQL3 (CASSANDRA-4776)
 * Allow renaming PK columns in CQL3 (CASSANDRA-4822)
 * Fix binary protocol NEW_NODE event (CASSANDRA-4679)
 * Fix potential infinite loop in tombstone compaction (CASSANDRA-4781)
 * Remove system tables accounting from schema (CASSANDRA-4850)
 * (cql3) Force provided columns in clustering key order in 
   'CLUSTERING ORDER BY' (CASSANDRA-4881)
 * Fix composite index bug (CASSANDRA-4884)
 * Fix short read protection for CQL3 (CASSANDRA-4882)
 * Add tracing support to the binary protocol (CASSANDRA-4699)
 * (cql3) Don't allow prepared marker inside collections (CASSANDRA-4890)
 * Re-allow order by on non-selected columns (CASSANDRA-4645)
 * Bug when composite index is created in a table having collections (CASSANDRA-4909)
 * log index scan subject in CompositesSearcher (CASSANDRA-4904)
Merged from 1.1:
 * add get[Row|Key]CacheEntries to CacheServiceMBean (CASSANDRA-4859)
 * fix get_paged_slice to wrap to next row correctly (CASSANDRA-4816)
 * fix indexing empty column values (CASSANDRA-4832)
 * allow JdbcDate to compose null Date objects (CASSANDRA-4830)
 * fix possible stackoverflow when compacting 1000s of sstables
   (CASSANDRA-4765)
 * fix wrong leveled compaction progress calculation (CASSANDRA-4807)
 * add a close() method to CRAR to prevent leaking file descriptors (CASSANDRA-4820)
 * fix potential infinite loop in get_count (CASSANDRA-4833)
 * fix compositeType.{get/from}String methods (CASSANDRA-4842)
 * (CQL) fix CREATE COLUMNFAMILY permissions check (CASSANDRA-4864)
 * Fix DynamicCompositeType same type comparison (CASSANDRA-4711)
 * Fix duplicate SSTable reference when stream session failed (CASSANDRA-3306)
 * Allow static CF definition with compact storage (CASSANDRA-4910)
 * Fix endless loop/compaction of schema_* CFs due to broken timestamps (CASSANDRA-4880)
 * Fix 'wrong class type' assertion in CounterColumn (CASSANDRA-4976)


1.2-beta1
 * add atomic_batch_mutate (CASSANDRA-4542, -4635)
 * increase default max_hint_window_in_ms to 3h (CASSANDRA-4632)
 * include message initiation time to replicas so they can more
   accurately drop timed-out requests (CASSANDRA-2858)
 * fix clientutil.jar dependencies (CASSANDRA-4566)
 * optimize WriteResponse (CASSANDRA-4548)
 * new metrics (CASSANDRA-4009)
 * redesign KEYS indexes to avoid read-before-write (CASSANDRA-2897)
 * debug tracing (CASSANDRA-1123)
 * parallelize row cache loading (CASSANDRA-4282)
 * Make compaction, flush JBOD-aware (CASSANDRA-4292)
 * run local range scans on the read stage (CASSANDRA-3687)
 * clean up ioexceptions (CASSANDRA-2116)
 * add disk_failure_policy (CASSANDRA-2118)
 * Introduce new json format with row level deletion (CASSANDRA-4054)
 * remove redundant "name" column from schema_keyspaces (CASSANDRA-4433)
 * improve "nodetool ring" handling of multi-dc clusters (CASSANDRA-3047)
 * update NTS calculateNaturalEndpoints to be O(N log N) (CASSANDRA-3881)
 * split up rpc timeout by operation type (CASSANDRA-2819)
 * rewrite key cache save/load to use only sequential i/o (CASSANDRA-3762)
 * update MS protocol with a version handshake + broadcast address id
   (CASSANDRA-4311)
 * multithreaded hint replay (CASSANDRA-4189)
 * add inter-node message compression (CASSANDRA-3127)
 * remove COPP (CASSANDRA-2479)
 * Track tombstone expiration and compact when tombstone content is
   higher than a configurable threshold, default 20% (CASSANDRA-3442, 4234)
 * update MurmurHash to version 3 (CASSANDRA-2975)
 * (CLI) track elapsed time for `delete' operation (CASSANDRA-4060)
 * (CLI) jline version is bumped to 1.0 to properly  support
   'delete' key function (CASSANDRA-4132)
 * Save IndexSummary into new SSTable 'Summary' component (CASSANDRA-2392, 4289)
 * Add support for range tombstones (CASSANDRA-3708)
 * Improve MessagingService efficiency (CASSANDRA-3617)
 * Avoid ID conflicts from concurrent schema changes (CASSANDRA-3794)
 * Set thrift HSHA server thread limit to unlimited by default (CASSANDRA-4277)
 * Avoids double serialization of CF id in RowMutation messages
   (CASSANDRA-4293)
 * stream compressed sstables directly with java nio (CASSANDRA-4297)
 * Support multiple ranges in SliceQueryFilter (CASSANDRA-3885)
 * Add column metadata to system column families (CASSANDRA-4018)
 * (cql3) Always use composite types by default (CASSANDRA-4329)
 * (cql3) Add support for set, map and list (CASSANDRA-3647)
 * Validate date type correctly (CASSANDRA-4441)
 * (cql3) Allow definitions with only a PK (CASSANDRA-4361)
 * (cql3) Add support for row key composites (CASSANDRA-4179)
 * improve DynamicEndpointSnitch by using reservoir sampling (CASSANDRA-4038)
 * (cql3) Add support for 2ndary indexes (CASSANDRA-3680)
 * (cql3) fix defining more than one PK to be invalid (CASSANDRA-4477)
 * remove schema agreement checking from all external APIs (Thrift, CQL and CQL3) (CASSANDRA-4487)
 * add Murmur3Partitioner and make it default for new installations (CASSANDRA-3772, 4621)
 * (cql3) update pseudo-map syntax to use map syntax (CASSANDRA-4497)
 * Finer grained exceptions hierarchy and provides error code with exceptions (CASSANDRA-3979)
 * Adds events push to binary protocol (CASSANDRA-4480)
 * Rewrite nodetool help (CASSANDRA-2293)
 * Make CQL3 the default for CQL (CASSANDRA-4640)
 * update stress tool to be able to use CQL3 (CASSANDRA-4406)
 * Accept all thrift update on CQL3 cf but don't expose their metadata (CASSANDRA-4377)
 * Replace Throttle with Guava's RateLimiter for HintedHandOff (CASSANDRA-4541)
 * fix counter add/get using CQL2 and CQL3 in stress tool (CASSANDRA-4633)
 * Add sstable count per level to cfstats (CASSANDRA-4537)
 * (cql3) Add ALTER KEYSPACE statement (CASSANDRA-4611)
 * (cql3) Allow defining default consistency levels (CASSANDRA-4448)
 * (cql3) Fix queries using LIMIT missing results (CASSANDRA-4579)
 * fix cross-version gossip messaging (CASSANDRA-4576)
 * added inet data type (CASSANDRA-4627)


1.1.6
 * Wait for writes on synchronous read digest mismatch (CASSANDRA-4792)
 * fix commitlog replay for nanotime-infected sstables (CASSANDRA-4782)
 * preflight check ttl for maximum of 20 years (CASSANDRA-4771)
 * (Pig) fix widerow input with single column rows (CASSANDRA-4789)
 * Fix HH to compact with correct gcBefore, which avoids wiping out
   undelivered hints (CASSANDRA-4772)
 * LCS will merge up to 32 L0 sstables as intended (CASSANDRA-4778)
 * NTS will default unconfigured DC replicas to zero (CASSANDRA-4675)
 * use default consistency level in counter validation if none is
   explicitly provide (CASSANDRA-4700)
 * Improve IAuthority interface by introducing fine-grained
   access permissions and grant/revoke commands (CASSANDRA-4490, 4644)
 * fix assumption error in CLI when updating/describing keyspace 
   (CASSANDRA-4322)
 * Adds offline sstablescrub to debian packaging (CASSANDRA-4642)
 * Automatic fixing of overlapping leveled sstables (CASSANDRA-4644)
 * fix error when using ORDER BY with extended selections (CASSANDRA-4689)
 * (CQL3) Fix validation for IN queries for non-PK cols (CASSANDRA-4709)
 * fix re-created keyspace disappering after 1.1.5 upgrade 
   (CASSANDRA-4698, 4752)
 * (CLI) display elapsed time in 2 fraction digits (CASSANDRA-3460)
 * add authentication support to sstableloader (CASSANDRA-4712)
 * Fix CQL3 'is reversed' logic (CASSANDRA-4716, 4759)
 * (CQL3) Don't return ReversedType in result set metadata (CASSANDRA-4717)
 * Backport adding AlterKeyspace statement (CASSANDRA-4611)
 * (CQL3) Correcty accept upper-case data types (CASSANDRA-4770)
 * Add binary protocol events for schema changes (CASSANDRA-4684)
Merged from 1.0:
 * Switch from NBHM to CHM in MessagingService's callback map, which
   prevents OOM in long-running instances (CASSANDRA-4708)


1.1.5
 * add SecondaryIndex.reload API (CASSANDRA-4581)
 * use millis + atomicint for commitlog segment creation instead of
   nanotime, which has issues under some hypervisors (CASSANDRA-4601)
 * fix FD leak in slice queries (CASSANDRA-4571)
 * avoid recursion in leveled compaction (CASSANDRA-4587)
 * increase stack size under Java7 to 180K
 * Log(info) schema changes (CASSANDRA-4547)
 * Change nodetool setcachecapcity to manipulate global caches (CASSANDRA-4563)
 * (cql3) fix setting compaction strategy (CASSANDRA-4597)
 * fix broken system.schema_* timestamps on system startup (CASSANDRA-4561)
 * fix wrong skip of cache saving (CASSANDRA-4533)
 * Avoid NPE when lost+found is in data dir (CASSANDRA-4572)
 * Respect five-minute flush moratorium after initial CL replay (CASSANDRA-4474)
 * Adds ntp as recommended in debian packaging (CASSANDRA-4606)
 * Configurable transport in CF Record{Reader|Writer} (CASSANDRA-4558)
 * (cql3) fix potential NPE with both equal and unequal restriction (CASSANDRA-4532)
 * (cql3) improves ORDER BY validation (CASSANDRA-4624)
 * Fix potential deadlock during counter writes (CASSANDRA-4578)
 * Fix cql error with ORDER BY when using IN (CASSANDRA-4612)
Merged from 1.0:
 * increase Xss to 160k to accomodate latest 1.6 JVMs (CASSANDRA-4602)
 * fix toString of hint destination tokens (CASSANDRA-4568)
 * Fix multiple values for CurrentLocal NodeID (CASSANDRA-4626)


1.1.4
 * fix offline scrub to catch >= out of order rows (CASSANDRA-4411)
 * fix cassandra-env.sh on RHEL and other non-dash-based systems 
   (CASSANDRA-4494)
Merged from 1.0:
 * (Hadoop) fix setting key length for old-style mapred api (CASSANDRA-4534)
 * (Hadoop) fix iterating through a resultset consisting entirely
   of tombstoned rows (CASSANDRA-4466)


1.1.3
 * (cqlsh) add COPY TO (CASSANDRA-4434)
 * munmap commitlog segments before rename (CASSANDRA-4337)
 * (JMX) rename getRangeKeySample to sampleKeyRange to avoid returning
   multi-MB results as an attribute (CASSANDRA-4452)
 * flush based on data size, not throughput; overwritten columns no 
   longer artificially inflate liveRatio (CASSANDRA-4399)
 * update default commitlog segment size to 32MB and total commitlog
   size to 32/1024 MB for 32/64 bit JVMs, respectively (CASSANDRA-4422)
 * avoid using global partitioner to estimate ranges in index sstables
   (CASSANDRA-4403)
 * restore pre-CASSANDRA-3862 approach to removing expired tombstones
   from row cache during compaction (CASSANDRA-4364)
 * (stress) support for CQL prepared statements (CASSANDRA-3633)
 * Correctly catch exception when Snappy cannot be loaded (CASSANDRA-4400)
 * (cql3) Support ORDER BY when IN condition is given in WHERE clause (CASSANDRA-4327)
 * (cql3) delete "component_index" column on DROP TABLE call (CASSANDRA-4420)
 * change nanoTime() to currentTimeInMillis() in schema related code (CASSANDRA-4432)
 * add a token generation tool (CASSANDRA-3709)
 * Fix LCS bug with sstable containing only 1 row (CASSANDRA-4411)
 * fix "Can't Modify Index Name" problem on CF update (CASSANDRA-4439)
 * Fix assertion error in getOverlappingSSTables during repair (CASSANDRA-4456)
 * fix nodetool's setcompactionthreshold command (CASSANDRA-4455)
 * Ensure compacted files are never used, to avoid counter overcount (CASSANDRA-4436)
Merged from 1.0:
 * Push the validation of secondary index values to the SecondaryIndexManager (CASSANDRA-4240)
 * allow dropping columns shadowed by not-yet-expired supercolumn or row
   tombstones in PrecompactedRow (CASSANDRA-4396)


1.1.2
 * Fix cleanup not deleting index entries (CASSANDRA-4379)
 * Use correct partitioner when saving + loading caches (CASSANDRA-4331)
 * Check schema before trying to export sstable (CASSANDRA-2760)
 * Raise a meaningful exception instead of NPE when PFS encounters
   an unconfigured node + no default (CASSANDRA-4349)
 * fix bug in sstable blacklisting with LCS (CASSANDRA-4343)
 * LCS no longer promotes tiny sstables out of L0 (CASSANDRA-4341)
 * skip tombstones during hint replay (CASSANDRA-4320)
 * fix NPE in compactionstats (CASSANDRA-4318)
 * enforce 1m min keycache for auto (CASSANDRA-4306)
 * Have DeletedColumn.isMFD always return true (CASSANDRA-4307)
 * (cql3) exeption message for ORDER BY constraints said primary filter can be
    an IN clause, which is misleading (CASSANDRA-4319)
 * (cql3) Reject (not yet supported) creation of 2ndardy indexes on tables with
   composite primary keys (CASSANDRA-4328)
 * Set JVM stack size to 160k for java 7 (CASSANDRA-4275)
 * cqlsh: add COPY command to load data from CSV flat files (CASSANDRA-4012)
 * CFMetaData.fromThrift to throw ConfigurationException upon error (CASSANDRA-4353)
 * Use CF comparator to sort indexed columns in SecondaryIndexManager
   (CASSANDRA-4365)
 * add strategy_options to the KSMetaData.toString() output (CASSANDRA-4248)
 * (cql3) fix range queries containing unqueried results (CASSANDRA-4372)
 * (cql3) allow updating column_alias types (CASSANDRA-4041)
 * (cql3) Fix deletion bug (CASSANDRA-4193)
 * Fix computation of overlapping sstable for leveled compaction (CASSANDRA-4321)
 * Improve scrub and allow to run it offline (CASSANDRA-4321)
 * Fix assertionError in StorageService.bulkLoad (CASSANDRA-4368)
 * (cqlsh) add option to authenticate to a keyspace at startup (CASSANDRA-4108)
 * (cqlsh) fix ASSUME functionality (CASSANDRA-4352)
 * Fix ColumnFamilyRecordReader to not return progress > 100% (CASSANDRA-3942)
Merged from 1.0:
 * Set gc_grace on index CF to 0 (CASSANDRA-4314)


1.1.1
 * add populate_io_cache_on_flush option (CASSANDRA-2635)
 * allow larger cache capacities than 2GB (CASSANDRA-4150)
 * add getsstables command to nodetool (CASSANDRA-4199)
 * apply parent CF compaction settings to secondary index CFs (CASSANDRA-4280)
 * preserve commitlog size cap when recycling segments at startup
   (CASSANDRA-4201)
 * (Hadoop) fix split generation regression (CASSANDRA-4259)
 * ignore min/max compactions settings in LCS, while preserving
   behavior that min=max=0 disables autocompaction (CASSANDRA-4233)
 * log number of rows read from saved cache (CASSANDRA-4249)
 * calculate exact size required for cleanup operations (CASSANDRA-1404)
 * avoid blocking additional writes during flush when the commitlog
   gets behind temporarily (CASSANDRA-1991)
 * enable caching on index CFs based on data CF cache setting (CASSANDRA-4197)
 * warn on invalid replication strategy creation options (CASSANDRA-4046)
 * remove [Freeable]Memory finalizers (CASSANDRA-4222)
 * include tombstone size in ColumnFamily.size, which can prevent OOM
   during sudden mass delete operations by yielding a nonzero liveRatio
   (CASSANDRA-3741)
 * Open 1 sstableScanner per level for leveled compaction (CASSANDRA-4142)
 * Optimize reads when row deletion timestamps allow us to restrict
   the set of sstables we check (CASSANDRA-4116)
 * add support for commitlog archiving and point-in-time recovery
   (CASSANDRA-3690)
 * avoid generating redundant compaction tasks during streaming
   (CASSANDRA-4174)
 * add -cf option to nodetool snapshot, and takeColumnFamilySnapshot to
   StorageService mbean (CASSANDRA-556)
 * optimize cleanup to drop entire sstables where possible (CASSANDRA-4079)
 * optimize truncate when autosnapshot is disabled (CASSANDRA-4153)
 * update caches to use byte[] keys to reduce memory overhead (CASSANDRA-3966)
 * add column limit to cli (CASSANDRA-3012, 4098)
 * clean up and optimize DataOutputBuffer, used by CQL compression and
   CompositeType (CASSANDRA-4072)
 * optimize commitlog checksumming (CASSANDRA-3610)
 * identify and blacklist corrupted SSTables from future compactions 
   (CASSANDRA-2261)
 * Move CfDef and KsDef validation out of thrift (CASSANDRA-4037)
 * Expose API to repair a user provided range (CASSANDRA-3912)
 * Add way to force the cassandra-cli to refresh its schema (CASSANDRA-4052)
 * Avoid having replicate on write tasks stacking up at CL.ONE (CASSANDRA-2889)
 * (cql3) Backwards compatibility for composite comparators in non-cql3-aware
   clients (CASSANDRA-4093)
 * (cql3) Fix order by for reversed queries (CASSANDRA-4160)
 * (cql3) Add ReversedType support (CASSANDRA-4004)
 * (cql3) Add timeuuid type (CASSANDRA-4194)
 * (cql3) Minor fixes (CASSANDRA-4185)
 * (cql3) Fix prepared statement in BATCH (CASSANDRA-4202)
 * (cql3) Reduce the list of reserved keywords (CASSANDRA-4186)
 * (cql3) Move max/min compaction thresholds to compaction strategy options
   (CASSANDRA-4187)
 * Fix exception during move when localhost is the only source (CASSANDRA-4200)
 * (cql3) Allow paging through non-ordered partitioner results (CASSANDRA-3771)
 * (cql3) Fix drop index (CASSANDRA-4192)
 * (cql3) Don't return range ghosts anymore (CASSANDRA-3982)
 * fix re-creating Keyspaces/ColumnFamilies with the same name as dropped
   ones (CASSANDRA-4219)
 * fix SecondaryIndex LeveledManifest save upon snapshot (CASSANDRA-4230)
 * fix missing arrayOffset in FBUtilities.hash (CASSANDRA-4250)
 * (cql3) Add name of parameters in CqlResultSet (CASSANDRA-4242)
 * (cql3) Correctly validate order by queries (CASSANDRA-4246)
 * rename stress to cassandra-stress for saner packaging (CASSANDRA-4256)
 * Fix exception on colum metadata with non-string comparator (CASSANDRA-4269)
 * Check for unknown/invalid compression options (CASSANDRA-4266)
 * (cql3) Adds simple access to column timestamp and ttl (CASSANDRA-4217)
 * (cql3) Fix range queries with secondary indexes (CASSANDRA-4257)
 * Better error messages from improper input in cli (CASSANDRA-3865)
 * Try to stop all compaction upon Keyspace or ColumnFamily drop (CASSANDRA-4221)
 * (cql3) Allow keyspace properties to contain hyphens (CASSANDRA-4278)
 * (cql3) Correctly validate keyspace access in create table (CASSANDRA-4296)
 * Avoid deadlock in migration stage (CASSANDRA-3882)
 * Take supercolumn names and deletion info into account in memtable throughput
   (CASSANDRA-4264)
 * Add back backward compatibility for old style replication factor (CASSANDRA-4294)
 * Preserve compatibility with pre-1.1 index queries (CASSANDRA-4262)
Merged from 1.0:
 * Fix super columns bug where cache is not updated (CASSANDRA-4190)
 * fix maxTimestamp to include row tombstones (CASSANDRA-4116)
 * (CLI) properly handle quotes in create/update keyspace commands (CASSANDRA-4129)
 * Avoids possible deadlock during bootstrap (CASSANDRA-4159)
 * fix stress tool that hangs forever on timeout or error (CASSANDRA-4128)
 * stress tool to return appropriate exit code on failure (CASSANDRA-4188)
 * fix compaction NPE when out of disk space and assertions disabled
   (CASSANDRA-3985)
 * synchronize LCS getEstimatedTasks to avoid CME (CASSANDRA-4255)
 * ensure unique streaming session id's (CASSANDRA-4223)
 * kick off background compaction when min/max thresholds change 
   (CASSANDRA-4279)
 * improve ability of STCS.getBuckets to deal with 100s of 1000s of
   sstables, such as when convertinb back from LCS (CASSANDRA-4287)
 * Oversize integer in CQL throws NumberFormatException (CASSANDRA-4291)
 * fix 1.0.x node join to mixed version cluster, other nodes >= 1.1 (CASSANDRA-4195)
 * Fix LCS splitting sstable base on uncompressed size (CASSANDRA-4419)
 * Push the validation of secondary index values to the SecondaryIndexManager (CASSANDRA-4240)
 * Don't purge columns during upgradesstables (CASSANDRA-4462)
 * Make cqlsh work with piping (CASSANDRA-4113)
 * Validate arguments for nodetool decommission (CASSANDRA-4061)
 * Report thrift status in nodetool info (CASSANDRA-4010)


1.1.0-final
 * average a reduced liveRatio estimate with the previous one (CASSANDRA-4065)
 * Allow KS and CF names up to 48 characters (CASSANDRA-4157)
 * fix stress build (CASSANDRA-4140)
 * add time remaining estimate to nodetool compactionstats (CASSANDRA-4167)
 * (cql) fix NPE in cql3 ALTER TABLE (CASSANDRA-4163)
 * (cql) Add support for CL.TWO and CL.THREE in CQL (CASSANDRA-4156)
 * (cql) Fix type in CQL3 ALTER TABLE preventing update (CASSANDRA-4170)
 * (cql) Throw invalid exception from CQL3 on obsolete options (CASSANDRA-4171)
 * (cqlsh) fix recognizing uppercase SELECT keyword (CASSANDRA-4161)
 * Pig: wide row support (CASSANDRA-3909)
Merged from 1.0:
 * avoid streaming empty files with bulk loader if sstablewriter errors out
   (CASSANDRA-3946)


1.1-rc1
 * Include stress tool in binary builds (CASSANDRA-4103)
 * (Hadoop) fix wide row iteration when last row read was deleted
   (CASSANDRA-4154)
 * fix read_repair_chance to really default to 0.1 in the cli (CASSANDRA-4114)
 * Adds caching and bloomFilterFpChange to CQL options (CASSANDRA-4042)
 * Adds posibility to autoconfigure size of the KeyCache (CASSANDRA-4087)
 * fix KEYS index from skipping results (CASSANDRA-3996)
 * Remove sliced_buffer_size_in_kb dead option (CASSANDRA-4076)
 * make loadNewSStable preserve sstable version (CASSANDRA-4077)
 * Respect 1.0 cache settings as much as possible when upgrading 
   (CASSANDRA-4088)
 * relax path length requirement for sstable files when upgrading on 
   non-Windows platforms (CASSANDRA-4110)
 * fix terminination of the stress.java when errors were encountered
   (CASSANDRA-4128)
 * Move CfDef and KsDef validation out of thrift (CASSANDRA-4037)
 * Fix get_paged_slice (CASSANDRA-4136)
 * CQL3: Support slice with exclusive start and stop (CASSANDRA-3785)
Merged from 1.0:
 * support PropertyFileSnitch in bulk loader (CASSANDRA-4145)
 * add auto_snapshot option allowing disabling snapshot before drop/truncate
   (CASSANDRA-3710)
 * allow short snitch names (CASSANDRA-4130)


1.1-beta2
 * rename loaded sstables to avoid conflicts with local snapshots
   (CASSANDRA-3967)
 * start hint replay as soon as FD notifies that the target is back up
   (CASSANDRA-3958)
 * avoid unproductive deserializing of cached rows during compaction
   (CASSANDRA-3921)
 * fix concurrency issues with CQL keyspace creation (CASSANDRA-3903)
 * Show Effective Owership via Nodetool ring <keyspace> (CASSANDRA-3412)
 * Update ORDER BY syntax for CQL3 (CASSANDRA-3925)
 * Fix BulkRecordWriter to not throw NPE if reducer gets no map data from Hadoop (CASSANDRA-3944)
 * Fix bug with counters in super columns (CASSANDRA-3821)
 * Remove deprecated merge_shard_chance (CASSANDRA-3940)
 * add a convenient way to reset a node's schema (CASSANDRA-2963)
 * fix for intermittent SchemaDisagreementException (CASSANDRA-3884)
 * CLI `list <CF>` to limit number of columns and their order (CASSANDRA-3012)
 * ignore deprecated KsDef/CfDef/ColumnDef fields in native schema (CASSANDRA-3963)
 * CLI to report when unsupported column_metadata pair was given (CASSANDRA-3959)
 * reincarnate removed and deprecated KsDef/CfDef attributes (CASSANDRA-3953)
 * Fix race between writes and read for cache (CASSANDRA-3862)
 * perform static initialization of StorageProxy on start-up (CASSANDRA-3797)
 * support trickling fsync() on writes (CASSANDRA-3950)
 * expose counters for unavailable/timeout exceptions given to thrift clients (CASSANDRA-3671)
 * avoid quadratic startup time in LeveledManifest (CASSANDRA-3952)
 * Add type information to new schema_ columnfamilies and remove thrift
   serialization for schema (CASSANDRA-3792)
 * add missing column validator options to the CLI help (CASSANDRA-3926)
 * skip reading saved key cache if CF's caching strategy is NONE or ROWS_ONLY (CASSANDRA-3954)
 * Unify migration code (CASSANDRA-4017)
Merged from 1.0:
 * cqlsh: guess correct version of Python for Arch Linux (CASSANDRA-4090)
 * (CLI) properly handle quotes in create/update keyspace commands (CASSANDRA-4129)
 * Avoids possible deadlock during bootstrap (CASSANDRA-4159)
 * fix stress tool that hangs forever on timeout or error (CASSANDRA-4128)
 * Fix super columns bug where cache is not updated (CASSANDRA-4190)
 * stress tool to return appropriate exit code on failure (CASSANDRA-4188)


1.0.9
 * improve index sampling performance (CASSANDRA-4023)
 * always compact away deleted hints immediately after handoff (CASSANDRA-3955)
 * delete hints from dropped ColumnFamilies on handoff instead of
   erroring out (CASSANDRA-3975)
 * add CompositeType ref to the CLI doc for create/update column family (CASSANDRA-3980)
 * Pig: support Counter ColumnFamilies (CASSANDRA-3973)
 * Pig: Composite column support (CASSANDRA-3684)
 * Avoid NPE during repair when a keyspace has no CFs (CASSANDRA-3988)
 * Fix division-by-zero error on get_slice (CASSANDRA-4000)
 * don't change manifest level for cleanup, scrub, and upgradesstables
   operations under LeveledCompactionStrategy (CASSANDRA-3989, 4112)
 * fix race leading to super columns assertion failure (CASSANDRA-3957)
 * fix NPE on invalid CQL delete command (CASSANDRA-3755)
 * allow custom types in CLI's assume command (CASSANDRA-4081)
 * fix totalBytes count for parallel compactions (CASSANDRA-3758)
 * fix intermittent NPE in get_slice (CASSANDRA-4095)
 * remove unnecessary asserts in native code interfaces (CASSANDRA-4096)
 * Validate blank keys in CQL to avoid assertion errors (CASSANDRA-3612)
 * cqlsh: fix bad decoding of some column names (CASSANDRA-4003)
 * cqlsh: fix incorrect padding with unicode chars (CASSANDRA-4033)
 * Fix EC2 snitch incorrectly reporting region (CASSANDRA-4026)
 * Shut down thrift during decommission (CASSANDRA-4086)
 * Expose nodetool cfhistograms for 2ndary indexes (CASSANDRA-4063)
Merged from 0.8:
 * Fix ConcurrentModificationException in gossiper (CASSANDRA-4019)


1.1-beta1
 * (cqlsh)
   + add SOURCE and CAPTURE commands, and --file option (CASSANDRA-3479)
   + add ALTER COLUMNFAMILY WITH (CASSANDRA-3523)
   + bundle Python dependencies with Cassandra (CASSANDRA-3507)
   + added to Debian package (CASSANDRA-3458)
   + display byte data instead of erroring out on decode failure 
     (CASSANDRA-3874)
 * add nodetool rebuild_index (CASSANDRA-3583)
 * add nodetool rangekeysample (CASSANDRA-2917)
 * Fix streaming too much data during move operations (CASSANDRA-3639)
 * Nodetool and CLI connect to localhost by default (CASSANDRA-3568)
 * Reduce memory used by primary index sample (CASSANDRA-3743)
 * (Hadoop) separate input/output configurations (CASSANDRA-3197, 3765)
 * avoid returning internal Cassandra classes over JMX (CASSANDRA-2805)
 * add row-level isolation via SnapTree (CASSANDRA-2893)
 * Optimize key count estimation when opening sstable on startup
   (CASSANDRA-2988)
 * multi-dc replication optimization supporting CL > ONE (CASSANDRA-3577)
 * add command to stop compactions (CASSANDRA-1740, 3566, 3582)
 * multithreaded streaming (CASSANDRA-3494)
 * removed in-tree redhat spec (CASSANDRA-3567)
 * "defragment" rows for name-based queries under STCS, again (CASSANDRA-2503)
 * Recycle commitlog segments for improved performance 
   (CASSANDRA-3411, 3543, 3557, 3615)
 * update size-tiered compaction to prioritize small tiers (CASSANDRA-2407)
 * add message expiration logic to OutboundTcpConnection (CASSANDRA-3005)
 * off-heap cache to use sun.misc.Unsafe instead of JNA (CASSANDRA-3271)
 * EACH_QUORUM is only supported for writes (CASSANDRA-3272)
 * replace compactionlock use in schema migration by checking CFS.isValid
   (CASSANDRA-3116)
 * recognize that "SELECT first ... *" isn't really "SELECT *" (CASSANDRA-3445)
 * Use faster bytes comparison (CASSANDRA-3434)
 * Bulk loader is no longer a fat client, (HADOOP) bulk load output format
   (CASSANDRA-3045)
 * (Hadoop) add support for KeyRange.filter
 * remove assumption that keys and token are in bijection
   (CASSANDRA-1034, 3574, 3604)
 * always remove endpoints from delevery queue in HH (CASSANDRA-3546)
 * fix race between cf flush and its 2ndary indexes flush (CASSANDRA-3547)
 * fix potential race in AES when a repair fails (CASSANDRA-3548)
 * Remove columns shadowed by a deleted container even when we cannot purge
   (CASSANDRA-3538)
 * Improve memtable slice iteration performance (CASSANDRA-3545)
 * more efficient allocation of small bloom filters (CASSANDRA-3618)
 * Use separate writer thread in SSTableSimpleUnsortedWriter (CASSANDRA-3619)
 * fsync the directory after new sstable or commitlog segment are created (CASSANDRA-3250)
 * fix minor issues reported by FindBugs (CASSANDRA-3658)
 * global key/row caches (CASSANDRA-3143, 3849)
 * optimize memtable iteration during range scan (CASSANDRA-3638)
 * introduce 'crc_check_chance' in CompressionParameters to support
   a checksum percentage checking chance similarly to read-repair (CASSANDRA-3611)
 * a way to deactivate global key/row cache on per-CF basis (CASSANDRA-3667)
 * fix LeveledCompactionStrategy broken because of generation pre-allocation
   in LeveledManifest (CASSANDRA-3691)
 * finer-grained control over data directories (CASSANDRA-2749)
 * Fix ClassCastException during hinted handoff (CASSANDRA-3694)
 * Upgrade Thrift to 0.7 (CASSANDRA-3213)
 * Make stress.java insert operation to use microseconds (CASSANDRA-3725)
 * Allows (internally) doing a range query with a limit of columns instead of
   rows (CASSANDRA-3742)
 * Allow rangeSlice queries to be start/end inclusive/exclusive (CASSANDRA-3749)
 * Fix BulkLoader to support new SSTable layout and add stream
   throttling to prevent an NPE when there is no yaml config (CASSANDRA-3752)
 * Allow concurrent schema migrations (CASSANDRA-1391, 3832)
 * Add SnapshotCommand to trigger snapshot on remote node (CASSANDRA-3721)
 * Make CFMetaData conversions to/from thrift/native schema inverses
   (CASSANDRA_3559)
 * Add initial code for CQL 3.0-beta (CASSANDRA-2474, 3781, 3753)
 * Add wide row support for ColumnFamilyInputFormat (CASSANDRA-3264)
 * Allow extending CompositeType comparator (CASSANDRA-3657)
 * Avoids over-paging during get_count (CASSANDRA-3798)
 * Add new command to rebuild a node without (repair) merkle tree calculations
   (CASSANDRA-3483, 3922)
 * respect not only row cache capacity but caching mode when
   trying to read data (CASSANDRA-3812)
 * fix system tests (CASSANDRA-3827)
 * CQL support for altering row key type in ALTER TABLE (CASSANDRA-3781)
 * turn compression on by default (CASSANDRA-3871)
 * make hexToBytes refuse invalid input (CASSANDRA-2851)
 * Make secondary indexes CF inherit compression and compaction from their
   parent CF (CASSANDRA-3877)
 * Finish cleanup up tombstone purge code (CASSANDRA-3872)
 * Avoid NPE on aboarted stream-out sessions (CASSANDRA-3904)
 * BulkRecordWriter throws NPE for counter columns (CASSANDRA-3906)
 * Support compression using BulkWriter (CASSANDRA-3907)


1.0.8
 * fix race between cleanup and flush on secondary index CFSes (CASSANDRA-3712)
 * avoid including non-queried nodes in rangeslice read repair
   (CASSANDRA-3843)
 * Only snapshot CF being compacted for snapshot_before_compaction 
   (CASSANDRA-3803)
 * Log active compactions in StatusLogger (CASSANDRA-3703)
 * Compute more accurate compaction score per level (CASSANDRA-3790)
 * Return InvalidRequest when using a keyspace that doesn't exist
   (CASSANDRA-3764)
 * disallow user modification of System keyspace (CASSANDRA-3738)
 * allow using sstable2json on secondary index data (CASSANDRA-3738)
 * (cqlsh) add DESCRIBE COLUMNFAMILIES (CASSANDRA-3586)
 * (cqlsh) format blobs correctly and use colors to improve output
   readability (CASSANDRA-3726)
 * synchronize BiMap of bootstrapping tokens (CASSANDRA-3417)
 * show index options in CLI (CASSANDRA-3809)
 * add optional socket timeout for streaming (CASSANDRA-3838)
 * fix truncate not to leave behind non-CFS backed secondary indexes
   (CASSANDRA-3844)
 * make CLI `show schema` to use output stream directly instead
   of StringBuilder (CASSANDRA-3842)
 * remove the wait on hint future during write (CASSANDRA-3870)
 * (cqlsh) ignore missing CfDef opts (CASSANDRA-3933)
 * (cqlsh) look for cqlshlib relative to realpath (CASSANDRA-3767)
 * Fix short read protection (CASSANDRA-3934)
 * Make sure infered and actual schema match (CASSANDRA-3371)
 * Fix NPE during HH delivery (CASSANDRA-3677)
 * Don't put boostrapping node in 'hibernate' status (CASSANDRA-3737)
 * Fix double quotes in windows bat files (CASSANDRA-3744)
 * Fix bad validator lookup (CASSANDRA-3789)
 * Fix soft reset in EC2MultiRegionSnitch (CASSANDRA-3835)
 * Don't leave zombie connections with THSHA thrift server (CASSANDRA-3867)
 * (cqlsh) fix deserialization of data (CASSANDRA-3874)
 * Fix removetoken force causing an inconsistent state (CASSANDRA-3876)
 * Fix ahndling of some types with Pig (CASSANDRA-3886)
 * Don't allow to drop the system keyspace (CASSANDRA-3759)
 * Make Pig deletes disabled by default and configurable (CASSANDRA-3628)
Merged from 0.8:
 * (Pig) fix CassandraStorage to use correct comparator in Super ColumnFamily
   case (CASSANDRA-3251)
 * fix thread safety issues in commitlog replay, primarily affecting
   systems with many (100s) of CF definitions (CASSANDRA-3751)
 * Fix relevant tombstone ignored with super columns (CASSANDRA-3875)


1.0.7
 * fix regression in HH page size calculation (CASSANDRA-3624)
 * retry failed stream on IOException (CASSANDRA-3686)
 * allow configuring bloom_filter_fp_chance (CASSANDRA-3497)
 * attempt hint delivery every ten minutes, or when failure detector
   notifies us that a node is back up, whichever comes first.  hint
   handoff throttle delay default changed to 1ms, from 50 (CASSANDRA-3554)
 * add nodetool setstreamthroughput (CASSANDRA-3571)
 * fix assertion when dropping a columnfamily with no sstables (CASSANDRA-3614)
 * more efficient allocation of small bloom filters (CASSANDRA-3618)
 * CLibrary.createHardLinkWithExec() to check for errors (CASSANDRA-3101)
 * Avoid creating empty and non cleaned writer during compaction (CASSANDRA-3616)
 * stop thrift service in shutdown hook so we can quiesce MessagingService
   (CASSANDRA-3335)
 * (CQL) compaction_strategy_options and compression_parameters for
   CREATE COLUMNFAMILY statement (CASSANDRA-3374)
 * Reset min/max compaction threshold when creating size tiered compaction
   strategy (CASSANDRA-3666)
 * Don't ignore IOException during compaction (CASSANDRA-3655)
 * Fix assertion error for CF with gc_grace=0 (CASSANDRA-3579)
 * Shutdown ParallelCompaction reducer executor after use (CASSANDRA-3711)
 * Avoid < 0 value for pending tasks in leveled compaction (CASSANDRA-3693)
 * (Hadoop) Support TimeUUID in Pig CassandraStorage (CASSANDRA-3327)
 * Check schema is ready before continuing boostrapping (CASSANDRA-3629)
 * Catch overflows during parsing of chunk_length_kb (CASSANDRA-3644)
 * Improve stream protocol mismatch errors (CASSANDRA-3652)
 * Avoid multiple thread doing HH to the same target (CASSANDRA-3681)
 * Add JMX property for rp_timeout_in_ms (CASSANDRA-2940)
 * Allow DynamicCompositeType to compare component of different types
   (CASSANDRA-3625)
 * Flush non-cfs backed secondary indexes (CASSANDRA-3659)
 * Secondary Indexes should report memory consumption (CASSANDRA-3155)
 * fix for SelectStatement start/end key are not set correctly
   when a key alias is involved (CASSANDRA-3700)
 * fix CLI `show schema` command insert of an extra comma in
   column_metadata (CASSANDRA-3714)
Merged from 0.8:
 * avoid logging (harmless) exception when GC takes < 1ms (CASSANDRA-3656)
 * prevent new nodes from thinking down nodes are up forever (CASSANDRA-3626)
 * use correct list of replicas for LOCAL_QUORUM reads when read repair
   is disabled (CASSANDRA-3696)
 * block on flush before compacting hints (may prevent OOM) (CASSANDRA-3733)


1.0.6
 * (CQL) fix cqlsh support for replicate_on_write (CASSANDRA-3596)
 * fix adding to leveled manifest after streaming (CASSANDRA-3536)
 * filter out unavailable cipher suites when using encryption (CASSANDRA-3178)
 * (HADOOP) add old-style api support for CFIF and CFRR (CASSANDRA-2799)
 * Support TimeUUIDType column names in Stress.java tool (CASSANDRA-3541)
 * (CQL) INSERT/UPDATE/DELETE/TRUNCATE commands should allow CF names to
   be qualified by keyspace (CASSANDRA-3419)
 * always remove endpoints from delevery queue in HH (CASSANDRA-3546)
 * fix race between cf flush and its 2ndary indexes flush (CASSANDRA-3547)
 * fix potential race in AES when a repair fails (CASSANDRA-3548)
 * fix default value validation usage in CLI SET command (CASSANDRA-3553)
 * Optimize componentsFor method for compaction and startup time
   (CASSANDRA-3532)
 * (CQL) Proper ColumnFamily metadata validation on CREATE COLUMNFAMILY 
   (CASSANDRA-3565)
 * fix compression "chunk_length_kb" option to set correct kb value for 
   thrift/avro (CASSANDRA-3558)
 * fix missing response during range slice repair (CASSANDRA-3551)
 * 'describe ring' moved from CLI to nodetool and available through JMX (CASSANDRA-3220)
 * add back partitioner to sstable metadata (CASSANDRA-3540)
 * fix NPE in get_count for counters (CASSANDRA-3601)
Merged from 0.8:
 * remove invalid assertion that table was opened before dropping it
   (CASSANDRA-3580)
 * range and index scans now only send requests to enough replicas to
   satisfy requested CL + RR (CASSANDRA-3598)
 * use cannonical host for local node in nodetool info (CASSANDRA-3556)
 * remove nonlocal DC write optimization since it only worked with
   CL.ONE or CL.LOCAL_QUORUM (CASSANDRA-3577, 3585)
 * detect misuses of CounterColumnType (CASSANDRA-3422)
 * turn off string interning in json2sstable, take 2 (CASSANDRA-2189)
 * validate compression parameters on add/update of the ColumnFamily 
   (CASSANDRA-3573)
 * Check for 0.0.0.0 is incorrect in CFIF (CASSANDRA-3584)
 * Increase vm.max_map_count in debian packaging (CASSANDRA-3563)
 * gossiper will never add itself to saved endpoints (CASSANDRA-3485)


1.0.5
 * revert CASSANDRA-3407 (see CASSANDRA-3540)
 * fix assertion error while forwarding writes to local nodes (CASSANDRA-3539)


1.0.4
 * fix self-hinting of timed out read repair updates and make hinted handoff
   less prone to OOMing a coordinator (CASSANDRA-3440)
 * expose bloom filter sizes via JMX (CASSANDRA-3495)
 * enforce RP tokens 0..2**127 (CASSANDRA-3501)
 * canonicalize paths exposed through JMX (CASSANDRA-3504)
 * fix "liveSize" stat when sstables are removed (CASSANDRA-3496)
 * add bloom filter FP rates to nodetool cfstats (CASSANDRA-3347)
 * record partitioner in sstable metadata component (CASSANDRA-3407)
 * add new upgradesstables nodetool command (CASSANDRA-3406)
 * skip --debug requirement to see common exceptions in CLI (CASSANDRA-3508)
 * fix incorrect query results due to invalid max timestamp (CASSANDRA-3510)
 * make sstableloader recognize compressed sstables (CASSANDRA-3521)
 * avoids race in OutboundTcpConnection in multi-DC setups (CASSANDRA-3530)
 * use SETLOCAL in cassandra.bat (CASSANDRA-3506)
 * fix ConcurrentModificationException in Table.all() (CASSANDRA-3529)
Merged from 0.8:
 * fix concurrence issue in the FailureDetector (CASSANDRA-3519)
 * fix array out of bounds error in counter shard removal (CASSANDRA-3514)
 * avoid dropping tombstones when they might still be needed to shadow
   data in a different sstable (CASSANDRA-2786)


1.0.3
 * revert name-based query defragmentation aka CASSANDRA-2503 (CASSANDRA-3491)
 * fix invalidate-related test failures (CASSANDRA-3437)
 * add next-gen cqlsh to bin/ (CASSANDRA-3188, 3131, 3493)
 * (CQL) fix handling of rows with no columns (CASSANDRA-3424, 3473)
 * fix querying supercolumns by name returning only a subset of
   subcolumns or old subcolumn versions (CASSANDRA-3446)
 * automatically compute sha1 sum for uncompressed data files (CASSANDRA-3456)
 * fix reading metadata/statistics component for version < h (CASSANDRA-3474)
 * add sstable forward-compatibility (CASSANDRA-3478)
 * report compression ratio in CFSMBean (CASSANDRA-3393)
 * fix incorrect size exception during streaming of counters (CASSANDRA-3481)
 * (CQL) fix for counter decrement syntax (CASSANDRA-3418)
 * Fix race introduced by CASSANDRA-2503 (CASSANDRA-3482)
 * Fix incomplete deletion of delivered hints (CASSANDRA-3466)
 * Avoid rescheduling compactions when no compaction was executed 
   (CASSANDRA-3484)
 * fix handling of the chunk_length_kb compression options (CASSANDRA-3492)
Merged from 0.8:
 * fix updating CF row_cache_provider (CASSANDRA-3414)
 * CFMetaData.convertToThrift method to set RowCacheProvider (CASSANDRA-3405)
 * acquire compactionlock during truncate (CASSANDRA-3399)
 * fix displaying cfdef entries for super columnfamilies (CASSANDRA-3415)
 * Make counter shard merging thread safe (CASSANDRA-3178)
 * Revert CASSANDRA-2855
 * Fix bug preventing the use of efficient cross-DC writes (CASSANDRA-3472)
 * `describe ring` command for CLI (CASSANDRA-3220)
 * (Hadoop) skip empty rows when entire row is requested, redux (CASSANDRA-2855)


1.0.2
 * "defragment" rows for name-based queries under STCS (CASSANDRA-2503)
 * Add timing information to cassandra-cli GET/SET/LIST queries (CASSANDRA-3326)
 * Only create one CompressionMetadata object per sstable (CASSANDRA-3427)
 * cleanup usage of StorageService.setMode() (CASSANDRA-3388)
 * Avoid large array allocation for compressed chunk offsets (CASSANDRA-3432)
 * fix DecimalType bytebuffer marshalling (CASSANDRA-3421)
 * fix bug that caused first column in per row indexes to be ignored 
   (CASSANDRA-3441)
 * add JMX call to clean (failed) repair sessions (CASSANDRA-3316)
 * fix sstableloader reference acquisition bug (CASSANDRA-3438)
 * fix estimated row size regression (CASSANDRA-3451)
 * make sure we don't return more columns than asked (CASSANDRA-3303, 3395)
Merged from 0.8:
 * acquire compactionlock during truncate (CASSANDRA-3399)
 * fix displaying cfdef entries for super columnfamilies (CASSANDRA-3415)


1.0.1
 * acquire references during index build to prevent delete problems
   on Windows (CASSANDRA-3314)
 * describe_ring should include datacenter/topology information (CASSANDRA-2882)
 * Thrift sockets are not properly buffered (CASSANDRA-3261)
 * performance improvement for bytebufferutil compare function (CASSANDRA-3286)
 * add system.versions ColumnFamily (CASSANDRA-3140)
 * reduce network copies (CASSANDRA-3333, 3373)
 * limit nodetool to 32MB of heap (CASSANDRA-3124)
 * (CQL) update parser to accept "timestamp" instead of "date" (CASSANDRA-3149)
 * Fix CLI `show schema` to include "compression_options" (CASSANDRA-3368)
 * Snapshot to include manifest under LeveledCompactionStrategy (CASSANDRA-3359)
 * (CQL) SELECT query should allow CF name to be qualified by keyspace (CASSANDRA-3130)
 * (CQL) Fix internal application error specifying 'using consistency ...'
   in lower case (CASSANDRA-3366)
 * fix Deflate compression when compression actually makes the data bigger
   (CASSANDRA-3370)
 * optimize UUIDGen to avoid lock contention on InetAddress.getLocalHost 
   (CASSANDRA-3387)
 * tolerate index being dropped mid-mutation (CASSANDRA-3334, 3313)
 * CompactionManager is now responsible for checking for new candidates
   post-task execution, enabling more consistent leveled compaction 
   (CASSANDRA-3391)
 * Cache HSHA threads (CASSANDRA-3372)
 * use CF/KS names as snapshot prefix for drop + truncate operations
   (CASSANDRA-2997)
 * Break bloom filters up to avoid heap fragmentation (CASSANDRA-2466)
 * fix cassandra hanging on jsvc stop (CASSANDRA-3302)
 * Avoid leveled compaction getting blocked on errors (CASSANDRA-3408)
 * Make reloading the compaction strategy safe (CASSANDRA-3409)
 * ignore 0.8 hints even if compaction begins before we try to purge
   them (CASSANDRA-3385)
 * remove procrun (bin\daemon) from Cassandra source tree and 
   artifacts (CASSANDRA-3331)
 * make cassandra compile under JDK7 (CASSANDRA-3275)
 * remove dependency of clientutil.jar to FBUtilities (CASSANDRA-3299)
 * avoid truncation errors by using long math on long values (CASSANDRA-3364)
 * avoid clock drift on some Windows machine (CASSANDRA-3375)
 * display cache provider in cli 'describe keyspace' command (CASSANDRA-3384)
 * fix incomplete topology information in describe_ring (CASSANDRA-3403)
 * expire dead gossip states based on time (CASSANDRA-2961)
 * improve CompactionTask extensibility (CASSANDRA-3330)
 * Allow one leveled compaction task to kick off another (CASSANDRA-3363)
 * allow encryption only between datacenters (CASSANDRA-2802)
Merged from 0.8:
 * fix truncate allowing data to be replayed post-restart (CASSANDRA-3297)
 * make iwriter final in IndexWriter to avoid NPE (CASSANDRA-2863)
 * (CQL) update grammar to require key clause in DELETE statement
   (CASSANDRA-3349)
 * (CQL) allow numeric keyspace names in USE statement (CASSANDRA-3350)
 * (Hadoop) skip empty rows when slicing the entire row (CASSANDRA-2855)
 * Fix handling of tombstone by SSTableExport/Import (CASSANDRA-3357)
 * fix ColumnIndexer to use long offsets (CASSANDRA-3358)
 * Improved CLI exceptions (CASSANDRA-3312)
 * Fix handling of tombstone by SSTableExport/Import (CASSANDRA-3357)
 * Only count compaction as active (for throttling) when they have
   successfully acquired the compaction lock (CASSANDRA-3344)
 * Display CLI version string on startup (CASSANDRA-3196)
 * (Hadoop) make CFIF try rpc_address or fallback to listen_address
   (CASSANDRA-3214)
 * (Hadoop) accept comma delimited lists of initial thrift connections
   (CASSANDRA-3185)
 * ColumnFamily min_compaction_threshold should be >= 2 (CASSANDRA-3342)
 * (Pig) add 0.8+ types and key validation type in schema (CASSANDRA-3280)
 * Fix completely removing column metadata using CLI (CASSANDRA-3126)
 * CLI `describe cluster;` output should be on separate lines for separate versions
   (CASSANDRA-3170)
 * fix changing durable_writes keyspace option during CF creation
   (CASSANDRA-3292)
 * avoid locking on update when no indexes are involved (CASSANDRA-3386)
 * fix assertionError during repair with ordered partitioners (CASSANDRA-3369)
 * correctly serialize key_validation_class for avro (CASSANDRA-3391)
 * don't expire counter tombstone after streaming (CASSANDRA-3394)
 * prevent nodes that failed to join from hanging around forever 
   (CASSANDRA-3351)
 * remove incorrect optimization from slice read path (CASSANDRA-3390)
 * Fix race in AntiEntropyService (CASSANDRA-3400)


1.0.0-final
 * close scrubbed sstable fd before deleting it (CASSANDRA-3318)
 * fix bug preventing obsolete commitlog segments from being removed
   (CASSANDRA-3269)
 * tolerate whitespace in seed CDL (CASSANDRA-3263)
 * Change default heap thresholds to max(min(1/2 ram, 1G), min(1/4 ram, 8GB))
   (CASSANDRA-3295)
 * Fix broken CompressedRandomAccessReaderTest (CASSANDRA-3298)
 * (CQL) fix type information returned for wildcard queries (CASSANDRA-3311)
 * add estimated tasks to LeveledCompactionStrategy (CASSANDRA-3322)
 * avoid including compaction cache-warming in keycache stats (CASSANDRA-3325)
 * run compaction and hinted handoff threads at MIN_PRIORITY (CASSANDRA-3308)
 * default hsha thrift server to cpu core count in rpc pool (CASSANDRA-3329)
 * add bin\daemon to binary tarball for Windows service (CASSANDRA-3331)
 * Fix places where uncompressed size of sstables was use in place of the
   compressed one (CASSANDRA-3338)
 * Fix hsha thrift server (CASSANDRA-3346)
 * Make sure repair only stream needed sstables (CASSANDRA-3345)


1.0.0-rc2
 * Log a meaningful warning when a node receives a message for a repair session
   that doesn't exist anymore (CASSANDRA-3256)
 * test for NUMA policy support as well as numactl presence (CASSANDRA-3245)
 * Fix FD leak when internode encryption is enabled (CASSANDRA-3257)
 * Remove incorrect assertion in mergeIterator (CASSANDRA-3260)
 * FBUtilities.hexToBytes(String) to throw NumberFormatException when string
   contains non-hex characters (CASSANDRA-3231)
 * Keep SimpleSnitch proximity ordering unchanged from what the Strategy
   generates, as intended (CASSANDRA-3262)
 * remove Scrub from compactionstats when finished (CASSANDRA-3255)
 * fix counter entry in jdbc TypesMap (CASSANDRA-3268)
 * fix full queue scenario for ParallelCompactionIterator (CASSANDRA-3270)
 * fix bootstrap process (CASSANDRA-3285)
 * don't try delivering hints if when there isn't any (CASSANDRA-3176)
 * CLI documentation change for ColumnFamily `compression_options` (CASSANDRA-3282)
 * ignore any CF ids sent by client for adding CF/KS (CASSANDRA-3288)
 * remove obsolete hints on first startup (CASSANDRA-3291)
 * use correct ISortedColumns for time-optimized reads (CASSANDRA-3289)
 * Evict gossip state immediately when a token is taken over by a new IP 
   (CASSANDRA-3259)


1.0.0-rc1
 * Update CQL to generate microsecond timestamps by default (CASSANDRA-3227)
 * Fix counting CFMetadata towards Memtable liveRatio (CASSANDRA-3023)
 * Kill server on wrapped OOME such as from FileChannel.map (CASSANDRA-3201)
 * remove unnecessary copy when adding to row cache (CASSANDRA-3223)
 * Log message when a full repair operation completes (CASSANDRA-3207)
 * Fix streamOutSession keeping sstables references forever if the remote end
   dies (CASSANDRA-3216)
 * Remove dynamic_snitch boolean from example configuration (defaulting to 
   true) and set default badness threshold to 0.1 (CASSANDRA-3229)
 * Base choice of random or "balanced" token on bootstrap on whether
   schema definitions were found (CASSANDRA-3219)
 * Fixes for LeveledCompactionStrategy score computation, prioritization,
   scheduling, and performance (CASSANDRA-3224, 3234)
 * parallelize sstable open at server startup (CASSANDRA-2988)
 * fix handling of exceptions writing to OutboundTcpConnection (CASSANDRA-3235)
 * Allow using quotes in "USE <keyspace>;" CLI command (CASSANDRA-3208)
 * Don't allow any cache loading exceptions to halt startup (CASSANDRA-3218)
 * Fix sstableloader --ignores option (CASSANDRA-3247)
 * File descriptor limit increased in packaging (CASSANDRA-3206)
 * Fix deadlock in commit log during flush (CASSANDRA-3253) 


1.0.0-beta1
 * removed binarymemtable (CASSANDRA-2692)
 * add commitlog_total_space_in_mb to prevent fragmented logs (CASSANDRA-2427)
 * removed commitlog_rotation_threshold_in_mb configuration (CASSANDRA-2771)
 * make AbstractBounds.normalize de-overlapp overlapping ranges (CASSANDRA-2641)
 * replace CollatingIterator, ReducingIterator with MergeIterator 
   (CASSANDRA-2062)
 * Fixed the ability to set compaction strategy in cli using create column 
   family command (CASSANDRA-2778)
 * clean up tmp files after failed compaction (CASSANDRA-2468)
 * restrict repair streaming to specific columnfamilies (CASSANDRA-2280)
 * don't bother persisting columns shadowed by a row tombstone (CASSANDRA-2589)
 * reset CF and SC deletion times after gc_grace (CASSANDRA-2317)
 * optimize away seek when compacting wide rows (CASSANDRA-2879)
 * single-pass streaming (CASSANDRA-2677, 2906, 2916, 3003)
 * use reference counting for deleting sstables instead of relying on GC
   (CASSANDRA-2521, 3179)
 * store hints as serialized mutations instead of pointers to data row
   (CASSANDRA-2045)
 * store hints in the coordinator node instead of in the closest replica 
   (CASSANDRA-2914)
 * add row_cache_keys_to_save CF option (CASSANDRA-1966)
 * check column family validity in nodetool repair (CASSANDRA-2933)
 * use lazy initialization instead of class initialization in NodeId
   (CASSANDRA-2953)
 * add paging to get_count (CASSANDRA-2894)
 * fix "short reads" in [multi]get (CASSANDRA-2643, 3157, 3192)
 * add optional compression for sstables (CASSANDRA-47, 2994, 3001, 3128)
 * add scheduler JMX metrics (CASSANDRA-2962)
 * add block level checksum for compressed data (CASSANDRA-1717)
 * make column family backed column map pluggable and introduce unsynchronized
   ArrayList backed one to speedup reads (CASSANDRA-2843, 3165, 3205)
 * refactoring of the secondary index api (CASSANDRA-2982)
 * make CL > ONE reads wait for digest reconciliation before returning
   (CASSANDRA-2494)
 * fix missing logging for some exceptions (CASSANDRA-2061)
 * refactor and optimize ColumnFamilyStore.files(...) and Descriptor.fromFilename(String)
   and few other places responsible for work with SSTable files (CASSANDRA-3040)
 * Stop reading from sstables once we know we have the most recent columns,
   for query-by-name requests (CASSANDRA-2498)
 * Add query-by-column mode to stress.java (CASSANDRA-3064)
 * Add "install" command to cassandra.bat (CASSANDRA-292)
 * clean up KSMetadata, CFMetadata from unnecessary
   Thrift<->Avro conversion methods (CASSANDRA-3032)
 * Add timeouts to client request schedulers (CASSANDRA-3079, 3096)
 * Cli to use hashes rather than array of hashes for strategy options (CASSANDRA-3081)
 * LeveledCompactionStrategy (CASSANDRA-1608, 3085, 3110, 3087, 3145, 3154, 3182)
 * Improvements of the CLI `describe` command (CASSANDRA-2630)
 * reduce window where dropped CF sstables may not be deleted (CASSANDRA-2942)
 * Expose gossip/FD info to JMX (CASSANDRA-2806)
 * Fix streaming over SSL when compressed SSTable involved (CASSANDRA-3051)
 * Add support for pluggable secondary index implementations (CASSANDRA-3078)
 * remove compaction_thread_priority setting (CASSANDRA-3104)
 * generate hints for replicas that timeout, not just replicas that are known
   to be down before starting (CASSANDRA-2034)
 * Add throttling for internode streaming (CASSANDRA-3080)
 * make the repair of a range repair all replica (CASSANDRA-2610, 3194)
 * expose the ability to repair the first range (as returned by the
   partitioner) of a node (CASSANDRA-2606)
 * Streams Compression (CASSANDRA-3015)
 * add ability to use multiple threads during a single compaction
   (CASSANDRA-2901)
 * make AbstractBounds.normalize support overlapping ranges (CASSANDRA-2641)
 * fix of the CQL count() behavior (CASSANDRA-3068)
 * use TreeMap backed column families for the SSTable simple writers
   (CASSANDRA-3148)
 * fix inconsistency of the CLI syntax when {} should be used instead of [{}]
   (CASSANDRA-3119)
 * rename CQL type names to match expected SQL behavior (CASSANDRA-3149, 3031)
 * Arena-based allocation for memtables (CASSANDRA-2252, 3162, 3163, 3168)
 * Default RR chance to 0.1 (CASSANDRA-3169)
 * Add RowLevel support to secondary index API (CASSANDRA-3147)
 * Make SerializingCacheProvider the default if JNA is available (CASSANDRA-3183)
 * Fix backwards compatibilty for CQL memtable properties (CASSANDRA-3190)
 * Add five-minute delay before starting compactions on a restarted server
   (CASSANDRA-3181)
 * Reduce copies done for intra-host messages (CASSANDRA-1788, 3144)
 * support of compaction strategy option for stress.java (CASSANDRA-3204)
 * make memtable throughput and column count thresholds no-ops (CASSANDRA-2449)
 * Return schema information along with the resultSet in CQL (CASSANDRA-2734)
 * Add new DecimalType (CASSANDRA-2883)
 * Fix assertion error in RowRepairResolver (CASSANDRA-3156)
 * Reduce unnecessary high buffer sizes (CASSANDRA-3171)
 * Pluggable compaction strategy (CASSANDRA-1610)
 * Add new broadcast_address config option (CASSANDRA-2491)


0.8.7
 * Kill server on wrapped OOME such as from FileChannel.map (CASSANDRA-3201)
 * Allow using quotes in "USE <keyspace>;" CLI command (CASSANDRA-3208)
 * Log message when a full repair operation completes (CASSANDRA-3207)
 * Don't allow any cache loading exceptions to halt startup (CASSANDRA-3218)
 * Fix sstableloader --ignores option (CASSANDRA-3247)
 * File descriptor limit increased in packaging (CASSANDRA-3206)
 * Log a meaningfull warning when a node receive a message for a repair session
   that doesn't exist anymore (CASSANDRA-3256)
 * Fix FD leak when internode encryption is enabled (CASSANDRA-3257)
 * FBUtilities.hexToBytes(String) to throw NumberFormatException when string
   contains non-hex characters (CASSANDRA-3231)
 * Keep SimpleSnitch proximity ordering unchanged from what the Strategy
   generates, as intended (CASSANDRA-3262)
 * remove Scrub from compactionstats when finished (CASSANDRA-3255)
 * Fix tool .bat files when CASSANDRA_HOME contains spaces (CASSANDRA-3258)
 * Force flush of status table when removing/updating token (CASSANDRA-3243)
 * Evict gossip state immediately when a token is taken over by a new IP (CASSANDRA-3259)
 * Fix bug where the failure detector can take too long to mark a host
   down (CASSANDRA-3273)
 * (Hadoop) allow wrapping ranges in queries (CASSANDRA-3137)
 * (Hadoop) check all interfaces for a match with split location
   before falling back to random replica (CASSANDRA-3211)
 * (Hadoop) Make Pig storage handle implements LoadMetadata (CASSANDRA-2777)
 * (Hadoop) Fix exception during PIG 'dump' (CASSANDRA-2810)
 * Fix stress COUNTER_GET option (CASSANDRA-3301)
 * Fix missing fields in CLI `show schema` output (CASSANDRA-3304)
 * Nodetool no longer leaks threads and closes JMX connections (CASSANDRA-3309)
 * fix truncate allowing data to be replayed post-restart (CASSANDRA-3297)
 * Move SimpleAuthority and SimpleAuthenticator to examples (CASSANDRA-2922)
 * Fix handling of tombstone by SSTableExport/Import (CASSANDRA-3357)
 * Fix transposition in cfHistograms (CASSANDRA-3222)
 * Allow using number as DC name when creating keyspace in CQL (CASSANDRA-3239)
 * Force flush of system table after updating/removing a token (CASSANDRA-3243)


0.8.6
 * revert CASSANDRA-2388
 * change TokenRange.endpoints back to listen/broadcast address to match
   pre-1777 behavior, and add TokenRange.rpc_endpoints instead (CASSANDRA-3187)
 * avoid trying to watch cassandra-topology.properties when loaded from jar
   (CASSANDRA-3138)
 * prevent users from creating keyspaces with LocalStrategy replication
   (CASSANDRA-3139)
 * fix CLI `show schema;` to output correct keyspace definition statement
   (CASSANDRA-3129)
 * CustomTThreadPoolServer to log TTransportException at DEBUG level
   (CASSANDRA-3142)
 * allow topology sort to work with non-unique rack names between 
   datacenters (CASSANDRA-3152)
 * Improve caching of same-version Messages on digest and repair paths
   (CASSANDRA-3158)
 * Randomize choice of first replica for counter increment (CASSANDRA-2890)
 * Fix using read_repair_chance instead of merge_shard_change (CASSANDRA-3202)
 * Avoid streaming data to nodes that already have it, on move as well as
   decommission (CASSANDRA-3041)
 * Fix divide by zero error in GCInspector (CASSANDRA-3164)
 * allow quoting of the ColumnFamily name in CLI `create column family`
   statement (CASSANDRA-3195)
 * Fix rolling upgrade from 0.7 to 0.8 problem (CASSANDRA-3166)
 * Accomodate missing encryption_options in IncomingTcpConnection.stream
   (CASSANDRA-3212)


0.8.5
 * fix NPE when encryption_options is unspecified (CASSANDRA-3007)
 * include column name in validation failure exceptions (CASSANDRA-2849)
 * make sure truncate clears out the commitlog so replay won't re-
   populate with truncated data (CASSANDRA-2950)
 * fix NPE when debug logging is enabled and dropped CF is present
   in a commitlog segment (CASSANDRA-3021)
 * fix cassandra.bat when CASSANDRA_HOME contains spaces (CASSANDRA-2952)
 * fix to SSTableSimpleUnsortedWriter bufferSize calculation (CASSANDRA-3027)
 * make cleanup and normal compaction able to skip empty rows
   (rows containing nothing but expired tombstones) (CASSANDRA-3039)
 * work around native memory leak in com.sun.management.GarbageCollectorMXBean
   (CASSANDRA-2868)
 * validate that column names in column_metadata are not equal to key_alias
   on create/update of the ColumnFamily and CQL 'ALTER' statement (CASSANDRA-3036)
 * return an InvalidRequestException if an indexed column is assigned
   a value larger than 64KB (CASSANDRA-3057)
 * fix of numeric-only and string column names handling in CLI "drop index" 
   (CASSANDRA-3054)
 * prune index scan resultset back to original request for lazy
   resultset expansion case (CASSANDRA-2964)
 * (Hadoop) fail jobs when Cassandra node has failed but TaskTracker
   has not (CASSANDRA-2388)
 * fix dynamic snitch ignoring nodes when read_repair_chance is zero
   (CASSANDRA-2662)
 * avoid retaining references to dropped CFS objects in 
   CompactionManager.estimatedCompactions (CASSANDRA-2708)
 * expose rpc timeouts per host in MessagingServiceMBean (CASSANDRA-2941)
 * avoid including cwd in classpath for deb and rpm packages (CASSANDRA-2881)
 * remove gossip state when a new IP takes over a token (CASSANDRA-3071)
 * allow sstable2json to work on index sstable files (CASSANDRA-3059)
 * always hint counters (CASSANDRA-3099)
 * fix log4j initialization in EmbeddedCassandraService (CASSANDRA-2857)
 * remove gossip state when a new IP takes over a token (CASSANDRA-3071)
 * work around native memory leak in com.sun.management.GarbageCollectorMXBean
    (CASSANDRA-2868)
 * fix UnavailableException with writes at CL.EACH_QUORM (CASSANDRA-3084)
 * fix parsing of the Keyspace and ColumnFamily names in numeric
   and string representations in CLI (CASSANDRA-3075)
 * fix corner cases in Range.differenceToFetch (CASSANDRA-3084)
 * fix ip address String representation in the ring cache (CASSANDRA-3044)
 * fix ring cache compatibility when mixing pre-0.8.4 nodes with post-
   in the same cluster (CASSANDRA-3023)
 * make repair report failure when a node participating dies (instead of
   hanging forever) (CASSANDRA-2433)
 * fix handling of the empty byte buffer by ReversedType (CASSANDRA-3111)
 * Add validation that Keyspace names are case-insensitively unique (CASSANDRA-3066)
 * catch invalid key_validation_class before instantiating UpdateColumnFamily (CASSANDRA-3102)
 * make Range and Bounds objects client-safe (CASSANDRA-3108)
 * optionally skip log4j configuration (CASSANDRA-3061)
 * bundle sstableloader with the debian package (CASSANDRA-3113)
 * don't try to build secondary indexes when there is none (CASSANDRA-3123)
 * improve SSTableSimpleUnsortedWriter speed for large rows (CASSANDRA-3122)
 * handle keyspace arguments correctly in nodetool snapshot (CASSANDRA-3038)
 * Fix SSTableImportTest on windows (CASSANDRA-3043)
 * expose compactionThroughputMbPerSec through JMX (CASSANDRA-3117)
 * log keyspace and CF of large rows being compacted


0.8.4
 * change TokenRing.endpoints to be a list of rpc addresses instead of 
   listen/broadcast addresses (CASSANDRA-1777)
 * include files-to-be-streamed in StreamInSession.getSources (CASSANDRA-2972)
 * use JAVA env var in cassandra-env.sh (CASSANDRA-2785, 2992)
 * avoid doing read for no-op replicate-on-write at CL=1 (CASSANDRA-2892)
 * refuse counter write for CL.ANY (CASSANDRA-2990)
 * switch back to only logging recent dropped messages (CASSANDRA-3004)
 * always deserialize RowMutation for counters (CASSANDRA-3006)
 * ignore saved replication_factor strategy_option for NTS (CASSANDRA-3011)
 * make sure pre-truncate CL segments are discarded (CASSANDRA-2950)


0.8.3
 * add ability to drop local reads/writes that are going to timeout
   (CASSANDRA-2943)
 * revamp token removal process, keep gossip states for 3 days (CASSANDRA-2496)
 * don't accept extra args for 0-arg nodetool commands (CASSANDRA-2740)
 * log unavailableexception details at debug level (CASSANDRA-2856)
 * expose data_dir though jmx (CASSANDRA-2770)
 * don't include tmp files as sstable when create cfs (CASSANDRA-2929)
 * log Java classpath on startup (CASSANDRA-2895)
 * keep gossipped version in sync with actual on migration coordinator 
   (CASSANDRA-2946)
 * use lazy initialization instead of class initialization in NodeId
   (CASSANDRA-2953)
 * check column family validity in nodetool repair (CASSANDRA-2933)
 * speedup bytes to hex conversions dramatically (CASSANDRA-2850)
 * Flush memtables on shutdown when durable writes are disabled 
   (CASSANDRA-2958)
 * improved POSIX compatibility of start scripts (CASsANDRA-2965)
 * add counter support to Hadoop InputFormat (CASSANDRA-2981)
 * fix bug where dirty commitlog segments were removed (and avoid keeping 
   segments with no post-flush activity permanently dirty) (CASSANDRA-2829)
 * fix throwing exception with batch mutation of counter super columns
   (CASSANDRA-2949)
 * ignore system tables during repair (CASSANDRA-2979)
 * throw exception when NTS is given replication_factor as an option
   (CASSANDRA-2960)
 * fix assertion error during compaction of counter CFs (CASSANDRA-2968)
 * avoid trying to create index names, when no index exists (CASSANDRA-2867)
 * don't sample the system table when choosing a bootstrap token
   (CASSANDRA-2825)
 * gossiper notifies of local state changes (CASSANDRA-2948)
 * add asynchronous and half-sync/half-async (hsha) thrift servers 
   (CASSANDRA-1405)
 * fix potential use of free'd native memory in SerializingCache 
   (CASSANDRA-2951)
 * prune index scan resultset back to original request for lazy
   resultset expansion case (CASSANDRA-2964)
 * (Hadoop) fail jobs when Cassandra node has failed but TaskTracker
    has not (CASSANDRA-2388)


0.8.2
 * CQL: 
   - include only one row per unique key for IN queries (CASSANDRA-2717)
   - respect client timestamp on full row deletions (CASSANDRA-2912)
 * improve thread-safety in StreamOutSession (CASSANDRA-2792)
 * allow deleting a row and updating indexed columns in it in the
   same mutation (CASSANDRA-2773)
 * Expose number of threads blocked on submitting memtable to flush
   in JMX (CASSANDRA-2817)
 * add ability to return "endpoints" to nodetool (CASSANDRA-2776)
 * Add support for multiple (comma-delimited) coordinator addresses
   to ColumnFamilyInputFormat (CASSANDRA-2807)
 * fix potential NPE while scheduling read repair for range slice
   (CASSANDRA-2823)
 * Fix race in SystemTable.getCurrentLocalNodeId (CASSANDRA-2824)
 * Correctly set default for replicate_on_write (CASSANDRA-2835)
 * improve nodetool compactionstats formatting (CASSANDRA-2844)
 * fix index-building status display (CASSANDRA-2853)
 * fix CLI perpetuating obsolete KsDef.replication_factor (CASSANDRA-2846)
 * improve cli treatment of multiline comments (CASSANDRA-2852)
 * handle row tombstones correctly in EchoedRow (CASSANDRA-2786)
 * add MessagingService.get[Recently]DroppedMessages and
   StorageService.getExceptionCount (CASSANDRA-2804)
 * fix possibility of spurious UnavailableException for LOCAL_QUORUM
   reads with dynamic snitch + read repair disabled (CASSANDRA-2870)
 * add ant-optional as dependence for the debian package (CASSANDRA-2164)
 * add option to specify limit for get_slice in the CLI (CASSANDRA-2646)
 * decrease HH page size (CASSANDRA-2832)
 * reset cli keyspace after dropping the current one (CASSANDRA-2763)
 * add KeyRange option to Hadoop inputformat (CASSANDRA-1125)
 * fix protocol versioning (CASSANDRA-2818, 2860)
 * support spaces in path to log4j configuration (CASSANDRA-2383)
 * avoid including inferred types in CF update (CASSANDRA-2809)
 * fix JMX bulkload call (CASSANDRA-2908)
 * fix updating KS with durable_writes=false (CASSANDRA-2907)
 * add simplified facade to SSTableWriter for bulk loading use
   (CASSANDRA-2911)
 * fix re-using index CF sstable names after drop/recreate (CASSANDRA-2872)
 * prepend CF to default index names (CASSANDRA-2903)
 * fix hint replay (CASSANDRA-2928)
 * Properly synchronize repair's merkle tree computation (CASSANDRA-2816)


0.8.1
 * CQL:
   - support for insert, delete in BATCH (CASSANDRA-2537)
   - support for IN to SELECT, UPDATE (CASSANDRA-2553)
   - timestamp support for INSERT, UPDATE, and BATCH (CASSANDRA-2555)
   - TTL support (CASSANDRA-2476)
   - counter support (CASSANDRA-2473)
   - ALTER COLUMNFAMILY (CASSANDRA-1709)
   - DROP INDEX (CASSANDRA-2617)
   - add SCHEMA/TABLE as aliases for KS/CF (CASSANDRA-2743)
   - server handles wait-for-schema-agreement (CASSANDRA-2756)
   - key alias support (CASSANDRA-2480)
 * add support for comparator parameters and a generic ReverseType
   (CASSANDRA-2355)
 * add CompositeType and DynamicCompositeType (CASSANDRA-2231)
 * optimize batches containing multiple updates to the same row
   (CASSANDRA-2583)
 * adjust hinted handoff page size to avoid OOM with large columns 
   (CASSANDRA-2652)
 * mark BRAF buffer invalid post-flush so we don't re-flush partial
   buffers again, especially on CL writes (CASSANDRA-2660)
 * add DROP INDEX support to CLI (CASSANDRA-2616)
 * don't perform HH to client-mode [storageproxy] nodes (CASSANDRA-2668)
 * Improve forceDeserialize/getCompactedRow encapsulation (CASSANDRA-2659)
 * Don't write CounterUpdateColumn to disk in tests (CASSANDRA-2650)
 * Add sstable bulk loading utility (CASSANDRA-1278)
 * avoid replaying hints to dropped columnfamilies (CASSANDRA-2685)
 * add placeholders for missing rows in range query pseudo-RR (CASSANDRA-2680)
 * remove no-op HHOM.renameHints (CASSANDRA-2693)
 * clone super columns to avoid modifying them during flush (CASSANDRA-2675)
 * allow writes to bypass the commitlog for certain keyspaces (CASSANDRA-2683)
 * avoid NPE when bypassing commitlog during memtable flush (CASSANDRA-2781)
 * Added support for making bootstrap retry if nodes flap (CASSANDRA-2644)
 * Added statusthrift to nodetool to report if thrift server is running (CASSANDRA-2722)
 * Fixed rows being cached if they do not exist (CASSANDRA-2723)
 * Support passing tableName and cfName to RowCacheProviders (CASSANDRA-2702)
 * close scrub file handles (CASSANDRA-2669)
 * throttle migration replay (CASSANDRA-2714)
 * optimize column serializer creation (CASSANDRA-2716)
 * Added support for making bootstrap retry if nodes flap (CASSANDRA-2644)
 * Added statusthrift to nodetool to report if thrift server is running
   (CASSANDRA-2722)
 * Fixed rows being cached if they do not exist (CASSANDRA-2723)
 * fix truncate/compaction race (CASSANDRA-2673)
 * workaround large resultsets causing large allocation retention
   by nio sockets (CASSANDRA-2654)
 * fix nodetool ring use with Ec2Snitch (CASSANDRA-2733)
 * fix removing columns and subcolumns that are supressed by a row or
   supercolumn tombstone during replica resolution (CASSANDRA-2590)
 * support sstable2json against snapshot sstables (CASSANDRA-2386)
 * remove active-pull schema requests (CASSANDRA-2715)
 * avoid marking entire list of sstables as actively being compacted
   in multithreaded compaction (CASSANDRA-2765)
 * seek back after deserializing a row to update cache with (CASSANDRA-2752)
 * avoid skipping rows in scrub for counter column family (CASSANDRA-2759)
 * fix ConcurrentModificationException in repair when dealing with 0.7 node
   (CASSANDRA-2767)
 * use threadsafe collections for StreamInSession (CASSANDRA-2766)
 * avoid infinite loop when creating merkle tree (CASSANDRA-2758)
 * avoids unmarking compacting sstable prematurely in cleanup (CASSANDRA-2769)
 * fix NPE when the commit log is bypassed (CASSANDRA-2718)
 * don't throw an exception in SS.isRPCServerRunning (CASSANDRA-2721)
 * make stress.jar executable (CASSANDRA-2744)
 * add daemon mode to java stress (CASSANDRA-2267)
 * expose the DC and rack of a node through JMX and nodetool ring (CASSANDRA-2531)
 * fix cache mbean getSize (CASSANDRA-2781)
 * Add Date, Float, Double, and Boolean types (CASSANDRA-2530)
 * Add startup flag to renew counter node id (CASSANDRA-2788)
 * add jamm agent to cassandra.bat (CASSANDRA-2787)
 * fix repair hanging if a neighbor has nothing to send (CASSANDRA-2797)
 * purge tombstone even if row is in only one sstable (CASSANDRA-2801)
 * Fix wrong purge of deleted cf during compaction (CASSANDRA-2786)
 * fix race that could result in Hadoop writer failing to throw an
   exception encountered after close() (CASSANDRA-2755)
 * fix scan wrongly throwing assertion error (CASSANDRA-2653)
 * Always use even distribution for merkle tree with RandomPartitionner
   (CASSANDRA-2841)
 * fix describeOwnership for OPP (CASSANDRA-2800)
 * ensure that string tokens do not contain commas (CASSANDRA-2762)


0.8.0-final
 * fix CQL grammar warning and cqlsh regression from CASSANDRA-2622
 * add ant generate-cql-html target (CASSANDRA-2526)
 * update CQL consistency levels (CASSANDRA-2566)
 * debian packaging fixes (CASSANDRA-2481, 2647)
 * fix UUIDType, IntegerType for direct buffers (CASSANDRA-2682, 2684)
 * switch to native Thrift for Hadoop map/reduce (CASSANDRA-2667)
 * fix StackOverflowError when building from eclipse (CASSANDRA-2687)
 * only provide replication_factor to strategy_options "help" for
   SimpleStrategy, OldNetworkTopologyStrategy (CASSANDRA-2678, 2713)
 * fix exception adding validators to non-string columns (CASSANDRA-2696)
 * avoid instantiating DatabaseDescriptor in JDBC (CASSANDRA-2694)
 * fix potential stack overflow during compaction (CASSANDRA-2626)
 * clone super columns to avoid modifying them during flush (CASSANDRA-2675)
 * reset underlying iterator in EchoedRow constructor (CASSANDRA-2653)


0.8.0-rc1
 * faster flushes and compaction from fixing excessively pessimistic 
   rebuffering in BRAF (CASSANDRA-2581)
 * fix returning null column values in the python cql driver (CASSANDRA-2593)
 * fix merkle tree splitting exiting early (CASSANDRA-2605)
 * snapshot_before_compaction directory name fix (CASSANDRA-2598)
 * Disable compaction throttling during bootstrap (CASSANDRA-2612) 
 * fix CQL treatment of > and < operators in range slices (CASSANDRA-2592)
 * fix potential double-application of counter updates on commitlog replay
   by moving replay position from header to sstable metadata (CASSANDRA-2419)
 * JDBC CQL driver exposes getColumn for access to timestamp
 * JDBC ResultSetMetadata properties added to AbstractType
 * r/m clustertool (CASSANDRA-2607)
 * add support for presenting row key as a column in CQL result sets 
   (CASSANDRA-2622)
 * Don't allow {LOCAL|EACH}_QUORUM unless strategy is NTS (CASSANDRA-2627)
 * validate keyspace strategy_options during CQL create (CASSANDRA-2624)
 * fix empty Result with secondary index when limit=1 (CASSANDRA-2628)
 * Fix regression where bootstrapping a node with no schema fails
   (CASSANDRA-2625)
 * Allow removing LocationInfo sstables (CASSANDRA-2632)
 * avoid attempting to replay mutations from dropped keyspaces (CASSANDRA-2631)
 * avoid using cached position of a key when GT is requested (CASSANDRA-2633)
 * fix counting bloom filter true positives (CASSANDRA-2637)
 * initialize local ep state prior to gossip startup if needed (CASSANDRA-2638)
 * fix counter increment lost after restart (CASSANDRA-2642)
 * add quote-escaping via backslash to CLI (CASSANDRA-2623)
 * fix pig example script (CASSANDRA-2487)
 * fix dynamic snitch race in adding latencies (CASSANDRA-2618)
 * Start/stop cassandra after more important services such as mdadm in
   debian packaging (CASSANDRA-2481)


0.8.0-beta2
 * fix NPE compacting index CFs (CASSANDRA-2528)
 * Remove checking all column families on startup for compaction candidates 
   (CASSANDRA-2444)
 * validate CQL create keyspace options (CASSANDRA-2525)
 * fix nodetool setcompactionthroughput (CASSANDRA-2550)
 * move	gossip heartbeat back to its own thread (CASSANDRA-2554)
 * validate cql TRUNCATE columnfamily before truncating (CASSANDRA-2570)
 * fix batch_mutate for mixed standard-counter mutations (CASSANDRA-2457)
 * disallow making schema changes to system keyspace (CASSANDRA-2563)
 * fix sending mutation messages multiple times (CASSANDRA-2557)
 * fix incorrect use of NBHM.size in ReadCallback that could cause
   reads to time out even when responses were received (CASSANDRA-2552)
 * trigger read repair correctly for LOCAL_QUORUM reads (CASSANDRA-2556)
 * Allow configuring the number of compaction thread (CASSANDRA-2558)
 * forceUserDefinedCompaction will attempt to compact what it is given
   even if the pessimistic estimate is that there is not enough disk space;
   automatic compactions will only compact 2 or more sstables (CASSANDRA-2575)
 * refuse to apply migrations with older timestamps than the current 
   schema (CASSANDRA-2536)
 * remove unframed Thrift transport option
 * include indexes in snapshots (CASSANDRA-2596)
 * improve ignoring of obsolete mutations in index maintenance (CASSANDRA-2401)
 * recognize attempt to drop just the index while leaving the column
   definition alone (CASSANDRA-2619)
  

0.8.0-beta1
 * remove Avro RPC support (CASSANDRA-926)
 * support for columns that act as incr/decr counters 
   (CASSANDRA-1072, 1937, 1944, 1936, 2101, 2093, 2288, 2105, 2384, 2236, 2342,
   2454)
 * CQL (CASSANDRA-1703, 1704, 1705, 1706, 1707, 1708, 1710, 1711, 1940, 
   2124, 2302, 2277, 2493)
 * avoid double RowMutation serialization on write path (CASSANDRA-1800)
 * make NetworkTopologyStrategy the default (CASSANDRA-1960)
 * configurable internode encryption (CASSANDRA-1567, 2152)
 * human readable column names in sstable2json output (CASSANDRA-1933)
 * change default JMX port to 7199 (CASSANDRA-2027)
 * backwards compatible internal messaging (CASSANDRA-1015)
 * atomic switch of memtables and sstables (CASSANDRA-2284)
 * add pluggable SeedProvider (CASSANDRA-1669)
 * Fix clustertool to not throw exception when calling get_endpoints (CASSANDRA-2437)
 * upgrade to thrift 0.6 (CASSANDRA-2412) 
 * repair works on a token range instead of full ring (CASSANDRA-2324)
 * purge tombstones from row cache (CASSANDRA-2305)
 * push replication_factor into strategy_options (CASSANDRA-1263)
 * give snapshots the same name on each node (CASSANDRA-1791)
 * remove "nodetool loadbalance" (CASSANDRA-2448)
 * multithreaded compaction (CASSANDRA-2191)
 * compaction throttling (CASSANDRA-2156)
 * add key type information and alias (CASSANDRA-2311, 2396)
 * cli no longer divides read_repair_chance by 100 (CASSANDRA-2458)
 * made CompactionInfo.getTaskType return an enum (CASSANDRA-2482)
 * add a server-wide cap on measured memtable memory usage and aggressively
   flush to keep under that threshold (CASSANDRA-2006)
 * add unified UUIDType (CASSANDRA-2233)
 * add off-heap row cache support (CASSANDRA-1969)


0.7.5
 * improvements/fixes to PIG driver (CASSANDRA-1618, CASSANDRA-2387,
   CASSANDRA-2465, CASSANDRA-2484)
 * validate index names (CASSANDRA-1761)
 * reduce contention on Table.flusherLock (CASSANDRA-1954)
 * try harder to detect failures during streaming, cleaning up temporary
   files more reliably (CASSANDRA-2088)
 * shut down server for OOM on a Thrift thread (CASSANDRA-2269)
 * fix tombstone handling in repair and sstable2json (CASSANDRA-2279)
 * preserve version when streaming data from old sstables (CASSANDRA-2283)
 * don't start repair if a neighboring node is marked as dead (CASSANDRA-2290)
 * purge tombstones from row cache (CASSANDRA-2305)
 * Avoid seeking when sstable2json exports the entire file (CASSANDRA-2318)
 * clear Built flag in system table when dropping an index (CASSANDRA-2320)
 * don't allow arbitrary argument for stress.java (CASSANDRA-2323)
 * validate values for index predicates in get_indexed_slice (CASSANDRA-2328)
 * queue secondary indexes for flush before the parent (CASSANDRA-2330)
 * allow job configuration to set the CL used in Hadoop jobs (CASSANDRA-2331)
 * add memtable_flush_queue_size defaulting to 4 (CASSANDRA-2333)
 * Allow overriding of initial_token, storage_port and rpc_port from system
   properties (CASSANDRA-2343)
 * fix comparator used for non-indexed secondary expressions in index scan
   (CASSANDRA-2347)
 * ensure size calculation and write phase of large-row compaction use
   the same threshold for TTL expiration (CASSANDRA-2349)
 * fix race when iterating CFs during add/drop (CASSANDRA-2350)
 * add ConsistencyLevel command to CLI (CASSANDRA-2354)
 * allow negative numbers in the cli (CASSANDRA-2358)
 * hard code serialVersionUID for tokens class (CASSANDRA-2361)
 * fix potential infinite loop in ByteBufferUtil.inputStream (CASSANDRA-2365)
 * fix encoding bugs in HintedHandoffManager, SystemTable when default
   charset is not UTF8 (CASSANDRA-2367)
 * avoids having removed node reappearing in Gossip (CASSANDRA-2371)
 * fix incorrect truncation of long to int when reading columns via block
   index (CASSANDRA-2376)
 * fix NPE during stream session (CASSANDRA-2377)
 * fix race condition that could leave orphaned data files when dropping CF or
   KS (CASSANDRA-2381)
 * fsync statistics component on write (CASSANDRA-2382)
 * fix duplicate results from CFS.scan (CASSANDRA-2406)
 * add IntegerType to CLI help (CASSANDRA-2414)
 * avoid caching token-only decoratedkeys (CASSANDRA-2416)
 * convert mmap assertion to if/throw so scrub can catch it (CASSANDRA-2417)
 * don't overwrite gc log (CASSANDR-2418)
 * invalidate row cache for streamed row to avoid inconsitencies
   (CASSANDRA-2420)
 * avoid copies in range/index scans (CASSANDRA-2425)
 * make sure we don't wipe data during cleanup if the node has not join
   the ring (CASSANDRA-2428)
 * Try harder to close files after compaction (CASSANDRA-2431)
 * re-set bootstrapped flag after move finishes (CASSANDRA-2435)
 * display validation_class in CLI 'describe keyspace' (CASSANDRA-2442)
 * make cleanup compactions cleanup the row cache (CASSANDRA-2451)
 * add column fields validation to scrub (CASSANDRA-2460)
 * use 64KB flush buffer instead of in_memory_compaction_limit (CASSANDRA-2463)
 * fix backslash substitutions in CLI (CASSANDRA-2492)
 * disable cache saving for system CFS (CASSANDRA-2502)
 * fixes for verifying destination availability under hinted conditions
   so UE can be thrown intead of timing out (CASSANDRA-2514)
 * fix update of validation class in column metadata (CASSANDRA-2512)
 * support LOCAL_QUORUM, EACH_QUORUM CLs outside of NTS (CASSANDRA-2516)
 * preserve version when streaming data from old sstables (CASSANDRA-2283)
 * fix backslash substitutions in CLI (CASSANDRA-2492)
 * count a row deletion as one operation towards memtable threshold 
   (CASSANDRA-2519)
 * support LOCAL_QUORUM, EACH_QUORUM CLs outside of NTS (CASSANDRA-2516)


0.7.4
 * add nodetool join command (CASSANDRA-2160)
 * fix secondary indexes on pre-existing or streamed data (CASSANDRA-2244)
 * initialize endpoint in gossiper earlier (CASSANDRA-2228)
 * add ability to write to Cassandra from Pig (CASSANDRA-1828)
 * add rpc_[min|max]_threads (CASSANDRA-2176)
 * add CL.TWO, CL.THREE (CASSANDRA-2013)
 * avoid exporting an un-requested row in sstable2json, when exporting 
   a key that does not exist (CASSANDRA-2168)
 * add incremental_backups option (CASSANDRA-1872)
 * add configurable row limit to Pig loadfunc (CASSANDRA-2276)
 * validate column values in batches as well as single-Column inserts
   (CASSANDRA-2259)
 * move sample schema from cassandra.yaml to schema-sample.txt,
   a cli scripts (CASSANDRA-2007)
 * avoid writing empty rows when scrubbing tombstoned rows (CASSANDRA-2296)
 * fix assertion error in range and index scans for CL < ALL
   (CASSANDRA-2282)
 * fix commitlog replay when flush position refers to data that didn't
   get synced before server died (CASSANDRA-2285)
 * fix fd leak in sstable2json with non-mmap'd i/o (CASSANDRA-2304)
 * reduce memory use during streaming of multiple sstables (CASSANDRA-2301)
 * purge tombstoned rows from cache after GCGraceSeconds (CASSANDRA-2305)
 * allow zero replicas in a NTS datacenter (CASSANDRA-1924)
 * make range queries respect snitch for local replicas (CASSANDRA-2286)
 * fix HH delivery when column index is larger than 2GB (CASSANDRA-2297)
 * make 2ary indexes use parent CF flush thresholds during initial build
   (CASSANDRA-2294)
 * update memtable_throughput to be a long (CASSANDRA-2158)


0.7.3
 * Keep endpoint state until aVeryLongTime (CASSANDRA-2115)
 * lower-latency read repair (CASSANDRA-2069)
 * add hinted_handoff_throttle_delay_in_ms option (CASSANDRA-2161)
 * fixes for cache save/load (CASSANDRA-2172, -2174)
 * Handle whole-row deletions in CFOutputFormat (CASSANDRA-2014)
 * Make memtable_flush_writers flush in parallel (CASSANDRA-2178)
 * Add compaction_preheat_key_cache option (CASSANDRA-2175)
 * refactor stress.py to have only one copy of the format string 
   used for creating row keys (CASSANDRA-2108)
 * validate index names for \w+ (CASSANDRA-2196)
 * Fix Cassandra cli to respect timeout if schema does not settle 
   (CASSANDRA-2187)
 * fix for compaction and cleanup writing old-format data into new-version 
   sstable (CASSANDRA-2211, -2216)
 * add nodetool scrub (CASSANDRA-2217, -2240)
 * fix sstable2json large-row pagination (CASSANDRA-2188)
 * fix EOFing on requests for the last bytes in a file (CASSANDRA-2213)
 * fix BufferedRandomAccessFile bugs (CASSANDRA-2218, -2241)
 * check for memtable flush_after_mins exceeded every 10s (CASSANDRA-2183)
 * fix cache saving on Windows (CASSANDRA-2207)
 * add validateSchemaAgreement call + synchronization to schema
   modification operations (CASSANDRA-2222)
 * fix for reversed slice queries on large rows (CASSANDRA-2212)
 * fat clients were writing local data (CASSANDRA-2223)
 * set DEFAULT_MEMTABLE_LIFETIME_IN_MINS to 24h
 * improve detection and cleanup of partially-written sstables 
   (CASSANDRA-2206)
 * fix supercolumn de/serialization when subcolumn comparator is different
   from supercolumn's (CASSANDRA-2104)
 * fix starting up on Windows when CASSANDRA_HOME contains whitespace
   (CASSANDRA-2237)
 * add [get|set][row|key]cacheSavePeriod to JMX (CASSANDRA-2100)
 * fix Hadoop ColumnFamilyOutputFormat dropping of mutations
   when batch fills up (CASSANDRA-2255)
 * move file deletions off of scheduledtasks executor (CASSANDRA-2253)


0.7.2
 * copy DecoratedKey.key when inserting into caches to avoid retaining
   a reference to the underlying buffer (CASSANDRA-2102)
 * format subcolumn names with subcomparator (CASSANDRA-2136)
 * fix column bloom filter deserialization (CASSANDRA-2165)


0.7.1
 * refactor MessageDigest creation code. (CASSANDRA-2107)
 * buffer network stack to avoid inefficient small TCP messages while avoiding
   the nagle/delayed ack problem (CASSANDRA-1896)
 * check log4j configuration for changes every 10s (CASSANDRA-1525, 1907)
 * more-efficient cross-DC replication (CASSANDRA-1530, -2051, -2138)
 * avoid polluting page cache with commitlog or sstable writes
   and seq scan operations (CASSANDRA-1470)
 * add RMI authentication options to nodetool (CASSANDRA-1921)
 * make snitches configurable at runtime (CASSANDRA-1374)
 * retry hadoop split requests on connection failure (CASSANDRA-1927)
 * implement describeOwnership for BOP, COPP (CASSANDRA-1928)
 * make read repair behave as expected for ConsistencyLevel > ONE
   (CASSANDRA-982, 2038)
 * distributed test harness (CASSANDRA-1859, 1964)
 * reduce flush lock contention (CASSANDRA-1930)
 * optimize supercolumn deserialization (CASSANDRA-1891)
 * fix CFMetaData.apply to only compare objects of the same class 
   (CASSANDRA-1962)
 * allow specifying specific SSTables to compact from JMX (CASSANDRA-1963)
 * fix race condition in MessagingService.targets (CASSANDRA-1959, 2094, 2081)
 * refuse to open sstables from a future version (CASSANDRA-1935)
 * zero-copy reads (CASSANDRA-1714)
 * fix copy bounds for word Text in wordcount demo (CASSANDRA-1993)
 * fixes for contrib/javautils (CASSANDRA-1979)
 * check more frequently for memtable expiration (CASSANDRA-2000)
 * fix writing SSTable column count statistics (CASSANDRA-1976)
 * fix streaming of multiple CFs during bootstrap (CASSANDRA-1992)
 * explicitly set JVM GC new generation size with -Xmn (CASSANDRA-1968)
 * add short options for CLI flags (CASSANDRA-1565)
 * make keyspace argument to "describe keyspace" in CLI optional
   when authenticated to keyspace already (CASSANDRA-2029)
 * added option to specify -Dcassandra.join_ring=false on startup
   to allow "warm spare" nodes or performing JMX maintenance before
   joining the ring (CASSANDRA-526)
 * log migrations at INFO (CASSANDRA-2028)
 * add CLI verbose option in file mode (CASSANDRA-2030)
 * add single-line "--" comments to CLI (CASSANDRA-2032)
 * message serialization tests (CASSANDRA-1923)
 * switch from ivy to maven-ant-tasks (CASSANDRA-2017)
 * CLI attempts to block for new schema to propagate (CASSANDRA-2044)
 * fix potential overflow in nodetool cfstats (CASSANDRA-2057)
 * add JVM shutdownhook to sync commitlog (CASSANDRA-1919)
 * allow nodes to be up without being part of  normal traffic (CASSANDRA-1951)
 * fix CLI "show keyspaces" with null options on NTS (CASSANDRA-2049)
 * fix possible ByteBuffer race conditions (CASSANDRA-2066)
 * reduce garbage generated by MessagingService to prevent load spikes
   (CASSANDRA-2058)
 * fix math in RandomPartitioner.describeOwnership (CASSANDRA-2071)
 * fix deletion of sstable non-data components (CASSANDRA-2059)
 * avoid blocking gossip while deleting handoff hints (CASSANDRA-2073)
 * ignore messages from newer versions, keep track of nodes in gossip 
   regardless of version (CASSANDRA-1970)
 * cache writing moved to CompactionManager to reduce i/o contention and
   updated to use non-cache-polluting writes (CASSANDRA-2053)
 * page through large rows when exporting to JSON (CASSANDRA-2041)
 * add flush_largest_memtables_at and reduce_cache_sizes_at options
   (CASSANDRA-2142)
 * add cli 'describe cluster' command (CASSANDRA-2127)
 * add cli support for setting username/password at 'connect' command 
   (CASSANDRA-2111)
 * add -D option to Stress.java to allow reading hosts from a file 
   (CASSANDRA-2149)
 * bound hints CF throughput between 32M and 256M (CASSANDRA-2148)
 * continue starting when invalid saved cache entries are encountered
   (CASSANDRA-2076)
 * add max_hint_window_in_ms option (CASSANDRA-1459)


0.7.0-final
 * fix offsets to ByteBuffer.get (CASSANDRA-1939)


0.7.0-rc4
 * fix cli crash after backgrounding (CASSANDRA-1875)
 * count timeouts in storageproxy latencies, and include latency 
   histograms in StorageProxyMBean (CASSANDRA-1893)
 * fix CLI get recognition of supercolumns (CASSANDRA-1899)
 * enable keepalive on intra-cluster sockets (CASSANDRA-1766)
 * count timeouts towards dynamicsnitch latencies (CASSANDRA-1905)
 * Expose index-building status in JMX + cli schema description
   (CASSANDRA-1871)
 * allow [LOCAL|EACH]_QUORUM to be used with non-NetworkTopology 
   replication Strategies
 * increased amount of index locks for faster commitlog replay
 * collect secondary index tombstones immediately (CASSANDRA-1914)
 * revert commitlog changes from #1780 (CASSANDRA-1917)
 * change RandomPartitioner min token to -1 to avoid collision w/
   tokens on actual nodes (CASSANDRA-1901)
 * examine the right nibble when validating TimeUUID (CASSANDRA-1910)
 * include secondary indexes in cleanup (CASSANDRA-1916)
 * CFS.scrubDataDirectories should also cleanup invalid secondary indexes
   (CASSANDRA-1904)
 * ability to disable/enable gossip on nodes to force them down
   (CASSANDRA-1108)


0.7.0-rc3
 * expose getNaturalEndpoints in StorageServiceMBean taking byte[]
   key; RMI cannot serialize ByteBuffer (CASSANDRA-1833)
 * infer org.apache.cassandra.locator for replication strategy classes
   when not otherwise specified
 * validation that generates less garbage (CASSANDRA-1814)
 * add TTL support to CLI (CASSANDRA-1838)
 * cli defaults to bytestype for subcomparator when creating
   column families (CASSANDRA-1835)
 * unregister index MBeans when index is dropped (CASSANDRA-1843)
 * make ByteBufferUtil.clone thread-safe (CASSANDRA-1847)
 * change exception for read requests during bootstrap from 
   InvalidRequest to Unavailable (CASSANDRA-1862)
 * respect row-level tombstones post-flush in range scans
   (CASSANDRA-1837)
 * ReadResponseResolver check digests against each other (CASSANDRA-1830)
 * return InvalidRequest when remove of subcolumn without supercolumn
   is requested (CASSANDRA-1866)
 * flush before repair (CASSANDRA-1748)
 * SSTableExport validates key order (CASSANDRA-1884)
 * large row support for SSTableExport (CASSANDRA-1867)
 * Re-cache hot keys post-compaction without hitting disk (CASSANDRA-1878)
 * manage read repair in coordinator instead of data source, to
   provide latency information to dynamic snitch (CASSANDRA-1873)


0.7.0-rc2
 * fix live-column-count of slice ranges including tombstoned supercolumn 
   with live subcolumn (CASSANDRA-1591)
 * rename o.a.c.internal.AntientropyStage -> AntiEntropyStage,
   o.a.c.request.Request_responseStage -> RequestResponseStage,
   o.a.c.internal.Internal_responseStage -> InternalResponseStage
 * add AbstractType.fromString (CASSANDRA-1767)
 * require index_type to be present when specifying index_name
   on ColumnDef (CASSANDRA-1759)
 * fix add/remove index bugs in CFMetadata (CASSANDRA-1768)
 * rebuild Strategy during system_update_keyspace (CASSANDRA-1762)
 * cli updates prompt to ... in continuation lines (CASSANDRA-1770)
 * support multiple Mutations per key in hadoop ColumnFamilyOutputFormat
   (CASSANDRA-1774)
 * improvements to Debian init script (CASSANDRA-1772)
 * use local classloader to check for version.properties (CASSANDRA-1778)
 * Validate that column names in column_metadata are valid for the
   defined comparator, and decode properly in cli (CASSANDRA-1773)
 * use cross-platform newlines in cli (CASSANDRA-1786)
 * add ExpiringColumn support to sstable import/export (CASSANDRA-1754)
 * add flush for each append to periodic commitlog mode; added
   periodic_without_flush option to disable this (CASSANDRA-1780)
 * close file handle used for post-flush truncate (CASSANDRA-1790)
 * various code cleanup (CASSANDRA-1793, -1794, -1795)
 * fix range queries against wrapped range (CASSANDRA-1781)
 * fix consistencylevel calculations for NetworkTopologyStrategy
   (CASSANDRA-1804)
 * cli support index type enum names (CASSANDRA-1810)
 * improved validation of column_metadata (CASSANDRA-1813)
 * reads at ConsistencyLevel > 1 throw UnavailableException
   immediately if insufficient live nodes exist (CASSANDRA-1803)
 * copy bytebuffers for local writes to avoid retaining the entire
   Thrift frame (CASSANDRA-1801)
 * fix NPE adding index to column w/o prior metadata (CASSANDRA-1764)
 * reduce fat client timeout (CASSANDRA-1730)
 * fix botched merge of CASSANDRA-1316


0.7.0-rc1
 * fix compaction and flush races with schema updates (CASSANDRA-1715)
 * add clustertool, config-converter, sstablekeys, and schematool 
   Windows .bat files (CASSANDRA-1723)
 * reject range queries received during bootstrap (CASSANDRA-1739)
 * fix wrapping-range queries on non-minimum token (CASSANDRA-1700)
 * add nodetool cfhistogram (CASSANDRA-1698)
 * limit repaired ranges to what the nodes have in common (CASSANDRA-1674)
 * index scan treats missing columns as not matching secondary
   expressions (CASSANDRA-1745)
 * Fix misuse of DataOutputBuffer.getData in AntiEntropyService
   (CASSANDRA-1729)
 * detect and warn when obsolete version of JNA is present (CASSANDRA-1760)
 * reduce fat client timeout (CASSANDRA-1730)
 * cleanup smallest CFs first to increase free temp space for larger ones
   (CASSANDRA-1811)
 * Update windows .bat files to work outside of main Cassandra
   directory (CASSANDRA-1713)
 * fix read repair regression from 0.6.7 (CASSANDRA-1727)
 * more-efficient read repair (CASSANDRA-1719)
 * fix hinted handoff replay (CASSANDRA-1656)
 * log type of dropped messages (CASSANDRA-1677)
 * upgrade to SLF4J 1.6.1
 * fix ByteBuffer bug in ExpiringColumn.updateDigest (CASSANDRA-1679)
 * fix IntegerType.getString (CASSANDRA-1681)
 * make -Djava.net.preferIPv4Stack=true the default (CASSANDRA-628)
 * add INTERNAL_RESPONSE verb to differentiate from responses related
   to client requests (CASSANDRA-1685)
 * log tpstats when dropping messages (CASSANDRA-1660)
 * include unreachable nodes in describeSchemaVersions (CASSANDRA-1678)
 * Avoid dropping messages off the client request path (CASSANDRA-1676)
 * fix jna errno reporting (CASSANDRA-1694)
 * add friendlier error for UnknownHostException on startup (CASSANDRA-1697)
 * include jna dependency in RPM package (CASSANDRA-1690)
 * add --skip-keys option to stress.py (CASSANDRA-1696)
 * improve cli handling of non-string keys and column names 
   (CASSANDRA-1701, -1693)
 * r/m extra subcomparator line in cli keyspaces output (CASSANDRA-1712)
 * add read repair chance to cli "show keyspaces"
 * upgrade to ConcurrentLinkedHashMap 1.1 (CASSANDRA-975)
 * fix index scan routing (CASSANDRA-1722)
 * fix tombstoning of supercolumns in range queries (CASSANDRA-1734)
 * clear endpoint cache after updating keyspace metadata (CASSANDRA-1741)
 * fix wrapping-range queries on non-minimum token (CASSANDRA-1700)
 * truncate includes secondary indexes (CASSANDRA-1747)
 * retain reference to PendingFile sstables (CASSANDRA-1749)
 * fix sstableimport regression (CASSANDRA-1753)
 * fix for bootstrap when no non-system tables are defined (CASSANDRA-1732)
 * handle replica unavailability in index scan (CASSANDRA-1755)
 * fix service initialization order deadlock (CASSANDRA-1756)
 * multi-line cli commands (CASSANDRA-1742)
 * fix race between snapshot and compaction (CASSANDRA-1736)
 * add listEndpointsPendingHints, deleteHintsForEndpoint JMX methods 
   (CASSANDRA-1551)


0.7.0-beta3
 * add strategy options to describe_keyspace output (CASSANDRA-1560)
 * log warning when using randomly generated token (CASSANDRA-1552)
 * re-organize JMX into .db, .net, .internal, .request (CASSANDRA-1217)
 * allow nodes to change IPs between restarts (CASSANDRA-1518)
 * remember ring state between restarts by default (CASSANDRA-1518)
 * flush index built flag so we can read it before log replay (CASSANDRA-1541)
 * lock row cache updates to prevent race condition (CASSANDRA-1293)
 * remove assertion causing rare (and harmless) error messages in
   commitlog (CASSANDRA-1330)
 * fix moving nodes with no keyspaces defined (CASSANDRA-1574)
 * fix unbootstrap when no data is present in a transfer range (CASSANDRA-1573)
 * take advantage of AVRO-495 to simplify our avro IDL (CASSANDRA-1436)
 * extend authorization hierarchy to column family (CASSANDRA-1554)
 * deletion support in secondary indexes (CASSANDRA-1571)
 * meaningful error message for invalid replication strategy class 
   (CASSANDRA-1566)
 * allow keyspace creation with RF > N (CASSANDRA-1428)
 * improve cli error handling (CASSANDRA-1580)
 * add cache save/load ability (CASSANDRA-1417, 1606, 1647)
 * add StorageService.getDrainProgress (CASSANDRA-1588)
 * Disallow bootstrap to an in-use token (CASSANDRA-1561)
 * Allow dynamic secondary index creation and destruction (CASSANDRA-1532)
 * log auto-guessed memtable thresholds (CASSANDRA-1595)
 * add ColumnDef support to cli (CASSANDRA-1583)
 * reduce index sample time by 75% (CASSANDRA-1572)
 * add cli support for column, strategy metadata (CASSANDRA-1578, 1612)
 * add cli support for schema modification (CASSANDRA-1584)
 * delete temp files on failed compactions (CASSANDRA-1596)
 * avoid blocking for dead nodes during removetoken (CASSANDRA-1605)
 * remove ConsistencyLevel.ZERO (CASSANDRA-1607)
 * expose in-progress compaction type in jmx (CASSANDRA-1586)
 * removed IClock & related classes from internals (CASSANDRA-1502)
 * fix removing tokens from SystemTable on decommission and removetoken
   (CASSANDRA-1609)
 * include CF metadata in cli 'show keyspaces' (CASSANDRA-1613)
 * switch from Properties to HashMap in PropertyFileSnitch to
   avoid synchronization bottleneck (CASSANDRA-1481)
 * PropertyFileSnitch configuration file renamed to 
   cassandra-topology.properties
 * add cli support for get_range_slices (CASSANDRA-1088, CASSANDRA-1619)
 * Make memtable flush thresholds per-CF instead of global 
   (CASSANDRA-1007, 1637)
 * add cli support for binary data without CfDef hints (CASSANDRA-1603)
 * fix building SSTable statistics post-stream (CASSANDRA-1620)
 * fix potential infinite loop in 2ary index queries (CASSANDRA-1623)
 * allow creating NTS keyspaces with no replicas configured (CASSANDRA-1626)
 * add jmx histogram of sstables accessed per read (CASSANDRA-1624)
 * remove system_rename_column_family and system_rename_keyspace from the
   client API until races can be fixed (CASSANDRA-1630, CASSANDRA-1585)
 * add cli sanity tests (CASSANDRA-1582)
 * update GC settings in cassandra.bat (CASSANDRA-1636)
 * cli support for index queries (CASSANDRA-1635)
 * cli support for updating schema memtable settings (CASSANDRA-1634)
 * cli --file option (CASSANDRA-1616)
 * reduce automatically chosen memtable sizes by 50% (CASSANDRA-1641)
 * move endpoint cache from snitch to strategy (CASSANDRA-1643)
 * fix commitlog recovery deleting the newly-created segment as well as
   the old ones (CASSANDRA-1644)
 * upgrade to Thrift 0.5 (CASSANDRA-1367)
 * renamed CL.DCQUORUM to LOCAL_QUORUM and DCQUORUMSYNC to EACH_QUORUM
 * cli truncate support (CASSANDRA-1653)
 * update GC settings in cassandra.bat (CASSANDRA-1636)
 * avoid logging when a node's ip/token is gossipped back to it (CASSANDRA-1666)


0.7-beta2
 * always use UTF-8 for hint keys (CASSANDRA-1439)
 * remove cassandra.yaml dependency from Hadoop and Pig (CASSADRA-1322)
 * expose CfDef metadata in describe_keyspaces (CASSANDRA-1363)
 * restore use of mmap_index_only option (CASSANDRA-1241)
 * dropping a keyspace with no column families generated an error 
   (CASSANDRA-1378)
 * rename RackAwareStrategy to OldNetworkTopologyStrategy, RackUnawareStrategy 
   to SimpleStrategy, DatacenterShardStrategy to NetworkTopologyStrategy,
   AbstractRackAwareSnitch to AbstractNetworkTopologySnitch (CASSANDRA-1392)
 * merge StorageProxy.mutate, mutateBlocking (CASSANDRA-1396)
 * faster UUIDType, LongType comparisons (CASSANDRA-1386, 1393)
 * fix setting read_repair_chance from CLI addColumnFamily (CASSANDRA-1399)
 * fix updates to indexed columns (CASSANDRA-1373)
 * fix race condition leaving to FileNotFoundException (CASSANDRA-1382)
 * fix sharded lock hash on index write path (CASSANDRA-1402)
 * add support for GT/E, LT/E in subordinate index clauses (CASSANDRA-1401)
 * cfId counter got out of sync when CFs were added (CASSANDRA-1403)
 * less chatty schema updates (CASSANDRA-1389)
 * rename column family mbeans. 'type' will now include either 
   'IndexColumnFamilies' or 'ColumnFamilies' depending on the CFS type.
   (CASSANDRA-1385)
 * disallow invalid keyspace and column family names. This includes name that
   matches a '^\w+' regex. (CASSANDRA-1377)
 * use JNA, if present, to take snapshots (CASSANDRA-1371)
 * truncate hints if starting 0.7 for the first time (CASSANDRA-1414)
 * fix FD leak in single-row slicepredicate queries (CASSANDRA-1416)
 * allow index expressions against columns that are not part of the 
   SlicePredicate (CASSANDRA-1410)
 * config-converter properly handles snitches and framed support 
   (CASSANDRA-1420)
 * remove keyspace argument from multiget_count (CASSANDRA-1422)
 * allow specifying cassandra.yaml location as (local or remote) URL
   (CASSANDRA-1126)
 * fix using DynamicEndpointSnitch with NetworkTopologyStrategy
   (CASSANDRA-1429)
 * Add CfDef.default_validation_class (CASSANDRA-891)
 * fix EstimatedHistogram.max (CASSANDRA-1413)
 * quorum read optimization (CASSANDRA-1622)
 * handle zero-length (or missing) rows during HH paging (CASSANDRA-1432)
 * include secondary indexes during schema migrations (CASSANDRA-1406)
 * fix commitlog header race during schema change (CASSANDRA-1435)
 * fix ColumnFamilyStoreMBeanIterator to use new type name (CASSANDRA-1433)
 * correct filename generated by xml->yaml converter (CASSANDRA-1419)
 * add CMSInitiatingOccupancyFraction=75 and UseCMSInitiatingOccupancyOnly
   to default JVM options
 * decrease jvm heap for cassandra-cli (CASSANDRA-1446)
 * ability to modify keyspaces and column family definitions on a live cluster
   (CASSANDRA-1285)
 * support for Hadoop Streaming [non-jvm map/reduce via stdin/out]
   (CASSANDRA-1368)
 * Move persistent sstable stats from the system table to an sstable component
   (CASSANDRA-1430)
 * remove failed bootstrap attempt from pending ranges when gossip times
   it out after 1h (CASSANDRA-1463)
 * eager-create tcp connections to other cluster members (CASSANDRA-1465)
 * enumerate stages and derive stage from message type instead of 
   transmitting separately (CASSANDRA-1465)
 * apply reversed flag during collation from different data sources
   (CASSANDRA-1450)
 * make failure to remove commitlog segment non-fatal (CASSANDRA-1348)
 * correct ordering of drain operations so CL.recover is no longer 
   necessary (CASSANDRA-1408)
 * removed keyspace from describe_splits method (CASSANDRA-1425)
 * rename check_schema_agreement to describe_schema_versions
   (CASSANDRA-1478)
 * fix QUORUM calculation for RF > 3 (CASSANDRA-1487)
 * remove tombstones during non-major compactions when bloom filter
   verifies that row does not exist in other sstables (CASSANDRA-1074)
 * nodes that coordinated a loadbalance in the past could not be seen by
   newly added nodes (CASSANDRA-1467)
 * exposed endpoint states (gossip details) via jmx (CASSANDRA-1467)
 * ensure that compacted sstables are not included when new readers are
   instantiated (CASSANDRA-1477)
 * by default, calculate heap size and memtable thresholds at runtime (CASSANDRA-1469)
 * fix races dealing with adding/dropping keyspaces and column families in
   rapid succession (CASSANDRA-1477)
 * clean up of Streaming system (CASSANDRA-1503, 1504, 1506)
 * add options to configure Thrift socket keepalive and buffer sizes (CASSANDRA-1426)
 * make contrib CassandraServiceDataCleaner recursive (CASSANDRA-1509)
 * min, max compaction threshold are configurable and persistent 
   per-ColumnFamily (CASSANDRA-1468)
 * fix replaying the last mutation in a commitlog unnecessarily 
   (CASSANDRA-1512)
 * invoke getDefaultUncaughtExceptionHandler from DTPE with the original
   exception rather than the ExecutionException wrapper (CASSANDRA-1226)
 * remove Clock from the Thrift (and Avro) API (CASSANDRA-1501)
 * Close intra-node sockets when connection is broken (CASSANDRA-1528)
 * RPM packaging spec file (CASSANDRA-786)
 * weighted request scheduler (CASSANDRA-1485)
 * treat expired columns as deleted (CASSANDRA-1539)
 * make IndexInterval configurable (CASSANDRA-1488)
 * add describe_snitch to Thrift API (CASSANDRA-1490)
 * MD5 authenticator compares plain text submitted password with MD5'd
   saved property, instead of vice versa (CASSANDRA-1447)
 * JMX MessagingService pending and completed counts (CASSANDRA-1533)
 * fix race condition processing repair responses (CASSANDRA-1511)
 * make repair blocking (CASSANDRA-1511)
 * create EndpointSnitchInfo and MBean to expose rack and DC (CASSANDRA-1491)
 * added option to contrib/word_count to output results back to Cassandra
   (CASSANDRA-1342)
 * rewrite Hadoop ColumnFamilyRecordWriter to pool connections, retry to
   multiple Cassandra nodes, and smooth impact on the Cassandra cluster
   by using smaller batch sizes (CASSANDRA-1434)
 * fix setting gc_grace_seconds via CLI (CASSANDRA-1549)
 * support TTL'd index values (CASSANDRA-1536)
 * make removetoken work like decommission (CASSANDRA-1216)
 * make cli comparator-aware and improve quote rules (CASSANDRA-1523,-1524)
 * make nodetool compact and cleanup blocking (CASSANDRA-1449)
 * add memtable, cache information to GCInspector logs (CASSANDRA-1558)
 * enable/disable HintedHandoff via JMX (CASSANDRA-1550)
 * Ignore stray files in the commit log directory (CASSANDRA-1547)
 * Disallow bootstrap to an in-use token (CASSANDRA-1561)


0.7-beta1
 * sstable versioning (CASSANDRA-389)
 * switched to slf4j logging (CASSANDRA-625)
 * add (optional) expiration time for column (CASSANDRA-699)
 * access levels for authentication/authorization (CASSANDRA-900)
 * add ReadRepairChance to CF definition (CASSANDRA-930)
 * fix heisenbug in system tests, especially common on OS X (CASSANDRA-944)
 * convert to byte[] keys internally and all public APIs (CASSANDRA-767)
 * ability to alter schema definitions on a live cluster (CASSANDRA-44)
 * renamed configuration file to cassandra.xml, and log4j.properties to
   log4j-server.properties, which must now be loaded from
   the classpath (which is how our scripts in bin/ have always done it)
   (CASSANDRA-971)
 * change get_count to require a SlicePredicate. create multi_get_count
   (CASSANDRA-744)
 * re-organized endpointsnitch implementations and added SimpleSnitch
   (CASSANDRA-994)
 * Added preload_row_cache option (CASSANDRA-946)
 * add CRC to commitlog header (CASSANDRA-999)
 * removed deprecated batch_insert and get_range_slice methods (CASSANDRA-1065)
 * add truncate thrift method (CASSANDRA-531)
 * http mini-interface using mx4j (CASSANDRA-1068)
 * optimize away copy of sliced row on memtable read path (CASSANDRA-1046)
 * replace constant-size 2GB mmaped segments and special casing for index 
   entries spanning segment boundaries, with SegmentedFile that computes 
   segments that always contain entire entries/rows (CASSANDRA-1117)
 * avoid reading large rows into memory during compaction (CASSANDRA-16)
 * added hadoop OutputFormat (CASSANDRA-1101)
 * efficient Streaming (no more anticompaction) (CASSANDRA-579)
 * split commitlog header into separate file and add size checksum to
   mutations (CASSANDRA-1179)
 * avoid allocating a new byte[] for each mutation on replay (CASSANDRA-1219)
 * revise HH schema to be per-endpoint (CASSANDRA-1142)
 * add joining/leaving status to nodetool ring (CASSANDRA-1115)
 * allow multiple repair sessions per node (CASSANDRA-1190)
 * optimize away MessagingService for local range queries (CASSANDRA-1261)
 * make framed transport the default so malformed requests can't OOM the 
   server (CASSANDRA-475)
 * significantly faster reads from row cache (CASSANDRA-1267)
 * take advantage of row cache during range queries (CASSANDRA-1302)
 * make GCGraceSeconds a per-ColumnFamily value (CASSANDRA-1276)
 * keep persistent row size and column count statistics (CASSANDRA-1155)
 * add IntegerType (CASSANDRA-1282)
 * page within a single row during hinted handoff (CASSANDRA-1327)
 * push DatacenterShardStrategy configuration into keyspace definition,
   eliminating datacenter.properties. (CASSANDRA-1066)
 * optimize forward slices starting with '' and single-index-block name 
   queries by skipping the column index (CASSANDRA-1338)
 * streaming refactor (CASSANDRA-1189)
 * faster comparison for UUID types (CASSANDRA-1043)
 * secondary index support (CASSANDRA-749 and subtasks)
 * make compaction buckets deterministic (CASSANDRA-1265)


0.6.6
 * Allow using DynamicEndpointSnitch with RackAwareStrategy (CASSANDRA-1429)
 * remove the remaining vestiges of the unfinished DatacenterShardStrategy 
   (replaced by NetworkTopologyStrategy in 0.7)
   

0.6.5
 * fix key ordering in range query results with RandomPartitioner
   and ConsistencyLevel > ONE (CASSANDRA-1145)
 * fix for range query starting with the wrong token range (CASSANDRA-1042)
 * page within a single row during hinted handoff (CASSANDRA-1327)
 * fix compilation on non-sun JDKs (CASSANDRA-1061)
 * remove String.trim() call on row keys in batch mutations (CASSANDRA-1235)
 * Log summary of dropped messages instead of spamming log (CASSANDRA-1284)
 * add dynamic endpoint snitch (CASSANDRA-981)
 * fix streaming for keyspaces with hyphens in their name (CASSANDRA-1377)
 * fix errors in hard-coded bloom filter optKPerBucket by computing it
   algorithmically (CASSANDRA-1220
 * remove message deserialization stage, and uncap read/write stages
   so slow reads/writes don't block gossip processing (CASSANDRA-1358)
 * add jmx port configuration to Debian package (CASSANDRA-1202)
 * use mlockall via JNA, if present, to prevent Linux from swapping
   out parts of the JVM (CASSANDRA-1214)


0.6.4
 * avoid queuing multiple hint deliveries for the same endpoint
   (CASSANDRA-1229)
 * better performance for and stricter checking of UTF8 column names
   (CASSANDRA-1232)
 * extend option to lower compaction priority to hinted handoff
   as well (CASSANDRA-1260)
 * log errors in gossip instead of re-throwing (CASSANDRA-1289)
 * avoid aborting commitlog replay prematurely if a flushed-but-
   not-removed commitlog segment is encountered (CASSANDRA-1297)
 * fix duplicate rows being read during mapreduce (CASSANDRA-1142)
 * failure detection wasn't closing command sockets (CASSANDRA-1221)
 * cassandra-cli.bat works on windows (CASSANDRA-1236)
 * pre-emptively drop requests that cannot be processed within RPCTimeout
   (CASSANDRA-685)
 * add ack to Binary write verb and update CassandraBulkLoader
   to wait for acks for each row (CASSANDRA-1093)
 * added describe_partitioner Thrift method (CASSANDRA-1047)
 * Hadoop jobs no longer require the Cassandra storage-conf.xml
   (CASSANDRA-1280, CASSANDRA-1047)
 * log thread pool stats when GC is excessive (CASSANDRA-1275)
 * remove gossip message size limit (CASSANDRA-1138)
 * parallelize local and remote reads during multiget, and respect snitch 
   when determining whether to do local read for CL.ONE (CASSANDRA-1317)
 * fix read repair to use requested consistency level on digest mismatch,
   rather than assuming QUORUM (CASSANDRA-1316)
 * process digest mismatch re-reads in parallel (CASSANDRA-1323)
 * switch hints CF comparator to BytesType (CASSANDRA-1274)


0.6.3
 * retry to make streaming connections up to 8 times. (CASSANDRA-1019)
 * reject describe_ring() calls on invalid keyspaces (CASSANDRA-1111)
 * fix cache size calculation for size of 100% (CASSANDRA-1129)
 * fix cache capacity only being recalculated once (CASSANDRA-1129)
 * remove hourly scan of all hints on the off chance that the gossiper
   missed a status change; instead, expose deliverHintsToEndpoint to JMX
   so it can be done manually, if necessary (CASSANDRA-1141)
 * don't reject reads at CL.ALL (CASSANDRA-1152)
 * reject deletions to supercolumns in CFs containing only standard
   columns (CASSANDRA-1139)
 * avoid preserving login information after client disconnects
   (CASSANDRA-1057)
 * prefer sun jdk to openjdk in debian init script (CASSANDRA-1174)
 * detect partioner config changes between restarts and fail fast 
   (CASSANDRA-1146)
 * use generation time to resolve node token reassignment disagreements
   (CASSANDRA-1118)
 * restructure the startup ordering of Gossiper and MessageService to avoid
   timing anomalies (CASSANDRA-1160)
 * detect incomplete commit log hearders (CASSANDRA-1119)
 * force anti-entropy service to stream files on the stream stage to avoid
   sending streams out of order (CASSANDRA-1169)
 * remove inactive stream managers after AES streams files (CASSANDRA-1169)
 * allow removing entire row through batch_mutate Deletion (CASSANDRA-1027)
 * add JMX metrics for row-level bloom filter false positives (CASSANDRA-1212)
 * added a redhat init script to contrib (CASSANDRA-1201)
 * use midpoint when bootstrapping a new machine into range with not
   much data yet instead of random token (CASSANDRA-1112)
 * kill server on OOM in executor stage as well as Thrift (CASSANDRA-1226)
 * remove opportunistic repairs, when two machines with overlapping replica
   responsibilities happen to finish major compactions of the same CF near
   the same time.  repairs are now fully manual (CASSANDRA-1190)
 * add ability to lower compaction priority (default is no change from 0.6.2)
   (CASSANDRA-1181)


0.6.2
 * fix contrib/word_count build. (CASSANDRA-992)
 * split CommitLogExecutorService into BatchCommitLogExecutorService and 
   PeriodicCommitLogExecutorService (CASSANDRA-1014)
 * add latency histograms to CFSMBean (CASSANDRA-1024)
 * make resolving timestamp ties deterministic by using value bytes
   as a tiebreaker (CASSANDRA-1039)
 * Add option to turn off Hinted Handoff (CASSANDRA-894)
 * fix windows startup (CASSANDRA-948)
 * make concurrent_reads, concurrent_writes configurable at runtime via JMX
   (CASSANDRA-1060)
 * disable GCInspector on non-Sun JVMs (CASSANDRA-1061)
 * fix tombstone handling in sstable rows with no other data (CASSANDRA-1063)
 * fix size of row in spanned index entries (CASSANDRA-1056)
 * install json2sstable, sstable2json, and sstablekeys to Debian package
 * StreamingService.StreamDestinations wouldn't empty itself after streaming
   finished (CASSANDRA-1076)
 * added Collections.shuffle(splits) before returning the splits in 
   ColumnFamilyInputFormat (CASSANDRA-1096)
 * do not recalculate cache capacity post-compaction if it's been manually 
   modified (CASSANDRA-1079)
 * better defaults for flush sorter + writer executor queue sizes
   (CASSANDRA-1100)
 * windows scripts for SSTableImport/Export (CASSANDRA-1051)
 * windows script for nodetool (CASSANDRA-1113)
 * expose PhiConvictThreshold (CASSANDRA-1053)
 * make repair of RF==1 a no-op (CASSANDRA-1090)
 * improve default JVM GC options (CASSANDRA-1014)
 * fix SlicePredicate serialization inside Hadoop jobs (CASSANDRA-1049)
 * close Thrift sockets in Hadoop ColumnFamilyRecordReader (CASSANDRA-1081)


0.6.1
 * fix NPE in sstable2json when no excluded keys are given (CASSANDRA-934)
 * keep the replica set constant throughout the read repair process
   (CASSANDRA-937)
 * allow querying getAllRanges with empty token list (CASSANDRA-933)
 * fix command line arguments inversion in clustertool (CASSANDRA-942)
 * fix race condition that could trigger a false-positive assertion
   during post-flush discard of old commitlog segments (CASSANDRA-936)
 * fix neighbor calculation for anti-entropy repair (CASSANDRA-924)
 * perform repair even for small entropy differences (CASSANDRA-924)
 * Use hostnames in CFInputFormat to allow Hadoop's naive string-based
   locality comparisons to work (CASSANDRA-955)
 * cache read-only BufferedRandomAccessFile length to avoid
   3 system calls per invocation (CASSANDRA-950)
 * nodes with IPv6 (and no IPv4) addresses could not join cluster
   (CASSANDRA-969)
 * Retrieve the correct number of undeleted columns, if any, from
   a supercolumn in a row that had been deleted previously (CASSANDRA-920)
 * fix index scans that cross the 2GB mmap boundaries for both mmap
   and standard i/o modes (CASSANDRA-866)
 * expose drain via nodetool (CASSANDRA-978)


0.6.0-RC1
 * JMX drain to flush memtables and run through commit log (CASSANDRA-880)
 * Bootstrapping can skip ranges under the right conditions (CASSANDRA-902)
 * fix merging row versions in range_slice for CL > ONE (CASSANDRA-884)
 * default write ConsistencyLeven chaned from ZERO to ONE
 * fix for index entries spanning mmap buffer boundaries (CASSANDRA-857)
 * use lexical comparison if time part of TimeUUIDs are the same 
   (CASSANDRA-907)
 * bound read, mutation, and response stages to fix possible OOM
   during log replay (CASSANDRA-885)
 * Use microseconds-since-epoch (UTC) in cli, instead of milliseconds
 * Treat batch_mutate Deletion with null supercolumn as "apply this predicate 
   to top level supercolumns" (CASSANDRA-834)
 * Streaming destination nodes do not update their JMX status (CASSANDRA-916)
 * Fix internal RPC timeout calculation (CASSANDRA-911)
 * Added Pig loadfunc to contrib/pig (CASSANDRA-910)


0.6.0-beta3
 * fix compaction bucketing bug (CASSANDRA-814)
 * update windows batch file (CASSANDRA-824)
 * deprecate KeysCachedFraction configuration directive in favor
   of KeysCached; move to unified-per-CF key cache (CASSANDRA-801)
 * add invalidateRowCache to ColumnFamilyStoreMBean (CASSANDRA-761)
 * send Handoff hints to natural locations to reduce load on
   remaining nodes in a failure scenario (CASSANDRA-822)
 * Add RowWarningThresholdInMB configuration option to warn before very 
   large rows get big enough to threaten node stability, and -x option to
   be able to remove them with sstable2json if the warning is unheeded
   until it's too late (CASSANDRA-843)
 * Add logging of GC activity (CASSANDRA-813)
 * fix ConcurrentModificationException in commitlog discard (CASSANDRA-853)
 * Fix hardcoded row count in Hadoop RecordReader (CASSANDRA-837)
 * Add a jmx status to the streaming service and change several DEBUG
   messages to INFO (CASSANDRA-845)
 * fix classpath in cassandra-cli.bat for Windows (CASSANDRA-858)
 * allow re-specifying host, port to cassandra-cli if invalid ones
   are first tried (CASSANDRA-867)
 * fix race condition handling rpc timeout in the coordinator
   (CASSANDRA-864)
 * Remove CalloutLocation and StagingFileDirectory from storage-conf files 
   since those settings are no longer used (CASSANDRA-878)
 * Parse a long from RowWarningThresholdInMB instead of an int (CASSANDRA-882)
 * Remove obsolete ControlPort code from DatabaseDescriptor (CASSANDRA-886)
 * move skipBytes side effect out of assert (CASSANDRA-899)
 * add "double getLoad" to StorageServiceMBean (CASSANDRA-898)
 * track row stats per CF at compaction time (CASSANDRA-870)
 * disallow CommitLogDirectory matching a DataFileDirectory (CASSANDRA-888)
 * default key cache size is 200k entries, changed from 10% (CASSANDRA-863)
 * add -Dcassandra-foreground=yes to cassandra.bat
 * exit if cluster name is changed unexpectedly (CASSANDRA-769)


0.6.0-beta1/beta2
 * add batch_mutate thrift command, deprecating batch_insert (CASSANDRA-336)
 * remove get_key_range Thrift API, deprecated in 0.5 (CASSANDRA-710)
 * add optional login() Thrift call for authentication (CASSANDRA-547)
 * support fat clients using gossiper and StorageProxy to perform
   replication in-process [jvm-only] (CASSANDRA-535)
 * support mmapped I/O for reads, on by default on 64bit JVMs 
   (CASSANDRA-408, CASSANDRA-669)
 * improve insert concurrency, particularly during Hinted Handoff
   (CASSANDRA-658)
 * faster network code (CASSANDRA-675)
 * stress.py moved to contrib (CASSANDRA-635)
 * row caching [must be explicitly enabled per-CF in config] (CASSANDRA-678)
 * present a useful measure of compaction progress in JMX (CASSANDRA-599)
 * add bin/sstablekeys (CASSNADRA-679)
 * add ConsistencyLevel.ANY (CASSANDRA-687)
 * make removetoken remove nodes from gossip entirely (CASSANDRA-644)
 * add ability to set cache sizes at runtime (CASSANDRA-708)
 * report latency and cache hit rate statistics with lifetime totals
   instead of average over the last minute (CASSANDRA-702)
 * support get_range_slice for RandomPartitioner (CASSANDRA-745)
 * per-keyspace replication factory and replication strategy (CASSANDRA-620)
 * track latency in microseconds (CASSANDRA-733)
 * add describe_ Thrift methods, deprecating get_string_property and 
   get_string_list_property
 * jmx interface for tracking operation mode and streams in general.
   (CASSANDRA-709)
 * keep memtables in sorted order to improve range query performance
   (CASSANDRA-799)
 * use while loop instead of recursion when trimming sstables compaction list 
   to avoid blowing stack in pathological cases (CASSANDRA-804)
 * basic Hadoop map/reduce support (CASSANDRA-342)


0.5.1
 * ensure all files for an sstable are streamed to the same directory.
   (CASSANDRA-716)
 * more accurate load estimate for bootstrapping (CASSANDRA-762)
 * tolerate dead or unavailable bootstrap target on write (CASSANDRA-731)
 * allow larger numbers of keys (> 140M) in a sstable bloom filter
   (CASSANDRA-790)
 * include jvm argument improvements from CASSANDRA-504 in debian package
 * change streaming chunk size to 32MB to accomodate Windows XP limitations
   (was 64MB) (CASSANDRA-795)
 * fix get_range_slice returning results in the wrong order (CASSANDRA-781)
 

0.5.0 final
 * avoid attempting to delete temporary bootstrap files twice (CASSANDRA-681)
 * fix bogus NaN in nodeprobe cfstats output (CASSANDRA-646)
 * provide a policy for dealing with single thread executors w/ a full queue
   (CASSANDRA-694)
 * optimize inner read in MessagingService, vastly improving multiple-node
   performance (CASSANDRA-675)
 * wait for table flush before streaming data back to a bootstrapping node.
   (CASSANDRA-696)
 * keep track of bootstrapping sources by table so that bootstrapping doesn't 
   give the indication of finishing early (CASSANDRA-673)


0.5.0 RC3
 * commit the correct version of the patch for CASSANDRA-663


0.5.0 RC2 (unreleased)
 * fix bugs in converting get_range_slice results to Thrift 
   (CASSANDRA-647, CASSANDRA-649)
 * expose java.util.concurrent.TimeoutException in StorageProxy methods
   (CASSANDRA-600)
 * TcpConnectionManager was holding on to disconnected connections, 
   giving the false indication they were being used. (CASSANDRA-651)
 * Remove duplicated write. (CASSANDRA-662)
 * Abort bootstrap if IP is already in the token ring (CASSANDRA-663)
 * increase default commitlog sync period, and wait for last sync to 
   finish before submitting another (CASSANDRA-668)


0.5.0 RC1
 * Fix potential NPE in get_range_slice (CASSANDRA-623)
 * add CRC32 to commitlog entries (CASSANDRA-605)
 * fix data streaming on windows (CASSANDRA-630)
 * GC compacted sstables after cleanup and compaction (CASSANDRA-621)
 * Speed up anti-entropy validation (CASSANDRA-629)
 * Fix anti-entropy assertion error (CASSANDRA-639)
 * Fix pending range conflicts when bootstapping or moving
   multiple nodes at once (CASSANDRA-603)
 * Handle obsolete gossip related to node movement in the case where
   one or more nodes is down when the movement occurs (CASSANDRA-572)
 * Include dead nodes in gossip to avoid a variety of problems
   and fix HH to removed nodes (CASSANDRA-634)
 * return an InvalidRequestException for mal-formed SlicePredicates
   (CASSANDRA-643)
 * fix bug determining closest neighbor for use in multiple datacenters
   (CASSANDRA-648)
 * Vast improvements in anticompaction speed (CASSANDRA-607)
 * Speed up log replay and writes by avoiding redundant serializations
   (CASSANDRA-652)


0.5.0 beta 2
 * Bootstrap improvements (several tickets)
 * add nodeprobe repair anti-entropy feature (CASSANDRA-193, CASSANDRA-520)
 * fix possibility of partition when many nodes restart at once
   in clusters with multiple seeds (CASSANDRA-150)
 * fix NPE in get_range_slice when no data is found (CASSANDRA-578)
 * fix potential NPE in hinted handoff (CASSANDRA-585)
 * fix cleanup of local "system" keyspace (CASSANDRA-576)
 * improve computation of cluster load balance (CASSANDRA-554)
 * added super column read/write, column count, and column/row delete to
   cassandra-cli (CASSANDRA-567, CASSANDRA-594)
 * fix returning live subcolumns of deleted supercolumns (CASSANDRA-583)
 * respect JAVA_HOME in bin/ scripts (several tickets)
 * add StorageService.initClient for fat clients on the JVM (CASSANDRA-535)
   (see contrib/client_only for an example of use)
 * make consistency_level functional in get_range_slice (CASSANDRA-568)
 * optimize key deserialization for RandomPartitioner (CASSANDRA-581)
 * avoid GCing tombstones except on major compaction (CASSANDRA-604)
 * increase failure conviction threshold, resulting in less nodes
   incorrectly (and temporarily) marked as down (CASSANDRA-610)
 * respect memtable thresholds during log replay (CASSANDRA-609)
 * support ConsistencyLevel.ALL on read (CASSANDRA-584)
 * add nodeprobe removetoken command (CASSANDRA-564)


0.5.0 beta
 * Allow multiple simultaneous flushes, improving flush throughput 
   on multicore systems (CASSANDRA-401)
 * Split up locks to improve write and read throughput on multicore systems
   (CASSANDRA-444, CASSANDRA-414)
 * More efficient use of memory during compaction (CASSANDRA-436)
 * autobootstrap option: when enabled, all non-seed nodes will attempt
   to bootstrap when started, until bootstrap successfully
   completes. -b option is removed.  (CASSANDRA-438)
 * Unless a token is manually specified in the configuration xml,
   a bootstraping node will use a token that gives it half the
   keys from the most-heavily-loaded node in the cluster,
   instead of generating a random token. 
   (CASSANDRA-385, CASSANDRA-517)
 * Miscellaneous bootstrap fixes (several tickets)
 * Ability to change a node's token even after it has data on it
   (CASSANDRA-541)
 * Ability to decommission a live node from the ring (CASSANDRA-435)
 * Semi-automatic loadbalancing via nodeprobe (CASSANDRA-192)
 * Add ability to set compaction thresholds at runtime via
   JMX / nodeprobe.  (CASSANDRA-465)
 * Add "comment" field to ColumnFamily definition. (CASSANDRA-481)
 * Additional JMX metrics (CASSANDRA-482)
 * JSON based export and import tools (several tickets)
 * Hinted Handoff fixes (several tickets)
 * Add key cache to improve read performance (CASSANDRA-423)
 * Simplified construction of custom ReplicationStrategy classes
   (CASSANDRA-497)
 * Graphical application (Swing) for ring integrity verification and 
   visualization was added to contrib (CASSANDRA-252)
 * Add DCQUORUM, DCQUORUMSYNC consistency levels and corresponding
   ReplicationStrategy / EndpointSnitch classes.  Experimental.
   (CASSANDRA-492)
 * Web client interface added to contrib (CASSANDRA-457)
 * More-efficient flush for Random, CollatedOPP partitioners 
   for normal writes (CASSANDRA-446) and bulk load (CASSANDRA-420)
 * Add MemtableFlushAfterMinutes, a global replacement for the old 
   per-CF FlushPeriodInMinutes setting (CASSANDRA-463)
 * optimizations to slice reading (CASSANDRA-350) and supercolumn
   queries (CASSANDRA-510)
 * force binding to given listenaddress for nodes with multiple
   interfaces (CASSANDRA-546)
 * stress.py benchmarking tool improvements (several tickets)
 * optimized replica placement code (CASSANDRA-525)
 * faster log replay on restart (CASSANDRA-539, CASSANDRA-540)
 * optimized local-node writes (CASSANDRA-558)
 * added get_range_slice, deprecating get_key_range (CASSANDRA-344)
 * expose TimedOutException to thrift (CASSANDRA-563)
 

0.4.2
 * Add validation disallowing null keys (CASSANDRA-486)
 * Fix race conditions in TCPConnectionManager (CASSANDRA-487)
 * Fix using non-utf8-aware comparison as a sanity check.
   (CASSANDRA-493)
 * Improve default garbage collector options (CASSANDRA-504)
 * Add "nodeprobe flush" (CASSANDRA-505)
 * remove NotFoundException from get_slice throws list (CASSANDRA-518)
 * fix get (not get_slice) of entire supercolumn (CASSANDRA-508)
 * fix null token during bootstrap (CASSANDRA-501)


0.4.1
 * Fix FlushPeriod columnfamily configuration regression
   (CASSANDRA-455)
 * Fix long column name support (CASSANDRA-460)
 * Fix for serializing a row that only contains tombstones
   (CASSANDRA-458)
 * Fix for discarding unneeded commitlog segments (CASSANDRA-459)
 * Add SnapshotBeforeCompaction configuration option (CASSANDRA-426)
 * Fix compaction abort under insufficient disk space (CASSANDRA-473)
 * Fix reading subcolumn slice from tombstoned CF (CASSANDRA-484)
 * Fix race condition in RVH causing occasional NPE (CASSANDRA-478)


0.4.0
 * fix get_key_range problems when a node is down (CASSANDRA-440)
   and add UnavailableException to more Thrift methods
 * Add example EndPointSnitch contrib code (several tickets)


0.4.0 RC2
 * fix SSTable generation clash during compaction (CASSANDRA-418)
 * reject method calls with null parameters (CASSANDRA-308)
 * properly order ranges in nodeprobe output (CASSANDRA-421)
 * fix logging of certain errors on executor threads (CASSANDRA-425)


0.4.0 RC1
 * Bootstrap feature is live; use -b on startup (several tickets)
 * Added multiget api (CASSANDRA-70)
 * fix Deadlock with SelectorManager.doProcess and TcpConnection.write
   (CASSANDRA-392)
 * remove key cache b/c of concurrency bugs in third-party
   CLHM library (CASSANDRA-405)
 * update non-major compaction logic to use two threshold values
   (CASSANDRA-407)
 * add periodic / batch commitlog sync modes (several tickets)
 * inline BatchMutation into batch_insert params (CASSANDRA-403)
 * allow setting the logging level at runtime via mbean (CASSANDRA-402)
 * change default comparator to BytesType (CASSANDRA-400)
 * add forwards-compatible ConsistencyLevel parameter to get_key_range
   (CASSANDRA-322)
 * r/m special case of blocking for local destination when writing with 
   ConsistencyLevel.ZERO (CASSANDRA-399)
 * Fixes to make BinaryMemtable [bulk load interface] useful (CASSANDRA-337);
   see contrib/bmt_example for an example of using it.
 * More JMX properties added (several tickets)
 * Thrift changes (several tickets)
    - Merged _super get methods with the normal ones; return values
      are now of ColumnOrSuperColumn.
    - Similarly, merged batch_insert_super into batch_insert.



0.4.0 beta
 * On-disk data format has changed to allow billions of keys/rows per
   node instead of only millions
 * Multi-keyspace support
 * Scan all sstables for all queries to avoid situations where
   different types of operation on the same ColumnFamily could
   disagree on what data was present
 * Snapshot support via JMX
 * Thrift API has changed a _lot_:
    - removed time-sorted CFs; instead, user-defined comparators
      may be defined on the column names, which are now byte arrays.
      Default comparators are provided for UTF8, Bytes, Ascii, Long (i64),
      and UUID types.
    - removed colon-delimited strings in thrift api in favor of explicit
      structs such as ColumnPath, ColumnParent, etc.  Also normalized
      thrift struct and argument naming.
    - Added columnFamily argument to get_key_range.
    - Change signature of get_slice to accept starting and ending
      columns as well as an offset.  (This allows use of indexes.)
      Added "ascending" flag to allow reasonably-efficient reverse
      scans as well.  Removed get_slice_by_range as redundant.
    - get_key_range operates on one CF at a time
    - changed `block` boolean on insert methods to ConsistencyLevel enum,
      with options of NONE, ONE, QUORUM, and ALL.
    - added similar consistency_level parameter to read methods
    - column-name-set slice with no names given now returns zero columns
      instead of all of them.  ("all" can run your server out of memory.
      use a range-based slice with a high max column count instead.)
 * Removed the web interface. Node information can now be obtained by 
   using the newly introduced nodeprobe utility.
 * More JMX stats
 * Remove magic values from internals (e.g. special key to indicate
   when to flush memtables)
 * Rename configuration "table" to "keyspace"
 * Moved to crash-only design; no more shutdown (just kill the process)
 * Lots of bug fixes

Full list of issues resolved in 0.4 is at https://issues.apache.org/jira/secure/IssueNavigator.jspa?reset=true&&pid=12310865&fixfor=12313862&resolution=1&sorter/field=issuekey&sorter/order=DESC


0.3.0 RC3
 * Fix potential deadlock under load in TCPConnection.
   (CASSANDRA-220)


0.3.0 RC2
 * Fix possible data loss when server is stopped after replaying
   log but before new inserts force memtable flush.
   (CASSANDRA-204)
 * Added BUGS file


0.3.0 RC1
 * Range queries on keys, including user-defined key collation
 * Remove support
 * Workarounds for a weird bug in JDK select/register that seems
   particularly common on VM environments. Cassandra should deploy
   fine on EC2 now
 * Much improved infrastructure: the beginnings of a decent test suite
   ("ant test" for unit tests; "nosetests" for system tests), code
   coverage reporting, etc.
 * Expanded node status reporting via JMX
 * Improved error reporting/logging on both server and client
 * Reduced memory footprint in default configuration
 * Combined blocking and non-blocking versions of insert APIs
 * Added FlushPeriodInMinutes configuration parameter to force
   flushing of infrequently-updated ColumnFamilies<|MERGE_RESOLUTION|>--- conflicted
+++ resolved
@@ -1,11 +1,7 @@
-<<<<<<< HEAD
 3.7
  * Fix race in CompactionStrategyManager's pause/resume (CASSANDRA-11922)
 Merged from 3.0:
-=======
-3.0.7
  * Fix Directories instantiations where CFS.initialDirectories should be used (CASSANDRA-11849)
->>>>>>> 7eb46473
  * Avoid referencing DatabaseDescriptor in AbstractType (CASSANDRA-11912)
  * Don't use static dataDirectories field in Directories instances (CASSANDRA-11647)
  * Fix sstables not being protected from removal during index build (CASSANDRA-11905)
