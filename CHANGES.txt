<<<<<<< HEAD
3.1
=======
3.0.1
Merged from 2.2:
 * (Hadoop) ensure that Cluster instances are always closed (CASSANDRA-10058)
>>>>>>> d766f4fb
Merged from 2.1:
 * Reject counter writes in CQLSSTableWriter (CASSANDRA-10258)
 * Remove superfluous COUNTER_MUTATION stage mapping (CASSANDRA-10605)


3.0
 * Fix AssertionError while flushing memtable due to materialized views
   incorrectly inserting empty rows (CASSANDRA-10614)
 * Store UDA initcond as CQL literal in the schema table, instead of a blob (CASSANDRA-10650)
 * Don't use -1 for the position of partition key in schema (CASSANDRA-10491)
 * Fix distinct queries in mixed version cluster (CASSANDRA-10573)
 * Skip sstable on clustering in names query (CASSANDRA-10571)
 * Remove value skipping as it breaks read-repair (CASSANDRA-10655)
 * Fix bootstrapping with MVs (CASSANDRA-10621)
 * Make sure EACH_QUORUM reads are using NTS (CASSANDRA-10584)
 * Fix MV replica filtering for non-NetworkTopologyStrategy (CASSANDRA-10634)
 * (Hadoop) fix CIF describeSplits() not handling 0 size estimates (CASSANDRA-10600)
 * Fix reading of legacy sstables (CASSANDRA-10590)
 * Use CQL type names in schema metadata tables (CASSANDRA-10365)
 * Guard batchlog replay against integer division by zero (CASSANDRA-9223)
 * Fix bug when adding a column to thrift with the same name than a primary key (CASSANDRA-10608)
 * Add client address argument to IAuthenticator::newSaslNegotiator (CASSANDRA-8068)
 * Fix implementation of LegacyLayout.LegacyBoundComparator (CASSANDRA-10602)
 * Don't use 'names query' read path for counters (CASSANDRA-10572)
 * Fix backward compatibility for counters (CASSANDRA-10470)
 * Remove memory_allocator paramter from cassandra.yaml (CASSANDRA-10581,10628)
 * Execute the metadata reload task of all registered indexes on CFS::reload (CASSANDRA-10604)
 * Fix thrift cas operations with defined columns (CASSANDRA-10576)
 * Fix PartitionUpdate.operationCount()for updates with static column operations (CASSANDRA-10606)
 * Fix thrift get() queries with defined columns (CASSANDRA-10586)
 * Fix marking of indexes as built and removed (CASSANDRA-10601)
 * Skip initialization of non-registered 2i instances, remove Index::getIndexName (CASSANDRA-10595)
 * Fix batches on multiple tables (CASSANDRA-10554)
 * Ensure compaction options are validated when updating KeyspaceMetadata (CASSANDRA-10569)
 * Flatten Iterator Transformation Hierarchy (CASSANDRA-9975)
 * Remove token generator (CASSANDRA-5261)
 * RolesCache should not be created for any authenticator that does not requireAuthentication (CASSANDRA-10562)
 * Fix LogTransaction checking only a single directory for files (CASSANDRA-10421)
 * Fix handling of range tombstones when reading old format sstables (CASSANDRA-10360)
 * Aggregate with Initial Condition fails with C* 3.0 (CASSANDRA-10367)
Merged from 2.2:
 * (cqlsh) show partial trace if incomplete after max_trace_wait (CASSANDRA-7645)
 * Use most up-to-date version of schema for system tables (CASSANDRA-10652)
 * Deprecate memory_allocator in cassandra.yaml (CASSANDRA-10581,10628)
 * Expose phi values from failure detector via JMX and tweak debug
   and trace logging (CASSANDRA-9526)
Merged from 2.1:
 * (cqlsh) fix COPY using wrong variable name for time_format (CASSANDRA-10633)
 * Do not run SizeEstimatesRecorder if a node is not a member of the ring (CASSANDRA-9912)
 * Improve handling of dead nodes in gossip (CASSANDRA-10298)
 * Fix logback-tools.xml incorrectly configured for outputing to System.err
   (CASSANDRA-9937)
 * Fix streaming to catch exception so retry not fail (CASSANDRA-10557)
 * Add validation method to PerRowSecondaryIndex (CASSANDRA-10092)
 * Support encrypted and plain traffic on the same port (CASSANDRA-10559)
 * Do STCS in DTCS windows (CASSANDRA-10276)
 * Avoid repetition of JVM_OPTS in debian package (CASSANDRA-10251)
 * Fix potential NPE from handling result of SIM.highestSelectivityIndex (CASSANDRA-10550)
 * Fix paging issues with partitions containing only static columns data (CASSANDRA-10381)
 * Fix conditions on static columns (CASSANDRA-10264)
 * AssertionError: attempted to delete non-existing file CommitLog (CASSANDRA-10377)
 * Fix sorting for queries with an IN condition on partition key columns (CASSANDRA-10363)


3.0-rc2
 * Fix SELECT DISTINCT queries between 2.2.2 nodes and 3.0 nodes (CASSANDRA-10473)
 * Remove circular references in SegmentedFile (CASSANDRA-10543)
 * Ensure validation of indexed values only occurs once per-partition (CASSANDRA-10536)
 * Fix handling of static columns for range tombstones in thrift (CASSANDRA-10174)
 * Support empty ColumnFilter for backward compatility on empty IN (CASSANDRA-10471)
 * Remove Pig support (CASSANDRA-10542)
 * Fix LogFile throws Exception when assertion is disabled (CASSANDRA-10522)
 * Revert CASSANDRA-7486, make CMS default GC, move GC config to
   conf/jvm.options (CASSANDRA-10403)
 * Fix TeeingAppender causing some logs to be truncated/empty (CASSANDRA-10447)
 * Allow EACH_QUORUM for reads (CASSANDRA-9602)
 * Fix potential ClassCastException while upgrading (CASSANDRA-10468)
 * Fix NPE in MVs on update (CASSANDRA-10503)
 * Only include modified cell data in indexing deltas (CASSANDRA-10438)
 * Do not load keyspace when creating sstable writer (CASSANDRA-10443)
 * If node is not yet gossiping write all MV updates to batchlog only (CASSANDRA-10413)
 * Re-populate token metadata after commit log recovery (CASSANDRA-10293)
 * Provide additional metrics for materialized views (CASSANDRA-10323)
 * Flush system schema tables after local schema changes (CASSANDRA-10429)
Merged from 2.2:
 * Reduce contention getting instances of CompositeType (CASSANDRA-10433)
 * Fix the regression when using LIMIT with aggregates (CASSANDRA-10487)
 * Avoid NoClassDefFoundError during DataDescriptor initialization on windows (CASSANDRA-10412)
 * Preserve case of quoted Role & User names (CASSANDRA-10394)
 * cqlsh pg-style-strings broken (CASSANDRA-10484)
 * cqlsh prompt includes name of keyspace after failed `use` statement (CASSANDRA-10369)
Merged from 2.1:
 * (cqlsh) Distinguish negative and positive infinity in output (CASSANDRA-10523)
 * (cqlsh) allow custom time_format for COPY TO (CASSANDRA-8970)
 * Don't allow startup if the node's rack has changed (CASSANDRA-10242)
 * (cqlsh) show partial trace if incomplete after max_trace_wait (CASSANDRA-7645)
 * Allow LOCAL_JMX to be easily overridden (CASSANDRA-10275)
 * Mark nodes as dead even if they've already left (CASSANDRA-10205)


3.0.0-rc1
 * Fix mixed version read request compatibility for compact static tables
   (CASSANDRA-10373)
 * Fix paging of DISTINCT with static and IN (CASSANDRA-10354)
 * Allow MATERIALIZED VIEW's SELECT statement to restrict primary key
   columns (CASSANDRA-9664)
 * Move crc_check_chance out of compression options (CASSANDRA-9839)
 * Fix descending iteration past end of BTreeSearchIterator (CASSANDRA-10301)
 * Transfer hints to a different node on decommission (CASSANDRA-10198)
 * Check partition keys for CAS operations during stmt validation (CASSANDRA-10338)
 * Add custom query expressions to SELECT (CASSANDRA-10217)
 * Fix minor bugs in MV handling (CASSANDRA-10362)
 * Allow custom indexes with 0,1 or multiple target columns (CASSANDRA-10124)
 * Improve MV schema representation (CASSANDRA-9921)
 * Add flag to enable/disable coordinator batchlog for MV writes (CASSANDRA-10230)
 * Update cqlsh COPY for new internal driver serialization interface (CASSANDRA-10318)
 * Give index implementations more control over rebuild operations (CASSANDRA-10312)
 * Update index file format (CASSANDRA-10314)
 * Add "shadowable" row tombstones to deal with mv timestamp issues (CASSANDRA-10261)
 * CFS.loadNewSSTables() broken for pre-3.0 sstables
 * Cache selected index in read command to reduce lookups (CASSANDRA-10215)
 * Small optimizations of sstable index serialization (CASSANDRA-10232)
 * Support for both encrypted and unencrypted native transport connections (CASSANDRA-9590)
Merged from 2.2:
 * Configurable page size in cqlsh (CASSANDRA-9855)
 * Defer default role manager setup until all nodes are on 2.2+ (CASSANDRA-9761)
 * Handle missing RoleManager in config after upgrade to 2.2 (CASSANDRA-10209)
Merged from 2.1:
 * Bulk Loader API could not tolerate even node failure (CASSANDRA-10347)
 * Avoid misleading pushed notifications when multiple nodes
   share an rpc_address (CASSANDRA-10052)
 * Fix dropping undroppable when message queue is full (CASSANDRA-10113)
 * Fix potential ClassCastException during paging (CASSANDRA-10352)
 * Prevent ALTER TYPE from creating circular references (CASSANDRA-10339)
 * Fix cache handling of 2i and base tables (CASSANDRA-10155, 10359)
 * Fix NPE in nodetool compactionhistory (CASSANDRA-9758)
 * (Pig) support BulkOutputFormat as a URL parameter (CASSANDRA-7410)
 * BATCH statement is broken in cqlsh (CASSANDRA-10272)
 * (cqlsh) Make cqlsh PEP8 Compliant (CASSANDRA-10066)
 * (cqlsh) Fix error when starting cqlsh with --debug (CASSANDRA-10282)
 * Scrub, Cleanup and Upgrade do not unmark compacting until all operations
   have completed, regardless of the occurence of exceptions (CASSANDRA-10274)


3.0.0-beta2
 * Fix columns returned by AbstractBtreePartitions (CASSANDRA-10220)
 * Fix backward compatibility issue due to AbstractBounds serialization bug (CASSANDRA-9857)
 * Fix startup error when upgrading nodes (CASSANDRA-10136)
 * Base table PRIMARY KEY can be assumed to be NOT NULL in MV creation (CASSANDRA-10147)
 * Improve batchlog write patch (CASSANDRA-9673)
 * Re-apply MaterializedView updates on commitlog replay (CASSANDRA-10164)
 * Require AbstractType.isByteOrderComparable declaration in constructor (CASSANDRA-9901)
 * Avoid digest mismatch on upgrade to 3.0 (CASSANDRA-9554)
 * Fix Materialized View builder when adding multiple MVs (CASSANDRA-10156)
 * Choose better poolingOptions for protocol v4 in cassandra-stress (CASSANDRA-10182)
 * Fix LWW bug affecting Materialized Views (CASSANDRA-10197)
 * Ensures frozen sets and maps are always sorted (CASSANDRA-10162)
 * Don't deadlock when flushing CFS backed custom indexes (CASSANDRA-10181)
 * Fix double flushing of secondary index tables (CASSANDRA-10180)
 * Fix incorrect handling of range tombstones in thrift (CASSANDRA-10046)
 * Only use batchlog when paired materialized view replica is remote (CASSANDRA-10061)
 * Reuse TemporalRow when updating multiple MaterializedViews (CASSANDRA-10060)
 * Validate gc_grace_seconds for batchlog writes and MVs (CASSANDRA-9917)
 * Fix sstablerepairedset (CASSANDRA-10132)
Merged from 2.2:
 * Cancel transaction for sstables we wont redistribute index summary
   for (CASSANDRA-10270)
 * Retry snapshot deletion after compaction and gc on Windows (CASSANDRA-10222)
 * Fix failure to start with space in directory path on Windows (CASSANDRA-10239)
 * Fix repair hang when snapshot failed (CASSANDRA-10057)
 * Fall back to 1/4 commitlog volume for commitlog_total_space on small disks
   (CASSANDRA-10199)
Merged from 2.1:
 * Added configurable warning threshold for GC duration (CASSANDRA-8907)
 * Fix handling of streaming EOF (CASSANDRA-10206)
 * Only check KeyCache when it is enabled
 * Change streaming_socket_timeout_in_ms default to 1 hour (CASSANDRA-8611)
 * (cqlsh) update list of CQL keywords (CASSANDRA-9232)
 * Add nodetool gettraceprobability command (CASSANDRA-10234)
Merged from 2.0:
 * Fix rare race where older gossip states can be shadowed (CASSANDRA-10366)
 * Fix consolidating racks violating the RF contract (CASSANDRA-10238)
 * Disallow decommission when node is in drained state (CASSANDRA-8741)


2.2.1
 * Fix race during construction of commit log (CASSANDRA-10049)
 * Fix LeveledCompactionStrategyTest (CASSANDRA-9757)
 * Fix broken UnbufferedDataOutputStreamPlus.writeUTF (CASSANDRA-10203)
 * (cqlsh) default load-from-file encoding to utf-8 (CASSANDRA-9898)
 * Avoid returning Permission.NONE when failing to query users table (CASSANDRA-10168)
 * (cqlsh) add CLEAR command (CASSANDRA-10086)
 * Support string literals as Role names for compatibility (CASSANDRA-10135)
Merged from 2.1:
 * Only check KeyCache when it is enabled
 * Change streaming_socket_timeout_in_ms default to 1 hour (CASSANDRA-8611)
 * (cqlsh) update list of CQL keywords (CASSANDRA-9232)


3.0.0-beta1
 * Redesign secondary index API (CASSANDRA-9459, 7771, 9041)
 * Fix throwing ReadFailure instead of ReadTimeout on range queries (CASSANDRA-10125)
 * Rewrite hinted handoff (CASSANDRA-6230)
 * Fix query on static compact tables (CASSANDRA-10093)
 * Fix race during construction of commit log (CASSANDRA-10049)
 * Add option to only purge repaired tombstones (CASSANDRA-6434)
 * Change authorization handling for MVs (CASSANDRA-9927)
 * Add custom JMX enabled executor for UDF sandbox (CASSANDRA-10026)
 * Fix row deletion bug for Materialized Views (CASSANDRA-10014)
 * Support mixed-version clusters with Cassandra 2.1 and 2.2 (CASSANDRA-9704)
 * Fix multiple slices on RowSearchers (CASSANDRA-10002)
 * Fix bug in merging of collections (CASSANDRA-10001)
 * Optimize batchlog replay to avoid full scans (CASSANDRA-7237)
 * Repair improvements when using vnodes (CASSANDRA-5220)
 * Disable scripted UDFs by default (CASSANDRA-9889)
 * Bytecode inspection for Java-UDFs (CASSANDRA-9890)
 * Use byte to serialize MT hash length (CASSANDRA-9792)
 * Replace usage of Adler32 with CRC32 (CASSANDRA-8684)
 * Fix migration to new format from 2.1 SSTable (CASSANDRA-10006)
 * SequentialWriter should extend BufferedDataOutputStreamPlus (CASSANDRA-9500)
 * Use the same repairedAt timestamp within incremental repair session (CASSANDRA-9111)
Merged from 2.2:
 * Allow count(*) and count(1) to be use as normal aggregation (CASSANDRA-10114)
 * An NPE is thrown if the column name is unknown for an IN relation (CASSANDRA-10043)
 * Apply commit_failure_policy to more errors on startup (CASSANDRA-9749)
 * Fix histogram overflow exception (CASSANDRA-9973)
 * Route gossip messages over dedicated socket (CASSANDRA-9237)
 * Add checksum to saved cache files (CASSANDRA-9265)
 * Log warning when using an aggregate without partition key (CASSANDRA-9737)
Merged from 2.1:
 * (cqlsh) Allow encoding to be set through command line (CASSANDRA-10004)
 * Add new JMX methods to change local compaction strategy (CASSANDRA-9965)
 * Write hints for paxos commits (CASSANDRA-7342)
 * (cqlsh) Fix timestamps before 1970 on Windows, always
   use UTC for timestamp display (CASSANDRA-10000)
 * (cqlsh) Avoid overwriting new config file with old config
   when both exist (CASSANDRA-9777)
 * Release snapshot selfRef when doing snapshot repair (CASSANDRA-9998)
 * Cannot replace token does not exist - DN node removed as Fat Client (CASSANDRA-9871)
Merged from 2.0:
 * Don't cast expected bf size to an int (CASSANDRA-9959)
 * Make getFullyExpiredSSTables less expensive (CASSANDRA-9882)


3.0.0-alpha1
 * Implement proper sandboxing for UDFs (CASSANDRA-9402)
 * Simplify (and unify) cleanup of compaction leftovers (CASSANDRA-7066)
 * Allow extra schema definitions in cassandra-stress yaml (CASSANDRA-9850)
 * Metrics should use up to date nomenclature (CASSANDRA-9448)
 * Change CREATE/ALTER TABLE syntax for compression (CASSANDRA-8384)
 * Cleanup crc and adler code for java 8 (CASSANDRA-9650)
 * Storage engine refactor (CASSANDRA-8099, 9743, 9746, 9759, 9781, 9808, 9825,
   9848, 9705, 9859, 9867, 9874, 9828, 9801)
 * Update Guava to 18.0 (CASSANDRA-9653)
 * Bloom filter false positive ratio is not honoured (CASSANDRA-8413)
 * New option for cassandra-stress to leave a ratio of columns null (CASSANDRA-9522)
 * Change hinted_handoff_enabled yaml setting, JMX (CASSANDRA-9035)
 * Add algorithmic token allocation (CASSANDRA-7032)
 * Add nodetool command to replay batchlog (CASSANDRA-9547)
 * Make file buffer cache independent of paths being read (CASSANDRA-8897)
 * Remove deprecated legacy Hadoop code (CASSANDRA-9353)
 * Decommissioned nodes will not rejoin the cluster (CASSANDRA-8801)
 * Change gossip stabilization to use endpoit size (CASSANDRA-9401)
 * Change default garbage collector to G1 (CASSANDRA-7486)
 * Populate TokenMetadata early during startup (CASSANDRA-9317)
 * Undeprecate cache recentHitRate (CASSANDRA-6591)
 * Add support for selectively varint encoding fields (CASSANDRA-9499, 9865)
 * Materialized Views (CASSANDRA-6477)
Merged from 2.2:
 * Avoid grouping sstables for anticompaction with DTCS (CASSANDRA-9900)
 * UDF / UDA execution time in trace (CASSANDRA-9723)
 * Fix broken internode SSL (CASSANDRA-9884)
Merged from 2.1:
 * Add new JMX methods to change local compaction strategy (CASSANDRA-9965)
 * Fix handling of enable/disable autocompaction (CASSANDRA-9899)
 * Add consistency level to tracing ouput (CASSANDRA-9827)
 * Remove repair snapshot leftover on startup (CASSANDRA-7357)
 * Use random nodes for batch log when only 2 racks (CASSANDRA-8735)
 * Ensure atomicity inside thrift and stream session (CASSANDRA-7757)
 * Fix nodetool info error when the node is not joined (CASSANDRA-9031)
Merged from 2.0:
 * Log when messages are dropped due to cross_node_timeout (CASSANDRA-9793)
 * Don't track hotness when opening from snapshot for validation (CASSANDRA-9382)


2.2.0
 * Allow the selection of columns together with aggregates (CASSANDRA-9767)
 * Fix cqlsh copy methods and other windows specific issues (CASSANDRA-9795)
 * Don't wrap byte arrays in SequentialWriter (CASSANDRA-9797)
 * sum() and avg() functions missing for smallint and tinyint types (CASSANDRA-9671)
 * Revert CASSANDRA-9542 (allow native functions in UDA) (CASSANDRA-9771)
Merged from 2.1:
 * Fix MarshalException when upgrading superColumn family (CASSANDRA-9582)
 * Fix broken logging for "empty" flushes in Memtable (CASSANDRA-9837)
 * Handle corrupt files on startup (CASSANDRA-9686)
 * Fix clientutil jar and tests (CASSANDRA-9760)
 * (cqlsh) Allow the SSL protocol version to be specified through the
    config file or environment variables (CASSANDRA-9544)
Merged from 2.0:
 * Add tool to find why expired sstables are not getting dropped (CASSANDRA-10015)
 * Remove erroneous pending HH tasks from tpstats/jmx (CASSANDRA-9129)
 * Don't cast expected bf size to an int (CASSANDRA-9959)
 * checkForEndpointCollision fails for legitimate collisions (CASSANDRA-9765)
 * Complete CASSANDRA-8448 fix (CASSANDRA-9519)
 * Don't include auth credentials in debug log (CASSANDRA-9682)
 * Can't transition from write survey to normal mode (CASSANDRA-9740)
 * Scrub (recover) sstables even when -Index.db is missing (CASSANDRA-9591)
 * Fix growing pending background compaction (CASSANDRA-9662)


2.2.0-rc2
 * Re-enable memory-mapped I/O on Windows (CASSANDRA-9658)
 * Warn when an extra-large partition is compacted (CASSANDRA-9643)
 * (cqlsh) Allow setting the initial connection timeout (CASSANDRA-9601)
 * BulkLoader has --transport-factory option but does not use it (CASSANDRA-9675)
 * Allow JMX over SSL directly from nodetool (CASSANDRA-9090)
 * Update cqlsh for UDFs (CASSANDRA-7556)
 * Change Windows kernel default timer resolution (CASSANDRA-9634)
 * Deprected sstable2json and json2sstable (CASSANDRA-9618)
 * Allow native functions in user-defined aggregates (CASSANDRA-9542)
 * Don't repair system_distributed by default (CASSANDRA-9621)
 * Fix mixing min, max, and count aggregates for blob type (CASSANRA-9622)
 * Rename class for DATE type in Java driver (CASSANDRA-9563)
 * Duplicate compilation of UDFs on coordinator (CASSANDRA-9475)
 * Fix connection leak in CqlRecordWriter (CASSANDRA-9576)
 * Mlockall before opening system sstables & remove boot_without_jna option (CASSANDRA-9573)
 * Add functions to convert timeuuid to date or time, deprecate dateOf and unixTimestampOf (CASSANDRA-9229)
 * Make sure we cancel non-compacting sstables from LifecycleTransaction (CASSANDRA-9566)
 * Fix deprecated repair JMX API (CASSANDRA-9570)
 * Add logback metrics (CASSANDRA-9378)
 * Update and refactor ant test/test-compression to run the tests in parallel (CASSANDRA-9583)
 * Fix upgrading to new directory for secondary index (CASSANDRA-9687)
Merged from 2.1:
 * (cqlsh) Fix bad check for CQL compatibility when DESCRIBE'ing
   COMPACT STORAGE tables with no clustering columns
 * Eliminate strong self-reference chains in sstable ref tidiers (CASSANDRA-9656)
 * Ensure StreamSession uses canonical sstable reader instances (CASSANDRA-9700) 
 * Ensure memtable book keeping is not corrupted in the event we shrink usage (CASSANDRA-9681)
 * Update internal python driver for cqlsh (CASSANDRA-9064)
 * Fix IndexOutOfBoundsException when inserting tuple with too many
   elements using the string literal notation (CASSANDRA-9559)
 * Enable describe on indices (CASSANDRA-7814)
 * Fix incorrect result for IN queries where column not found (CASSANDRA-9540)
 * ColumnFamilyStore.selectAndReference may block during compaction (CASSANDRA-9637)
 * Fix bug in cardinality check when compacting (CASSANDRA-9580)
 * Fix memory leak in Ref due to ConcurrentLinkedQueue.remove() behaviour (CASSANDRA-9549)
 * Make rebuild only run one at a time (CASSANDRA-9119)
Merged from 2.0:
 * Avoid NPE in AuthSuccess#decode (CASSANDRA-9727)
 * Add listen_address to system.local (CASSANDRA-9603)
 * Bug fixes to resultset metadata construction (CASSANDRA-9636)
 * Fix setting 'durable_writes' in ALTER KEYSPACE (CASSANDRA-9560)
 * Avoids ballot clash in Paxos (CASSANDRA-9649)
 * Improve trace messages for RR (CASSANDRA-9479)
 * Fix suboptimal secondary index selection when restricted
   clustering column is also indexed (CASSANDRA-9631)
 * (cqlsh) Add min_threshold to DTCS option autocomplete (CASSANDRA-9385)
 * Fix error message when attempting to create an index on a column
   in a COMPACT STORAGE table with clustering columns (CASSANDRA-9527)
 * 'WITH WITH' in alter keyspace statements causes NPE (CASSANDRA-9565)
 * Expose some internals of SelectStatement for inspection (CASSANDRA-9532)
 * ArrivalWindow should use primitives (CASSANDRA-9496)
 * Periodically submit background compaction tasks (CASSANDRA-9592)
 * Set HAS_MORE_PAGES flag to false when PagingState is null (CASSANDRA-9571)


2.2.0-rc1
 * Compressed commit log should measure compressed space used (CASSANDRA-9095)
 * Fix comparison bug in CassandraRoleManager#collectRoles (CASSANDRA-9551)
 * Add tinyint,smallint,time,date support for UDFs (CASSANDRA-9400)
 * Deprecates SSTableSimpleWriter and SSTableSimpleUnsortedWriter (CASSANDRA-9546)
 * Empty INITCOND treated as null in aggregate (CASSANDRA-9457)
 * Remove use of Cell in Thrift MapReduce classes (CASSANDRA-8609)
 * Integrate pre-release Java Driver 2.2-rc1, custom build (CASSANDRA-9493)
 * Clean up gossiper logic for old versions (CASSANDRA-9370)
 * Fix custom payload coding/decoding to match the spec (CASSANDRA-9515)
 * ant test-all results incomplete when parsed (CASSANDRA-9463)
 * Disallow frozen<> types in function arguments and return types for
   clarity (CASSANDRA-9411)
 * Static Analysis to warn on unsafe use of Autocloseable instances (CASSANDRA-9431)
 * Update commitlog archiving examples now that commitlog segments are
   not recycled (CASSANDRA-9350)
 * Extend Transactional API to sstable lifecycle management (CASSANDRA-8568)
 * (cqlsh) Add support for native protocol 4 (CASSANDRA-9399)
 * Ensure that UDF and UDAs are keyspace-isolated (CASSANDRA-9409)
 * Revert CASSANDRA-7807 (tracing completion client notifications) (CASSANDRA-9429)
 * Add ability to stop compaction by ID (CASSANDRA-7207)
 * Let CassandraVersion handle SNAPSHOT version (CASSANDRA-9438)
Merged from 2.1:
 * (cqlsh) Fix using COPY through SOURCE or -f (CASSANDRA-9083)
 * Fix occasional lack of `system` keyspace in schema tables (CASSANDRA-8487)
 * Use ProtocolError code instead of ServerError code for native protocol
   error responses to unsupported protocol versions (CASSANDRA-9451)
 * Default commitlog_sync_batch_window_in_ms changed to 2ms (CASSANDRA-9504)
 * Fix empty partition assertion in unsorted sstable writing tools (CASSANDRA-9071)
 * Ensure truncate without snapshot cannot produce corrupt responses (CASSANDRA-9388) 
 * Consistent error message when a table mixes counter and non-counter
   columns (CASSANDRA-9492)
 * Avoid getting unreadable keys during anticompaction (CASSANDRA-9508)
 * (cqlsh) Better float precision by default (CASSANDRA-9224)
 * Improve estimated row count (CASSANDRA-9107)
 * Optimize range tombstone memory footprint (CASSANDRA-8603)
 * Use configured gcgs in anticompaction (CASSANDRA-9397)
Merged from 2.0:
 * Don't accumulate more range than necessary in RangeTombstone.Tracker (CASSANDRA-9486)
 * Add broadcast and rpc addresses to system.local (CASSANDRA-9436)
 * Always mark sstable suspect when corrupted (CASSANDRA-9478)
 * Add database users and permissions to CQL3 documentation (CASSANDRA-7558)
 * Allow JVM_OPTS to be passed to standalone tools (CASSANDRA-5969)
 * Fix bad condition in RangeTombstoneList (CASSANDRA-9485)
 * Fix potential StackOverflow when setting CrcCheckChance over JMX (CASSANDRA-9488)
 * Fix null static columns in pages after the first, paged reversed
   queries (CASSANDRA-8502)
 * Fix counting cache serialization in request metrics (CASSANDRA-9466)
 * Add option not to validate atoms during scrub (CASSANDRA-9406)


2.2.0-beta1
 * Introduce Transactional API for internal state changes (CASSANDRA-8984)
 * Add a flag in cassandra.yaml to enable UDFs (CASSANDRA-9404)
 * Better support of null for UDF (CASSANDRA-8374)
 * Use ecj instead of javassist for UDFs (CASSANDRA-8241)
 * faster async logback configuration for tests (CASSANDRA-9376)
 * Add `smallint` and `tinyint` data types (CASSANDRA-8951)
 * Avoid thrift schema creation when native driver is used in stress tool (CASSANDRA-9374)
 * Make Functions.declared thread-safe
 * Add client warnings to native protocol v4 (CASSANDRA-8930)
 * Allow roles cache to be invalidated (CASSANDRA-8967)
 * Upgrade Snappy (CASSANDRA-9063)
 * Don't start Thrift rpc by default (CASSANDRA-9319)
 * Only stream from unrepaired sstables with incremental repair (CASSANDRA-8267)
 * Aggregate UDFs allow SFUNC return type to differ from STYPE if FFUNC specified (CASSANDRA-9321)
 * Remove Thrift dependencies in bundled tools (CASSANDRA-8358)
 * Disable memory mapping of hsperfdata file for JVM statistics (CASSANDRA-9242)
 * Add pre-startup checks to detect potential incompatibilities (CASSANDRA-8049)
 * Distinguish between null and unset in protocol v4 (CASSANDRA-7304)
 * Add user/role permissions for user-defined functions (CASSANDRA-7557)
 * Allow cassandra config to be updated to restart daemon without unloading classes (CASSANDRA-9046)
 * Don't initialize compaction writer before checking if iter is empty (CASSANDRA-9117)
 * Don't execute any functions at prepare-time (CASSANDRA-9037)
 * Share file handles between all instances of a SegmentedFile (CASSANDRA-8893)
 * Make it possible to major compact LCS (CASSANDRA-7272)
 * Make FunctionExecutionException extend RequestExecutionException
   (CASSANDRA-9055)
 * Add support for SELECT JSON, INSERT JSON syntax and new toJson(), fromJson()
   functions (CASSANDRA-7970)
 * Optimise max purgeable timestamp calculation in compaction (CASSANDRA-8920)
 * Constrain internode message buffer sizes, and improve IO class hierarchy (CASSANDRA-8670) 
 * New tool added to validate all sstables in a node (CASSANDRA-5791)
 * Push notification when tracing completes for an operation (CASSANDRA-7807)
 * Delay "node up" and "node added" notifications until native protocol server is started (CASSANDRA-8236)
 * Compressed Commit Log (CASSANDRA-6809)
 * Optimise IntervalTree (CASSANDRA-8988)
 * Add a key-value payload for third party usage (CASSANDRA-8553, 9212)
 * Bump metrics-reporter-config dependency for metrics 3.0 (CASSANDRA-8149)
 * Partition intra-cluster message streams by size, not type (CASSANDRA-8789)
 * Add WriteFailureException to native protocol, notify coordinator of
   write failures (CASSANDRA-8592)
 * Convert SequentialWriter to nio (CASSANDRA-8709)
 * Add role based access control (CASSANDRA-7653, 8650, 7216, 8760, 8849, 8761, 8850)
 * Record client ip address in tracing sessions (CASSANDRA-8162)
 * Indicate partition key columns in response metadata for prepared
   statements (CASSANDRA-7660)
 * Merge UUIDType and TimeUUIDType parse logic (CASSANDRA-8759)
 * Avoid memory allocation when searching index summary (CASSANDRA-8793)
 * Optimise (Time)?UUIDType Comparisons (CASSANDRA-8730)
 * Make CRC32Ex into a separate maven dependency (CASSANDRA-8836)
 * Use preloaded jemalloc w/ Unsafe (CASSANDRA-8714, 9197)
 * Avoid accessing partitioner through StorageProxy (CASSANDRA-8244, 8268)
 * Upgrade Metrics library and remove depricated metrics (CASSANDRA-5657)
 * Serializing Row cache alternative, fully off heap (CASSANDRA-7438)
 * Duplicate rows returned when in clause has repeated values (CASSANDRA-6707)
 * Make CassandraException unchecked, extend RuntimeException (CASSANDRA-8560)
 * Support direct buffer decompression for reads (CASSANDRA-8464)
 * DirectByteBuffer compatible LZ4 methods (CASSANDRA-7039)
 * Group sstables for anticompaction correctly (CASSANDRA-8578)
 * Add ReadFailureException to native protocol, respond
   immediately when replicas encounter errors while handling
   a read request (CASSANDRA-7886)
 * Switch CommitLogSegment from RandomAccessFile to nio (CASSANDRA-8308)
 * Allow mixing token and partition key restrictions (CASSANDRA-7016)
 * Support index key/value entries on map collections (CASSANDRA-8473)
 * Modernize schema tables (CASSANDRA-8261)
 * Support for user-defined aggregation functions (CASSANDRA-8053)
 * Fix NPE in SelectStatement with empty IN values (CASSANDRA-8419)
 * Refactor SelectStatement, return IN results in natural order instead
   of IN value list order and ignore duplicate values in partition key IN restrictions (CASSANDRA-7981)
 * Support UDTs, tuples, and collections in user-defined
   functions (CASSANDRA-7563)
 * Fix aggregate fn results on empty selection, result column name,
   and cqlsh parsing (CASSANDRA-8229)
 * Mark sstables as repaired after full repair (CASSANDRA-7586)
 * Extend Descriptor to include a format value and refactor reader/writer
   APIs (CASSANDRA-7443)
 * Integrate JMH for microbenchmarks (CASSANDRA-8151)
 * Keep sstable levels when bootstrapping (CASSANDRA-7460)
 * Add Sigar library and perform basic OS settings check on startup (CASSANDRA-7838)
 * Support for aggregation functions (CASSANDRA-4914)
 * Remove cassandra-cli (CASSANDRA-7920)
 * Accept dollar quoted strings in CQL (CASSANDRA-7769)
 * Make assassinate a first class command (CASSANDRA-7935)
 * Support IN clause on any partition key column (CASSANDRA-7855)
 * Support IN clause on any clustering column (CASSANDRA-4762)
 * Improve compaction logging (CASSANDRA-7818)
 * Remove YamlFileNetworkTopologySnitch (CASSANDRA-7917)
 * Do anticompaction in groups (CASSANDRA-6851)
 * Support user-defined functions (CASSANDRA-7395, 7526, 7562, 7740, 7781, 7929,
   7924, 7812, 8063, 7813, 7708)
 * Permit configurable timestamps with cassandra-stress (CASSANDRA-7416)
 * Move sstable RandomAccessReader to nio2, which allows using the
   FILE_SHARE_DELETE flag on Windows (CASSANDRA-4050)
 * Remove CQL2 (CASSANDRA-5918)
 * Optimize fetching multiple cells by name (CASSANDRA-6933)
 * Allow compilation in java 8 (CASSANDRA-7028)
 * Make incremental repair default (CASSANDRA-7250)
 * Enable code coverage thru JaCoCo (CASSANDRA-7226)
 * Switch external naming of 'column families' to 'tables' (CASSANDRA-4369) 
 * Shorten SSTable path (CASSANDRA-6962)
 * Use unsafe mutations for most unit tests (CASSANDRA-6969)
 * Fix race condition during calculation of pending ranges (CASSANDRA-7390)
 * Fail on very large batch sizes (CASSANDRA-8011)
 * Improve concurrency of repair (CASSANDRA-6455, 8208, 9145)
 * Select optimal CRC32 implementation at runtime (CASSANDRA-8614)
 * Evaluate MurmurHash of Token once per query (CASSANDRA-7096)
 * Generalize progress reporting (CASSANDRA-8901)
 * Resumable bootstrap streaming (CASSANDRA-8838, CASSANDRA-8942)
 * Allow scrub for secondary index (CASSANDRA-5174)
 * Save repair data to system table (CASSANDRA-5839)
 * fix nodetool names that reference column families (CASSANDRA-8872)
 Merged from 2.1:
 * Warn on misuse of unlogged batches (CASSANDRA-9282)
 * Failure detector detects and ignores local pauses (CASSANDRA-9183)
 * Add utility class to support for rate limiting a given log statement (CASSANDRA-9029)
 * Add missing consistency levels to cassandra-stess (CASSANDRA-9361)
 * Fix commitlog getCompletedTasks to not increment (CASSANDRA-9339)
 * Fix for harmless exceptions logged as ERROR (CASSANDRA-8564)
 * Delete processed sstables in sstablesplit/sstableupgrade (CASSANDRA-8606)
 * Improve sstable exclusion from partition tombstones (CASSANDRA-9298)
 * Validate the indexed column rather than the cell's contents for 2i (CASSANDRA-9057)
 * Add support for top-k custom 2i queries (CASSANDRA-8717)
 * Fix error when dropping table during compaction (CASSANDRA-9251)
 * cassandra-stress supports validation operations over user profiles (CASSANDRA-8773)
 * Add support for rate limiting log messages (CASSANDRA-9029)
 * Log the partition key with tombstone warnings (CASSANDRA-8561)
 * Reduce runWithCompactionsDisabled poll interval to 1ms (CASSANDRA-9271)
 * Fix PITR commitlog replay (CASSANDRA-9195)
 * GCInspector logs very different times (CASSANDRA-9124)
 * Fix deleting from an empty list (CASSANDRA-9198)
 * Update tuple and collection types that use a user-defined type when that UDT
   is modified (CASSANDRA-9148, CASSANDRA-9192)
 * Use higher timeout for prepair and snapshot in repair (CASSANDRA-9261)
 * Fix anticompaction blocking ANTI_ENTROPY stage (CASSANDRA-9151)
 * Repair waits for anticompaction to finish (CASSANDRA-9097)
 * Fix streaming not holding ref when stream error (CASSANDRA-9295)
 * Fix canonical view returning early opened SSTables (CASSANDRA-9396)
Merged from 2.0:
 * (cqlsh) Add LOGIN command to switch users (CASSANDRA-7212)
 * Clone SliceQueryFilter in AbstractReadCommand implementations (CASSANDRA-8940)
 * Push correct protocol notification for DROP INDEX (CASSANDRA-9310)
 * token-generator - generated tokens too long (CASSANDRA-9300)
 * Fix counting of tombstones for TombstoneOverwhelmingException (CASSANDRA-9299)
 * Fix ReconnectableSnitch reconnecting to peers during upgrade (CASSANDRA-6702)
 * Include keyspace and table name in error log for collections over the size
   limit (CASSANDRA-9286)
 * Avoid potential overlap in LCS with single-partition sstables (CASSANDRA-9322)
 * Log warning message when a table is queried before the schema has fully
   propagated (CASSANDRA-9136)
 * Overload SecondaryIndex#indexes to accept the column definition (CASSANDRA-9314)
 * (cqlsh) Add SERIAL and LOCAL_SERIAL consistency levels (CASSANDRA-8051)
 * Fix index selection during rebuild with certain table layouts (CASSANDRA-9281)
 * Fix partition-level-delete-only workload accounting (CASSANDRA-9194)
 * Allow scrub to handle corrupted compressed chunks (CASSANDRA-9140)
 * Fix assertion error when resetlocalschema is run during repair (CASSANDRA-9249)
 * Disable single sstable tombstone compactions for DTCS by default (CASSANDRA-9234)
 * IncomingTcpConnection thread is not named (CASSANDRA-9262)
 * Close incoming connections when MessagingService is stopped (CASSANDRA-9238)
 * Fix streaming hang when retrying (CASSANDRA-9132)


2.1.5
 * Re-add deprecated cold_reads_to_omit param for backwards compat (CASSANDRA-9203)
 * Make anticompaction visible in compactionstats (CASSANDRA-9098)
 * Improve nodetool getendpoints documentation about the partition
   key parameter (CASSANDRA-6458)
 * Don't check other keyspaces for schema changes when an user-defined
   type is altered (CASSANDRA-9187)
 * Add generate-idea-files target to build.xml (CASSANDRA-9123)
 * Allow takeColumnFamilySnapshot to take a list of tables (CASSANDRA-8348)
 * Limit major sstable operations to their canonical representation (CASSANDRA-8669)
 * cqlsh: Add tests for INSERT and UPDATE tab completion (CASSANDRA-9125)
 * cqlsh: quote column names when needed in COPY FROM inserts (CASSANDRA-9080)
 * Do not load read meter for offline operations (CASSANDRA-9082)
 * cqlsh: Make CompositeType data readable (CASSANDRA-8919)
 * cqlsh: Fix display of triggers (CASSANDRA-9081)
 * Fix NullPointerException when deleting or setting an element by index on
   a null list collection (CASSANDRA-9077)
 * Buffer bloom filter serialization (CASSANDRA-9066)
 * Fix anti-compaction target bloom filter size (CASSANDRA-9060)
 * Make FROZEN and TUPLE unreserved keywords in CQL (CASSANDRA-9047)
 * Prevent AssertionError from SizeEstimatesRecorder (CASSANDRA-9034)
 * Avoid overwriting index summaries for sstables with an older format that
   does not support downsampling; rebuild summaries on startup when this
   is detected (CASSANDRA-8993)
 * Fix potential data loss in CompressedSequentialWriter (CASSANDRA-8949)
 * Make PasswordAuthenticator number of hashing rounds configurable (CASSANDRA-8085)
 * Fix AssertionError when binding nested collections in DELETE (CASSANDRA-8900)
 * Check for overlap with non-early sstables in LCS (CASSANDRA-8739)
 * Only calculate max purgable timestamp if we have to (CASSANDRA-8914)
 * (cqlsh) Greatly improve performance of COPY FROM (CASSANDRA-8225)
 * IndexSummary effectiveIndexInterval is now a guideline, not a rule (CASSANDRA-8993)
 * Use correct bounds for page cache eviction of compressed files (CASSANDRA-8746)
 * SSTableScanner enforces its bounds (CASSANDRA-8946)
 * Cleanup cell equality (CASSANDRA-8947)
 * Introduce intra-cluster message coalescing (CASSANDRA-8692)
 * DatabaseDescriptor throws NPE when rpc_interface is used (CASSANDRA-8839)
 * Don't check if an sstable is live for offline compactions (CASSANDRA-8841)
 * Don't set clientMode in SSTableLoader (CASSANDRA-8238)
 * Fix SSTableRewriter with disabled early open (CASSANDRA-8535)
 * Fix cassandra-stress so it respects the CL passed in user mode (CASSANDRA-8948)
 * Fix rare NPE in ColumnDefinition#hasIndexOption() (CASSANDRA-8786)
 * cassandra-stress reports per-operation statistics, plus misc (CASSANDRA-8769)
 * Add SimpleDate (cql date) and Time (cql time) types (CASSANDRA-7523)
 * Use long for key count in cfstats (CASSANDRA-8913)
 * Make SSTableRewriter.abort() more robust to failure (CASSANDRA-8832)
 * Remove cold_reads_to_omit from STCS (CASSANDRA-8860)
 * Make EstimatedHistogram#percentile() use ceil instead of floor (CASSANDRA-8883)
 * Fix top partitions reporting wrong cardinality (CASSANDRA-8834)
 * Fix rare NPE in KeyCacheSerializer (CASSANDRA-8067)
 * Pick sstables for validation as late as possible inc repairs (CASSANDRA-8366)
 * Fix commitlog getPendingTasks to not increment (CASSANDRA-8862)
 * Fix parallelism adjustment in range and secondary index queries
   when the first fetch does not satisfy the limit (CASSANDRA-8856)
 * Check if the filtered sstables is non-empty in STCS (CASSANDRA-8843)
 * Upgrade java-driver used for cassandra-stress (CASSANDRA-8842)
 * Fix CommitLog.forceRecycleAllSegments() memory access error (CASSANDRA-8812)
 * Improve assertions in Memory (CASSANDRA-8792)
 * Fix SSTableRewriter cleanup (CASSANDRA-8802)
 * Introduce SafeMemory for CompressionMetadata.Writer (CASSANDRA-8758)
 * 'nodetool info' prints exception against older node (CASSANDRA-8796)
 * Ensure SSTableReader.last corresponds exactly with the file end (CASSANDRA-8750)
 * Make SSTableWriter.openEarly more robust and obvious (CASSANDRA-8747)
 * Enforce SSTableReader.first/last (CASSANDRA-8744)
 * Cleanup SegmentedFile API (CASSANDRA-8749)
 * Avoid overlap with early compaction replacement (CASSANDRA-8683)
 * Safer Resource Management++ (CASSANDRA-8707)
 * Write partition size estimates into a system table (CASSANDRA-7688)
 * cqlsh: Fix keys() and full() collection indexes in DESCRIBE output
   (CASSANDRA-8154)
 * Show progress of streaming in nodetool netstats (CASSANDRA-8886)
 * IndexSummaryBuilder utilises offheap memory, and shares data between
   each IndexSummary opened from it (CASSANDRA-8757)
 * markCompacting only succeeds if the exact SSTableReader instances being 
   marked are in the live set (CASSANDRA-8689)
 * cassandra-stress support for varint (CASSANDRA-8882)
 * Fix Adler32 digest for compressed sstables (CASSANDRA-8778)
 * Add nodetool statushandoff/statusbackup (CASSANDRA-8912)
 * Use stdout for progress and stats in sstableloader (CASSANDRA-8982)
 * Correctly identify 2i datadir from older versions (CASSANDRA-9116)
Merged from 2.0:
 * Ignore gossip SYNs after shutdown (CASSANDRA-9238)
 * Avoid overflow when calculating max sstable size in LCS (CASSANDRA-9235)
 * Make sstable blacklisting work with compression (CASSANDRA-9138)
 * Do not attempt to rebuild indexes if no index accepts any column (CASSANDRA-9196)
 * Don't initiate snitch reconnection for dead states (CASSANDRA-7292)
 * Fix ArrayIndexOutOfBoundsException in CQLSSTableWriter (CASSANDRA-8978)
 * Add shutdown gossip state to prevent timeouts during rolling restarts (CASSANDRA-8336)
 * Fix running with java.net.preferIPv6Addresses=true (CASSANDRA-9137)
 * Fix failed bootstrap/replace attempts being persisted in system.peers (CASSANDRA-9180)
 * Flush system.IndexInfo after marking index built (CASSANDRA-9128)
 * Fix updates to min/max_compaction_threshold through cassandra-cli
   (CASSANDRA-8102)
 * Don't include tmp files when doing offline relevel (CASSANDRA-9088)
 * Use the proper CAS WriteType when finishing a previous round during Paxos
   preparation (CASSANDRA-8672)
 * Avoid race in cancelling compactions (CASSANDRA-9070)
 * More aggressive check for expired sstables in DTCS (CASSANDRA-8359)
 * Fix ignored index_interval change in ALTER TABLE statements (CASSANDRA-7976)
 * Do more aggressive compaction in old time windows in DTCS (CASSANDRA-8360)
 * java.lang.AssertionError when reading saved cache (CASSANDRA-8740)
 * "disk full" when running cleanup (CASSANDRA-9036)
 * Lower logging level from ERROR to DEBUG when a scheduled schema pull
   cannot be completed due to a node being down (CASSANDRA-9032)
 * Fix MOVED_NODE client event (CASSANDRA-8516)
 * Allow overriding MAX_OUTSTANDING_REPLAY_COUNT (CASSANDRA-7533)
 * Fix malformed JMX ObjectName containing IPv6 addresses (CASSANDRA-9027)
 * (cqlsh) Allow increasing CSV field size limit through
   cqlshrc config option (CASSANDRA-8934)
 * Stop logging range tombstones when exceeding the threshold
   (CASSANDRA-8559)
 * Fix NullPointerException when nodetool getendpoints is run
   against invalid keyspaces or tables (CASSANDRA-8950)
 * Allow specifying the tmp dir (CASSANDRA-7712)
 * Improve compaction estimated tasks estimation (CASSANDRA-8904)
 * Fix duplicate up/down messages sent to native clients (CASSANDRA-7816)
 * Expose commit log archive status via JMX (CASSANDRA-8734)
 * Provide better exceptions for invalid replication strategy parameters
   (CASSANDRA-8909)
 * Fix regression in mixed single and multi-column relation support for
   SELECT statements (CASSANDRA-8613)
 * Add ability to limit number of native connections (CASSANDRA-8086)
 * Fix CQLSSTableWriter throwing exception and spawning threads
   (CASSANDRA-8808)
 * Fix MT mismatch between empty and GC-able data (CASSANDRA-8979)
 * Fix incorrect validation when snapshotting single table (CASSANDRA-8056)
 * Add offline tool to relevel sstables (CASSANDRA-8301)
 * Preserve stream ID for more protocol errors (CASSANDRA-8848)
 * Fix combining token() function with multi-column relations on
   clustering columns (CASSANDRA-8797)
 * Make CFS.markReferenced() resistant to bad refcounting (CASSANDRA-8829)
 * Fix StreamTransferTask abort/complete bad refcounting (CASSANDRA-8815)
 * Fix AssertionError when querying a DESC clustering ordered
   table with ASC ordering and paging (CASSANDRA-8767)
 * AssertionError: "Memory was freed" when running cleanup (CASSANDRA-8716)
 * Make it possible to set max_sstable_age to fractional days (CASSANDRA-8406)
 * Fix some multi-column relations with indexes on some clustering
   columns (CASSANDRA-8275)
 * Fix memory leak in SSTableSimple*Writer and SSTableReader.validate()
   (CASSANDRA-8748)
 * Throw OOM if allocating memory fails to return a valid pointer (CASSANDRA-8726)
 * Fix SSTableSimpleUnsortedWriter ConcurrentModificationException (CASSANDRA-8619)
 * 'nodetool info' prints exception against older node (CASSANDRA-8796)
 * Ensure SSTableSimpleUnsortedWriter.close() terminates if
   disk writer has crashed (CASSANDRA-8807)


2.1.4
 * Bind JMX to localhost unless explicitly configured otherwise (CASSANDRA-9085)


2.1.3
 * Fix HSHA/offheap_objects corruption (CASSANDRA-8719)
 * Upgrade libthrift to 0.9.2 (CASSANDRA-8685)
 * Don't use the shared ref in sstableloader (CASSANDRA-8704)
 * Purge internal prepared statements if related tables or
   keyspaces are dropped (CASSANDRA-8693)
 * (cqlsh) Handle unicode BOM at start of files (CASSANDRA-8638)
 * Stop compactions before exiting offline tools (CASSANDRA-8623)
 * Update tools/stress/README.txt to match current behaviour (CASSANDRA-7933)
 * Fix schema from Thrift conversion with empty metadata (CASSANDRA-8695)
 * Safer Resource Management (CASSANDRA-7705)
 * Make sure we compact highly overlapping cold sstables with
   STCS (CASSANDRA-8635)
 * rpc_interface and listen_interface generate NPE on startup when specified
   interface doesn't exist (CASSANDRA-8677)
 * Fix ArrayIndexOutOfBoundsException in nodetool cfhistograms (CASSANDRA-8514)
 * Switch from yammer metrics for nodetool cf/proxy histograms (CASSANDRA-8662)
 * Make sure we don't add tmplink files to the compaction
   strategy (CASSANDRA-8580)
 * (cqlsh) Handle maps with blob keys (CASSANDRA-8372)
 * (cqlsh) Handle DynamicCompositeType schemas correctly (CASSANDRA-8563)
 * Duplicate rows returned when in clause has repeated values (CASSANDRA-6706)
 * Add tooling to detect hot partitions (CASSANDRA-7974)
 * Fix cassandra-stress user-mode truncation of partition generation (CASSANDRA-8608)
 * Only stream from unrepaired sstables during inc repair (CASSANDRA-8267)
 * Don't allow starting multiple inc repairs on the same sstables (CASSANDRA-8316)
 * Invalidate prepared BATCH statements when related tables
   or keyspaces are dropped (CASSANDRA-8652)
 * Fix missing results in secondary index queries on collections
   with ALLOW FILTERING (CASSANDRA-8421)
 * Expose EstimatedHistogram metrics for range slices (CASSANDRA-8627)
 * (cqlsh) Escape clqshrc passwords properly (CASSANDRA-8618)
 * Fix NPE when passing wrong argument in ALTER TABLE statement (CASSANDRA-8355)
 * Pig: Refactor and deprecate CqlStorage (CASSANDRA-8599)
 * Don't reuse the same cleanup strategy for all sstables (CASSANDRA-8537)
 * Fix case-sensitivity of index name on CREATE and DROP INDEX
   statements (CASSANDRA-8365)
 * Better detection/logging for corruption in compressed sstables (CASSANDRA-8192)
 * Use the correct repairedAt value when closing writer (CASSANDRA-8570)
 * (cqlsh) Handle a schema mismatch being detected on startup (CASSANDRA-8512)
 * Properly calculate expected write size during compaction (CASSANDRA-8532)
 * Invalidate affected prepared statements when a table's columns
   are altered (CASSANDRA-7910)
 * Stress - user defined writes should populate sequentally (CASSANDRA-8524)
 * Fix regression in SSTableRewriter causing some rows to become unreadable 
   during compaction (CASSANDRA-8429)
 * Run major compactions for repaired/unrepaired in parallel (CASSANDRA-8510)
 * (cqlsh) Fix compression options in DESCRIBE TABLE output when compression
   is disabled (CASSANDRA-8288)
 * (cqlsh) Fix DESCRIBE output after keyspaces are altered (CASSANDRA-7623)
 * Make sure we set lastCompactedKey correctly (CASSANDRA-8463)
 * (cqlsh) Fix output of CONSISTENCY command (CASSANDRA-8507)
 * (cqlsh) Fixed the handling of LIST statements (CASSANDRA-8370)
 * Make sstablescrub check leveled manifest again (CASSANDRA-8432)
 * Check first/last keys in sstable when giving out positions (CASSANDRA-8458)
 * Disable mmap on Windows (CASSANDRA-6993)
 * Add missing ConsistencyLevels to cassandra-stress (CASSANDRA-8253)
 * Add auth support to cassandra-stress (CASSANDRA-7985)
 * Fix ArrayIndexOutOfBoundsException when generating error message
   for some CQL syntax errors (CASSANDRA-8455)
 * Scale memtable slab allocation logarithmically (CASSANDRA-7882)
 * cassandra-stress simultaneous inserts over same seed (CASSANDRA-7964)
 * Reduce cassandra-stress sampling memory requirements (CASSANDRA-7926)
 * Ensure memtable flush cannot expire commit log entries from its future (CASSANDRA-8383)
 * Make read "defrag" async to reclaim memtables (CASSANDRA-8459)
 * Remove tmplink files for offline compactions (CASSANDRA-8321)
 * Reduce maxHintsInProgress (CASSANDRA-8415)
 * BTree updates may call provided update function twice (CASSANDRA-8018)
 * Release sstable references after anticompaction (CASSANDRA-8386)
 * Handle abort() in SSTableRewriter properly (CASSANDRA-8320)
 * Centralize shared executors (CASSANDRA-8055)
 * Fix filtering for CONTAINS (KEY) relations on frozen collection
   clustering columns when the query is restricted to a single
   partition (CASSANDRA-8203)
 * Do more aggressive entire-sstable TTL expiry checks (CASSANDRA-8243)
 * Add more log info if readMeter is null (CASSANDRA-8238)
 * add check of the system wall clock time at startup (CASSANDRA-8305)
 * Support for frozen collections (CASSANDRA-7859)
 * Fix overflow on histogram computation (CASSANDRA-8028)
 * Have paxos reuse the timestamp generation of normal queries (CASSANDRA-7801)
 * Fix incremental repair not remove parent session on remote (CASSANDRA-8291)
 * Improve JBOD disk utilization (CASSANDRA-7386)
 * Log failed host when preparing incremental repair (CASSANDRA-8228)
 * Force config client mode in CQLSSTableWriter (CASSANDRA-8281)
 * Fix sstableupgrade throws exception (CASSANDRA-8688)
 * Fix hang when repairing empty keyspace (CASSANDRA-8694)
Merged from 2.0:
 * Fix IllegalArgumentException in dynamic snitch (CASSANDRA-8448)
 * Add support for UPDATE ... IF EXISTS (CASSANDRA-8610)
 * Fix reversal of list prepends (CASSANDRA-8733)
 * Prevent non-zero default_time_to_live on tables with counters
   (CASSANDRA-8678)
 * Fix SSTableSimpleUnsortedWriter ConcurrentModificationException
   (CASSANDRA-8619)
 * Round up time deltas lower than 1ms in BulkLoader (CASSANDRA-8645)
 * Add batch remove iterator to ABSC (CASSANDRA-8414, 8666)
 * Round up time deltas lower than 1ms in BulkLoader (CASSANDRA-8645)
 * Fix isClientMode check in Keyspace (CASSANDRA-8687)
 * Use more efficient slice size for querying internal secondary
   index tables (CASSANDRA-8550)
 * Fix potentially returning deleted rows with range tombstone (CASSANDRA-8558)
 * Check for available disk space before starting a compaction (CASSANDRA-8562)
 * Fix DISTINCT queries with LIMITs or paging when some partitions
   contain only tombstones (CASSANDRA-8490)
 * Introduce background cache refreshing to permissions cache
   (CASSANDRA-8194)
 * Fix race condition in StreamTransferTask that could lead to
   infinite loops and premature sstable deletion (CASSANDRA-7704)
 * Add an extra version check to MigrationTask (CASSANDRA-8462)
 * Ensure SSTableWriter cleans up properly after failure (CASSANDRA-8499)
 * Increase bf true positive count on key cache hit (CASSANDRA-8525)
 * Move MeteredFlusher to its own thread (CASSANDRA-8485)
 * Fix non-distinct results in DISTNCT queries on static columns when
   paging is enabled (CASSANDRA-8087)
 * Move all hints related tasks to hints internal executor (CASSANDRA-8285)
 * Fix paging for multi-partition IN queries (CASSANDRA-8408)
 * Fix MOVED_NODE topology event never being emitted when a node
   moves its token (CASSANDRA-8373)
 * Fix validation of indexes in COMPACT tables (CASSANDRA-8156)
 * Avoid StackOverflowError when a large list of IN values
   is used for a clustering column (CASSANDRA-8410)
 * Fix NPE when writetime() or ttl() calls are wrapped by
   another function call (CASSANDRA-8451)
 * Fix NPE after dropping a keyspace (CASSANDRA-8332)
 * Fix error message on read repair timeouts (CASSANDRA-7947)
 * Default DTCS base_time_seconds changed to 60 (CASSANDRA-8417)
 * Refuse Paxos operation with more than one pending endpoint (CASSANDRA-8346, 8640)
 * Throw correct exception when trying to bind a keyspace or table
   name (CASSANDRA-6952)
 * Make HHOM.compact synchronized (CASSANDRA-8416)
 * cancel latency-sampling task when CF is dropped (CASSANDRA-8401)
 * don't block SocketThread for MessagingService (CASSANDRA-8188)
 * Increase quarantine delay on replacement (CASSANDRA-8260)
 * Expose off-heap memory usage stats (CASSANDRA-7897)
 * Ignore Paxos commits for truncated tables (CASSANDRA-7538)
 * Validate size of indexed column values (CASSANDRA-8280)
 * Make LCS split compaction results over all data directories (CASSANDRA-8329)
 * Fix some failing queries that use multi-column relations
   on COMPACT STORAGE tables (CASSANDRA-8264)
 * Fix InvalidRequestException with ORDER BY (CASSANDRA-8286)
 * Disable SSLv3 for POODLE (CASSANDRA-8265)
 * Fix millisecond timestamps in Tracing (CASSANDRA-8297)
 * Include keyspace name in error message when there are insufficient
   live nodes to stream from (CASSANDRA-8221)
 * Avoid overlap in L1 when L0 contains many nonoverlapping
   sstables (CASSANDRA-8211)
 * Improve PropertyFileSnitch logging (CASSANDRA-8183)
 * Add DC-aware sequential repair (CASSANDRA-8193)
 * Use live sstables in snapshot repair if possible (CASSANDRA-8312)
 * Fix hints serialized size calculation (CASSANDRA-8587)


2.1.2
 * (cqlsh) parse_for_table_meta errors out on queries with undefined
   grammars (CASSANDRA-8262)
 * (cqlsh) Fix SELECT ... TOKEN() function broken in C* 2.1.1 (CASSANDRA-8258)
 * Fix Cassandra crash when running on JDK8 update 40 (CASSANDRA-8209)
 * Optimize partitioner tokens (CASSANDRA-8230)
 * Improve compaction of repaired/unrepaired sstables (CASSANDRA-8004)
 * Make cache serializers pluggable (CASSANDRA-8096)
 * Fix issues with CONTAINS (KEY) queries on secondary indexes
   (CASSANDRA-8147)
 * Fix read-rate tracking of sstables for some queries (CASSANDRA-8239)
 * Fix default timestamp in QueryOptions (CASSANDRA-8246)
 * Set socket timeout when reading remote version (CASSANDRA-8188)
 * Refactor how we track live size (CASSANDRA-7852)
 * Make sure unfinished compaction files are removed (CASSANDRA-8124)
 * Fix shutdown when run as Windows service (CASSANDRA-8136)
 * Fix DESCRIBE TABLE with custom indexes (CASSANDRA-8031)
 * Fix race in RecoveryManagerTest (CASSANDRA-8176)
 * Avoid IllegalArgumentException while sorting sstables in
   IndexSummaryManager (CASSANDRA-8182)
 * Shutdown JVM on file descriptor exhaustion (CASSANDRA-7579)
 * Add 'die' policy for commit log and disk failure (CASSANDRA-7927)
 * Fix installing as service on Windows (CASSANDRA-8115)
 * Fix CREATE TABLE for CQL2 (CASSANDRA-8144)
 * Avoid boxing in ColumnStats min/max trackers (CASSANDRA-8109)
Merged from 2.0:
 * Correctly handle non-text column names in cql3 (CASSANDRA-8178)
 * Fix deletion for indexes on primary key columns (CASSANDRA-8206)
 * Add 'nodetool statusgossip' (CASSANDRA-8125)
 * Improve client notification that nodes are ready for requests (CASSANDRA-7510)
 * Handle negative timestamp in writetime method (CASSANDRA-8139)
 * Pig: Remove errant LIMIT clause in CqlNativeStorage (CASSANDRA-8166)
 * Throw ConfigurationException when hsha is used with the default
   rpc_max_threads setting of 'unlimited' (CASSANDRA-8116)
 * Allow concurrent writing of the same table in the same JVM using
   CQLSSTableWriter (CASSANDRA-7463)
 * Fix totalDiskSpaceUsed calculation (CASSANDRA-8205)


2.1.1
 * Fix spin loop in AtomicSortedColumns (CASSANDRA-7546)
 * Dont notify when replacing tmplink files (CASSANDRA-8157)
 * Fix validation with multiple CONTAINS clause (CASSANDRA-8131)
 * Fix validation of collections in TriggerExecutor (CASSANDRA-8146)
 * Fix IllegalArgumentException when a list of IN values containing tuples
   is passed as a single arg to a prepared statement with the v1 or v2
   protocol (CASSANDRA-8062)
 * Fix ClassCastException in DISTINCT query on static columns with
   query paging (CASSANDRA-8108)
 * Fix NPE on null nested UDT inside a set (CASSANDRA-8105)
 * Fix exception when querying secondary index on set items or map keys
   when some clustering columns are specified (CASSANDRA-8073)
 * Send proper error response when there is an error during native
   protocol message decode (CASSANDRA-8118)
 * Gossip should ignore generation numbers too far in the future (CASSANDRA-8113)
 * Fix NPE when creating a table with frozen sets, lists (CASSANDRA-8104)
 * Fix high memory use due to tracking reads on incrementally opened sstable
   readers (CASSANDRA-8066)
 * Fix EXECUTE request with skipMetadata=false returning no metadata
   (CASSANDRA-8054)
 * Allow concurrent use of CQLBulkOutputFormat (CASSANDRA-7776)
 * Shutdown JVM on OOM (CASSANDRA-7507)
 * Upgrade netty version and enable epoll event loop (CASSANDRA-7761)
 * Don't duplicate sstables smaller than split size when using
   the sstablesplitter tool (CASSANDRA-7616)
 * Avoid re-parsing already prepared statements (CASSANDRA-7923)
 * Fix some Thrift slice deletions and updates of COMPACT STORAGE
   tables with some clustering columns omitted (CASSANDRA-7990)
 * Fix filtering for CONTAINS on sets (CASSANDRA-8033)
 * Properly track added size (CASSANDRA-7239)
 * Allow compilation in java 8 (CASSANDRA-7208)
 * Fix Assertion error on RangeTombstoneList diff (CASSANDRA-8013)
 * Release references to overlapping sstables during compaction (CASSANDRA-7819)
 * Send notification when opening compaction results early (CASSANDRA-8034)
 * Make native server start block until properly bound (CASSANDRA-7885)
 * (cqlsh) Fix IPv6 support (CASSANDRA-7988)
 * Ignore fat clients when checking for endpoint collision (CASSANDRA-7939)
 * Make sstablerepairedset take a list of files (CASSANDRA-7995)
 * (cqlsh) Tab completeion for indexes on map keys (CASSANDRA-7972)
 * (cqlsh) Fix UDT field selection in select clause (CASSANDRA-7891)
 * Fix resource leak in event of corrupt sstable
 * (cqlsh) Add command line option for cqlshrc file path (CASSANDRA-7131)
 * Provide visibility into prepared statements churn (CASSANDRA-7921, CASSANDRA-7930)
 * Invalidate prepared statements when their keyspace or table is
   dropped (CASSANDRA-7566)
 * cassandra-stress: fix support for NetworkTopologyStrategy (CASSANDRA-7945)
 * Fix saving caches when a table is dropped (CASSANDRA-7784)
 * Add better error checking of new stress profile (CASSANDRA-7716)
 * Use ThreadLocalRandom and remove FBUtilities.threadLocalRandom (CASSANDRA-7934)
 * Prevent operator mistakes due to simultaneous bootstrap (CASSANDRA-7069)
 * cassandra-stress supports whitelist mode for node config (CASSANDRA-7658)
 * GCInspector more closely tracks GC; cassandra-stress and nodetool report it (CASSANDRA-7916)
 * nodetool won't output bogus ownership info without a keyspace (CASSANDRA-7173)
 * Add human readable option to nodetool commands (CASSANDRA-5433)
 * Don't try to set repairedAt on old sstables (CASSANDRA-7913)
 * Add metrics for tracking PreparedStatement use (CASSANDRA-7719)
 * (cqlsh) tab-completion for triggers (CASSANDRA-7824)
 * (cqlsh) Support for query paging (CASSANDRA-7514)
 * (cqlsh) Show progress of COPY operations (CASSANDRA-7789)
 * Add syntax to remove multiple elements from a map (CASSANDRA-6599)
 * Support non-equals conditions in lightweight transactions (CASSANDRA-6839)
 * Add IF [NOT] EXISTS to create/drop triggers (CASSANDRA-7606)
 * (cqlsh) Display the current logged-in user (CASSANDRA-7785)
 * (cqlsh) Don't ignore CTRL-C during COPY FROM execution (CASSANDRA-7815)
 * (cqlsh) Order UDTs according to cross-type dependencies in DESCRIBE
   output (CASSANDRA-7659)
 * (cqlsh) Fix handling of CAS statement results (CASSANDRA-7671)
 * (cqlsh) COPY TO/FROM improvements (CASSANDRA-7405)
 * Support list index operations with conditions (CASSANDRA-7499)
 * Add max live/tombstoned cells to nodetool cfstats output (CASSANDRA-7731)
 * Validate IPv6 wildcard addresses properly (CASSANDRA-7680)
 * (cqlsh) Error when tracing query (CASSANDRA-7613)
 * Avoid IOOBE when building SyntaxError message snippet (CASSANDRA-7569)
 * SSTableExport uses correct validator to create string representation of partition
   keys (CASSANDRA-7498)
 * Avoid NPEs when receiving type changes for an unknown keyspace (CASSANDRA-7689)
 * Add support for custom 2i validation (CASSANDRA-7575)
 * Pig support for hadoop CqlInputFormat (CASSANDRA-6454)
 * Add duration mode to cassandra-stress (CASSANDRA-7468)
 * Add listen_interface and rpc_interface options (CASSANDRA-7417)
 * Improve schema merge performance (CASSANDRA-7444)
 * Adjust MT depth based on # of partition validating (CASSANDRA-5263)
 * Optimise NativeCell comparisons (CASSANDRA-6755)
 * Configurable client timeout for cqlsh (CASSANDRA-7516)
 * Include snippet of CQL query near syntax error in messages (CASSANDRA-7111)
 * Make repair -pr work with -local (CASSANDRA-7450)
 * Fix error in sstableloader with -cph > 1 (CASSANDRA-8007)
 * Fix snapshot repair error on indexed tables (CASSANDRA-8020)
 * Do not exit nodetool repair when receiving JMX NOTIF_LOST (CASSANDRA-7909)
 * Stream to private IP when available (CASSANDRA-8084)
Merged from 2.0:
 * Reject conditions on DELETE unless full PK is given (CASSANDRA-6430)
 * Properly reject the token function DELETE (CASSANDRA-7747)
 * Force batchlog replay before decommissioning a node (CASSANDRA-7446)
 * Fix hint replay with many accumulated expired hints (CASSANDRA-6998)
 * Fix duplicate results in DISTINCT queries on static columns with query
   paging (CASSANDRA-8108)
 * Add DateTieredCompactionStrategy (CASSANDRA-6602)
 * Properly validate ascii and utf8 string literals in CQL queries (CASSANDRA-8101)
 * (cqlsh) Fix autocompletion for alter keyspace (CASSANDRA-8021)
 * Create backup directories for commitlog archiving during startup (CASSANDRA-8111)
 * Reduce totalBlockFor() for LOCAL_* consistency levels (CASSANDRA-8058)
 * Fix merging schemas with re-dropped keyspaces (CASSANDRA-7256)
 * Fix counters in supercolumns during live upgrades from 1.2 (CASSANDRA-7188)
 * Notify DT subscribers when a column family is truncated (CASSANDRA-8088)
 * Add sanity check of $JAVA on startup (CASSANDRA-7676)
 * Schedule fat client schema pull on join (CASSANDRA-7993)
 * Don't reset nodes' versions when closing IncomingTcpConnections
   (CASSANDRA-7734)
 * Record the real messaging version in all cases in OutboundTcpConnection
   (CASSANDRA-8057)
 * SSL does not work in cassandra-cli (CASSANDRA-7899)
 * Fix potential exception when using ReversedType in DynamicCompositeType
   (CASSANDRA-7898)
 * Better validation of collection values (CASSANDRA-7833)
 * Track min/max timestamps correctly (CASSANDRA-7969)
 * Fix possible overflow while sorting CL segments for replay (CASSANDRA-7992)
 * Increase nodetool Xmx (CASSANDRA-7956)
 * Archive any commitlog segments present at startup (CASSANDRA-6904)
 * CrcCheckChance should adjust based on live CFMetadata not 
   sstable metadata (CASSANDRA-7978)
 * token() should only accept columns in the partitioning
   key order (CASSANDRA-6075)
 * Add method to invalidate permission cache via JMX (CASSANDRA-7977)
 * Allow propagating multiple gossip states atomically (CASSANDRA-6125)
 * Log exceptions related to unclean native protocol client disconnects
   at DEBUG or INFO (CASSANDRA-7849)
 * Allow permissions cache to be set via JMX (CASSANDRA-7698)
 * Include schema_triggers CF in readable system resources (CASSANDRA-7967)
 * Fix RowIndexEntry to report correct serializedSize (CASSANDRA-7948)
 * Make CQLSSTableWriter sync within partitions (CASSANDRA-7360)
 * Potentially use non-local replicas in CqlConfigHelper (CASSANDRA-7906)
 * Explicitly disallow mixing multi-column and single-column
   relations on clustering columns (CASSANDRA-7711)
 * Better error message when condition is set on PK column (CASSANDRA-7804)
 * Don't send schema change responses and events for no-op DDL
   statements (CASSANDRA-7600)
 * (Hadoop) fix cluster initialisation for a split fetching (CASSANDRA-7774)
 * Throw InvalidRequestException when queries contain relations on entire
   collection columns (CASSANDRA-7506)
 * (cqlsh) enable CTRL-R history search with libedit (CASSANDRA-7577)
 * (Hadoop) allow ACFRW to limit nodes to local DC (CASSANDRA-7252)
 * (cqlsh) cqlsh should automatically disable tracing when selecting
   from system_traces (CASSANDRA-7641)
 * (Hadoop) Add CqlOutputFormat (CASSANDRA-6927)
 * Don't depend on cassandra config for nodetool ring (CASSANDRA-7508)
 * (cqlsh) Fix failing cqlsh formatting tests (CASSANDRA-7703)
 * Fix IncompatibleClassChangeError from hadoop2 (CASSANDRA-7229)
 * Add 'nodetool sethintedhandoffthrottlekb' (CASSANDRA-7635)
 * (cqlsh) Add tab-completion for CREATE/DROP USER IF [NOT] EXISTS (CASSANDRA-7611)
 * Catch errors when the JVM pulls the rug out from GCInspector (CASSANDRA-5345)
 * cqlsh fails when version number parts are not int (CASSANDRA-7524)
 * Fix NPE when table dropped during streaming (CASSANDRA-7946)
 * Fix wrong progress when streaming uncompressed (CASSANDRA-7878)
 * Fix possible infinite loop in creating repair range (CASSANDRA-7983)
 * Fix unit in nodetool for streaming throughput (CASSANDRA-7375)
Merged from 1.2:
 * Don't index tombstones (CASSANDRA-7828)
 * Improve PasswordAuthenticator default super user setup (CASSANDRA-7788)


2.1.0
 * (cqlsh) Removed "ALTER TYPE <name> RENAME TO <name>" from tab-completion
   (CASSANDRA-7895)
 * Fixed IllegalStateException in anticompaction (CASSANDRA-7892)
 * cqlsh: DESCRIBE support for frozen UDTs, tuples (CASSANDRA-7863)
 * Avoid exposing internal classes over JMX (CASSANDRA-7879)
 * Add null check for keys when freezing collection (CASSANDRA-7869)
 * Improve stress workload realism (CASSANDRA-7519)
Merged from 2.0:
 * Configure system.paxos with LeveledCompactionStrategy (CASSANDRA-7753)
 * Fix ALTER clustering column type from DateType to TimestampType when
   using DESC clustering order (CASSANRDA-7797)
 * Throw EOFException if we run out of chunks in compressed datafile
   (CASSANDRA-7664)
 * Fix PRSI handling of CQL3 row markers for row cleanup (CASSANDRA-7787)
 * Fix dropping collection when it's the last regular column (CASSANDRA-7744)
 * Make StreamReceiveTask thread safe and gc friendly (CASSANDRA-7795)
 * Validate empty cell names from counter updates (CASSANDRA-7798)
Merged from 1.2:
 * Don't allow compacted sstables to be marked as compacting (CASSANDRA-7145)
 * Track expired tombstones (CASSANDRA-7810)


2.1.0-rc7
 * Add frozen keyword and require UDT to be frozen (CASSANDRA-7857)
 * Track added sstable size correctly (CASSANDRA-7239)
 * (cqlsh) Fix case insensitivity (CASSANDRA-7834)
 * Fix failure to stream ranges when moving (CASSANDRA-7836)
 * Correctly remove tmplink files (CASSANDRA-7803)
 * (cqlsh) Fix column name formatting for functions, CAS operations,
   and UDT field selections (CASSANDRA-7806)
 * (cqlsh) Fix COPY FROM handling of null/empty primary key
   values (CASSANDRA-7792)
 * Fix ordering of static cells (CASSANDRA-7763)
Merged from 2.0:
 * Forbid re-adding dropped counter columns (CASSANDRA-7831)
 * Fix CFMetaData#isThriftCompatible() for PK-only tables (CASSANDRA-7832)
 * Always reject inequality on the partition key without token()
   (CASSANDRA-7722)
 * Always send Paxos commit to all replicas (CASSANDRA-7479)
 * Make disruptor_thrift_server invocation pool configurable (CASSANDRA-7594)
 * Make repair no-op when RF=1 (CASSANDRA-7864)


2.1.0-rc6
 * Fix OOM issue from netty caching over time (CASSANDRA-7743)
 * json2sstable couldn't import JSON for CQL table (CASSANDRA-7477)
 * Invalidate all caches on table drop (CASSANDRA-7561)
 * Skip strict endpoint selection for ranges if RF == nodes (CASSANRA-7765)
 * Fix Thrift range filtering without 2ary index lookups (CASSANDRA-7741)
 * Add tracing entries about concurrent range requests (CASSANDRA-7599)
 * (cqlsh) Fix DESCRIBE for NTS keyspaces (CASSANDRA-7729)
 * Remove netty buffer ref-counting (CASSANDRA-7735)
 * Pass mutated cf to index updater for use by PRSI (CASSANDRA-7742)
 * Include stress yaml example in release and deb (CASSANDRA-7717)
 * workaround for netty issue causing corrupted data off the wire (CASSANDRA-7695)
 * cqlsh DESC CLUSTER fails retrieving ring information (CASSANDRA-7687)
 * Fix binding null values inside UDT (CASSANDRA-7685)
 * Fix UDT field selection with empty fields (CASSANDRA-7670)
 * Bogus deserialization of static cells from sstable (CASSANDRA-7684)
 * Fix NPE on compaction leftover cleanup for dropped table (CASSANDRA-7770)
Merged from 2.0:
 * Fix race condition in StreamTransferTask that could lead to
   infinite loops and premature sstable deletion (CASSANDRA-7704)
 * (cqlsh) Wait up to 10 sec for a tracing session (CASSANDRA-7222)
 * Fix NPE in FileCacheService.sizeInBytes (CASSANDRA-7756)
 * Remove duplicates from StorageService.getJoiningNodes (CASSANDRA-7478)
 * Clone token map outside of hot gossip loops (CASSANDRA-7758)
 * Fix MS expiring map timeout for Paxos messages (CASSANDRA-7752)
 * Do not flush on truncate if durable_writes is false (CASSANDRA-7750)
 * Give CRR a default input_cql Statement (CASSANDRA-7226)
 * Better error message when adding a collection with the same name
   than a previously dropped one (CASSANDRA-6276)
 * Fix validation when adding static columns (CASSANDRA-7730)
 * (Thrift) fix range deletion of supercolumns (CASSANDRA-7733)
 * Fix potential AssertionError in RangeTombstoneList (CASSANDRA-7700)
 * Validate arguments of blobAs* functions (CASSANDRA-7707)
 * Fix potential AssertionError with 2ndary indexes (CASSANDRA-6612)
 * Avoid logging CompactionInterrupted at ERROR (CASSANDRA-7694)
 * Minor leak in sstable2jon (CASSANDRA-7709)
 * Add cassandra.auto_bootstrap system property (CASSANDRA-7650)
 * Update java driver (for hadoop) (CASSANDRA-7618)
 * Remove CqlPagingRecordReader/CqlPagingInputFormat (CASSANDRA-7570)
 * Support connecting to ipv6 jmx with nodetool (CASSANDRA-7669)


2.1.0-rc5
 * Reject counters inside user types (CASSANDRA-7672)
 * Switch to notification-based GCInspector (CASSANDRA-7638)
 * (cqlsh) Handle nulls in UDTs and tuples correctly (CASSANDRA-7656)
 * Don't use strict consistency when replacing (CASSANDRA-7568)
 * Fix min/max cell name collection on 2.0 SSTables with range
   tombstones (CASSANDRA-7593)
 * Tolerate min/max cell names of different lengths (CASSANDRA-7651)
 * Filter cached results correctly (CASSANDRA-7636)
 * Fix tracing on the new SEPExecutor (CASSANDRA-7644)
 * Remove shuffle and taketoken (CASSANDRA-7601)
 * Clean up Windows batch scripts (CASSANDRA-7619)
 * Fix native protocol drop user type notification (CASSANDRA-7571)
 * Give read access to system.schema_usertypes to all authenticated users
   (CASSANDRA-7578)
 * (cqlsh) Fix cqlsh display when zero rows are returned (CASSANDRA-7580)
 * Get java version correctly when JAVA_TOOL_OPTIONS is set (CASSANDRA-7572)
 * Fix NPE when dropping index from non-existent keyspace, AssertionError when
   dropping non-existent index with IF EXISTS (CASSANDRA-7590)
 * Fix sstablelevelresetter hang (CASSANDRA-7614)
 * (cqlsh) Fix deserialization of blobs (CASSANDRA-7603)
 * Use "keyspace updated" schema change message for UDT changes in v1 and
   v2 protocols (CASSANDRA-7617)
 * Fix tracing of range slices and secondary index lookups that are local
   to the coordinator (CASSANDRA-7599)
 * Set -Dcassandra.storagedir for all tool shell scripts (CASSANDRA-7587)
 * Don't swap max/min col names when mutating sstable metadata (CASSANDRA-7596)
 * (cqlsh) Correctly handle paged result sets (CASSANDRA-7625)
 * (cqlsh) Improve waiting for a trace to complete (CASSANDRA-7626)
 * Fix tracing of concurrent range slices and 2ary index queries (CASSANDRA-7626)
 * Fix scrub against collection type (CASSANDRA-7665)
Merged from 2.0:
 * Set gc_grace_seconds to seven days for system schema tables (CASSANDRA-7668)
 * SimpleSeedProvider no longer caches seeds forever (CASSANDRA-7663)
 * Always flush on truncate (CASSANDRA-7511)
 * Fix ReversedType(DateType) mapping to native protocol (CASSANDRA-7576)
 * Always merge ranges owned by a single node (CASSANDRA-6930)
 * Track max/min timestamps for range tombstones (CASSANDRA-7647)
 * Fix NPE when listing saved caches dir (CASSANDRA-7632)


2.1.0-rc4
 * Fix word count hadoop example (CASSANDRA-7200)
 * Updated memtable_cleanup_threshold and memtable_flush_writers defaults 
   (CASSANDRA-7551)
 * (Windows) fix startup when WMI memory query fails (CASSANDRA-7505)
 * Anti-compaction proceeds if any part of the repair failed (CASSANDRA-7521)
 * Add missing table name to DROP INDEX responses and notifications (CASSANDRA-7539)
 * Bump CQL version to 3.2.0 and update CQL documentation (CASSANDRA-7527)
 * Fix configuration error message when running nodetool ring (CASSANDRA-7508)
 * Support conditional updates, tuple type, and the v3 protocol in cqlsh (CASSANDRA-7509)
 * Handle queries on multiple secondary index types (CASSANDRA-7525)
 * Fix cqlsh authentication with v3 native protocol (CASSANDRA-7564)
 * Fix NPE when unknown prepared statement ID is used (CASSANDRA-7454)
Merged from 2.0:
 * (Windows) force range-based repair to non-sequential mode (CASSANDRA-7541)
 * Fix range merging when DES scores are zero (CASSANDRA-7535)
 * Warn when SSL certificates have expired (CASSANDRA-7528)
 * Fix error when doing reversed queries with static columns (CASSANDRA-7490)
Merged from 1.2:
 * Set correct stream ID on responses when non-Exception Throwables
   are thrown while handling native protocol messages (CASSANDRA-7470)


2.1.0-rc3
 * Consider expiry when reconciling otherwise equal cells (CASSANDRA-7403)
 * Introduce CQL support for stress tool (CASSANDRA-6146)
 * Fix ClassCastException processing expired messages (CASSANDRA-7496)
 * Fix prepared marker for collections inside UDT (CASSANDRA-7472)
 * Remove left-over populate_io_cache_on_flush and replicate_on_write
   uses (CASSANDRA-7493)
 * (Windows) handle spaces in path names (CASSANDRA-7451)
 * Ensure writes have completed after dropping a table, before recycling
   commit log segments (CASSANDRA-7437)
 * Remove left-over rows_per_partition_to_cache (CASSANDRA-7493)
 * Fix error when CONTAINS is used with a bind marker (CASSANDRA-7502)
 * Properly reject unknown UDT field (CASSANDRA-7484)
Merged from 2.0:
 * Fix CC#collectTimeOrderedData() tombstone optimisations (CASSANDRA-7394)
 * Support DISTINCT for static columns and fix behaviour when DISTINC is
   not use (CASSANDRA-7305).
 * Workaround JVM NPE on JMX bind failure (CASSANDRA-7254)
 * Fix race in FileCacheService RemovalListener (CASSANDRA-7278)
 * Fix inconsistent use of consistencyForCommit that allowed LOCAL_QUORUM
   operations to incorrect become full QUORUM (CASSANDRA-7345)
 * Properly handle unrecognized opcodes and flags (CASSANDRA-7440)
 * (Hadoop) close CqlRecordWriter clients when finished (CASSANDRA-7459)
 * Commit disk failure policy (CASSANDRA-7429)
 * Make sure high level sstables get compacted (CASSANDRA-7414)
 * Fix AssertionError when using empty clustering columns and static columns
   (CASSANDRA-7455)
 * Add option to disable STCS in L0 (CASSANDRA-6621)
 * Upgrade to snappy-java 1.0.5.2 (CASSANDRA-7476)


2.1.0-rc2
 * Fix heap size calculation for CompoundSparseCellName and 
   CompoundSparseCellName.WithCollection (CASSANDRA-7421)
 * Allow counter mutations in UNLOGGED batches (CASSANDRA-7351)
 * Modify reconcile logic to always pick a tombstone over a counter cell
   (CASSANDRA-7346)
 * Avoid incremental compaction on Windows (CASSANDRA-7365)
 * Fix exception when querying a composite-keyed table with a collection index
   (CASSANDRA-7372)
 * Use node's host id in place of counter ids (CASSANDRA-7366)
 * Fix error when doing reversed queries with static columns (CASSANDRA-7490)
 * Backport CASSANDRA-6747 (CASSANDRA-7560)
 * Track max/min timestamps for range tombstones (CASSANDRA-7647)
 * Fix NPE when listing saved caches dir (CASSANDRA-7632)
 * Fix sstableloader unable to connect encrypted node (CASSANDRA-7585)
Merged from 1.2:
 * Clone token map outside of hot gossip loops (CASSANDRA-7758)
 * Add stop method to EmbeddedCassandraService (CASSANDRA-7595)
 * Support connecting to ipv6 jmx with nodetool (CASSANDRA-7669)
 * Set gc_grace_seconds to seven days for system schema tables (CASSANDRA-7668)
 * SimpleSeedProvider no longer caches seeds forever (CASSANDRA-7663)
 * Set correct stream ID on responses when non-Exception Throwables
   are thrown while handling native protocol messages (CASSANDRA-7470)
 * Fix row size miscalculation in LazilyCompactedRow (CASSANDRA-7543)
 * Fix race in background compaction check (CASSANDRA-7745)
 * Don't clear out range tombstones during compaction (CASSANDRA-7808)


2.1.0-rc1
 * Revert flush directory (CASSANDRA-6357)
 * More efficient executor service for fast operations (CASSANDRA-4718)
 * Move less common tools into a new cassandra-tools package (CASSANDRA-7160)
 * Support more concurrent requests in native protocol (CASSANDRA-7231)
 * Add tab-completion to debian nodetool packaging (CASSANDRA-6421)
 * Change concurrent_compactors defaults (CASSANDRA-7139)
 * Add PowerShell Windows launch scripts (CASSANDRA-7001)
 * Make commitlog archive+restore more robust (CASSANDRA-6974)
 * Fix marking commitlogsegments clean (CASSANDRA-6959)
 * Add snapshot "manifest" describing files included (CASSANDRA-6326)
 * Parallel streaming for sstableloader (CASSANDRA-3668)
 * Fix bugs in supercolumns handling (CASSANDRA-7138)
 * Fix ClassClassException on composite dense tables (CASSANDRA-7112)
 * Cleanup and optimize collation and slice iterators (CASSANDRA-7107)
 * Upgrade NBHM lib (CASSANDRA-7128)
 * Optimize netty server (CASSANDRA-6861)
 * Fix repair hang when given CF does not exist (CASSANDRA-7189)
 * Allow c* to be shutdown in an embedded mode (CASSANDRA-5635)
 * Add server side batching to native transport (CASSANDRA-5663)
 * Make batchlog replay asynchronous (CASSANDRA-6134)
 * remove unused classes (CASSANDRA-7197)
 * Limit user types to the keyspace they are defined in (CASSANDRA-6643)
 * Add validate method to CollectionType (CASSANDRA-7208)
 * New serialization format for UDT values (CASSANDRA-7209, CASSANDRA-7261)
 * Fix nodetool netstats (CASSANDRA-7270)
 * Fix potential ClassCastException in HintedHandoffManager (CASSANDRA-7284)
 * Use prepared statements internally (CASSANDRA-6975)
 * Fix broken paging state with prepared statement (CASSANDRA-7120)
 * Fix IllegalArgumentException in CqlStorage (CASSANDRA-7287)
 * Allow nulls/non-existant fields in UDT (CASSANDRA-7206)
 * Add Thrift MultiSliceRequest (CASSANDRA-6757, CASSANDRA-7027)
 * Handle overlapping MultiSlices (CASSANDRA-7279)
 * Fix DataOutputTest on Windows (CASSANDRA-7265)
 * Embedded sets in user defined data-types are not updating (CASSANDRA-7267)
 * Add tuple type to CQL/native protocol (CASSANDRA-7248)
 * Fix CqlPagingRecordReader on tables with few rows (CASSANDRA-7322)
Merged from 2.0:
 * Copy compaction options to make sure they are reloaded (CASSANDRA-7290)
 * Add option to do more aggressive tombstone compactions (CASSANDRA-6563)
 * Don't try to compact already-compacting files in HHOM (CASSANDRA-7288)
 * Always reallocate buffers in HSHA (CASSANDRA-6285)
 * (Hadoop) support authentication in CqlRecordReader (CASSANDRA-7221)
 * (Hadoop) Close java driver Cluster in CQLRR.close (CASSANDRA-7228)
 * Warn when 'USING TIMESTAMP' is used on a CAS BATCH (CASSANDRA-7067)
 * return all cpu values from BackgroundActivityMonitor.readAndCompute (CASSANDRA-7183)
 * Correctly delete scheduled range xfers (CASSANDRA-7143)
 * return all cpu values from BackgroundActivityMonitor.readAndCompute (CASSANDRA-7183)  
 * reduce garbage creation in calculatePendingRanges (CASSANDRA-7191)
 * fix c* launch issues on Russian os's due to output of linux 'free' cmd (CASSANDRA-6162)
 * Fix disabling autocompaction (CASSANDRA-7187)
 * Fix potential NumberFormatException when deserializing IntegerType (CASSANDRA-7088)
 * cqlsh can't tab-complete disabling compaction (CASSANDRA-7185)
 * cqlsh: Accept and execute CQL statement(s) from command-line parameter (CASSANDRA-7172)
 * Fix IllegalStateException in CqlPagingRecordReader (CASSANDRA-7198)
 * Fix the InvertedIndex trigger example (CASSANDRA-7211)
 * Add --resolve-ip option to 'nodetool ring' (CASSANDRA-7210)
 * reduce garbage on codec flag deserialization (CASSANDRA-7244) 
 * Fix duplicated error messages on directory creation error at startup (CASSANDRA-5818)
 * Proper null handle for IF with map element access (CASSANDRA-7155)
 * Improve compaction visibility (CASSANDRA-7242)
 * Correctly delete scheduled range xfers (CASSANDRA-7143)
 * Make batchlog replica selection rack-aware (CASSANDRA-6551)
 * Fix CFMetaData#getColumnDefinitionFromColumnName() (CASSANDRA-7074)
 * Fix writetime/ttl functions for static columns (CASSANDRA-7081)
 * Suggest CTRL-C or semicolon after three blank lines in cqlsh (CASSANDRA-7142)
 * Fix 2ndary index queries with DESC clustering order (CASSANDRA-6950)
 * Invalid key cache entries on DROP (CASSANDRA-6525)
 * Fix flapping RecoveryManagerTest (CASSANDRA-7084)
 * Add missing iso8601 patterns for date strings (CASSANDRA-6973)
 * Support selecting multiple rows in a partition using IN (CASSANDRA-6875)
 * Add authentication support to shuffle (CASSANDRA-6484)
 * Swap local and global default read repair chances (CASSANDRA-7320)
 * Add conditional CREATE/DROP USER support (CASSANDRA-7264)
 * Cqlsh counts non-empty lines for "Blank lines" warning (CASSANDRA-7325)
Merged from 1.2:
 * Add Cloudstack snitch (CASSANDRA-7147)
 * Update system.peers correctly when relocating tokens (CASSANDRA-7126)
 * Add Google Compute Engine snitch (CASSANDRA-7132)
 * remove duplicate query for local tokens (CASSANDRA-7182)
 * exit CQLSH with error status code if script fails (CASSANDRA-6344)
 * Fix bug with some IN queries missig results (CASSANDRA-7105)
 * Fix availability validation for LOCAL_ONE CL (CASSANDRA-7319)
 * Hint streaming can cause decommission to fail (CASSANDRA-7219)


2.1.0-beta2
 * Increase default CL space to 8GB (CASSANDRA-7031)
 * Add range tombstones to read repair digests (CASSANDRA-6863)
 * Fix BTree.clear for large updates (CASSANDRA-6943)
 * Fail write instead of logging a warning when unable to append to CL
   (CASSANDRA-6764)
 * Eliminate possibility of CL segment appearing twice in active list 
   (CASSANDRA-6557)
 * Apply DONTNEED fadvise to commitlog segments (CASSANDRA-6759)
 * Switch CRC component to Adler and include it for compressed sstables 
   (CASSANDRA-4165)
 * Allow cassandra-stress to set compaction strategy options (CASSANDRA-6451)
 * Add broadcast_rpc_address option to cassandra.yaml (CASSANDRA-5899)
 * Auto reload GossipingPropertyFileSnitch config (CASSANDRA-5897)
 * Fix overflow of memtable_total_space_in_mb (CASSANDRA-6573)
 * Fix ABTC NPE and apply update function correctly (CASSANDRA-6692)
 * Allow nodetool to use a file or prompt for password (CASSANDRA-6660)
 * Fix AIOOBE when concurrently accessing ABSC (CASSANDRA-6742)
 * Fix assertion error in ALTER TYPE RENAME (CASSANDRA-6705)
 * Scrub should not always clear out repaired status (CASSANDRA-5351)
 * Improve handling of range tombstone for wide partitions (CASSANDRA-6446)
 * Fix ClassCastException for compact table with composites (CASSANDRA-6738)
 * Fix potentially repairing with wrong nodes (CASSANDRA-6808)
 * Change caching option syntax (CASSANDRA-6745)
 * Fix stress to do proper counter reads (CASSANDRA-6835)
 * Fix help message for stress counter_write (CASSANDRA-6824)
 * Fix stress smart Thrift client to pick servers correctly (CASSANDRA-6848)
 * Add logging levels (minimal, normal or verbose) to stress tool (CASSANDRA-6849)
 * Fix race condition in Batch CLE (CASSANDRA-6860)
 * Improve cleanup/scrub/upgradesstables failure handling (CASSANDRA-6774)
 * ByteBuffer write() methods for serializing sstables (CASSANDRA-6781)
 * Proper compare function for CollectionType (CASSANDRA-6783)
 * Update native server to Netty 4 (CASSANDRA-6236)
 * Fix off-by-one error in stress (CASSANDRA-6883)
 * Make OpOrder AutoCloseable (CASSANDRA-6901)
 * Remove sync repair JMX interface (CASSANDRA-6900)
 * Add multiple memory allocation options for memtables (CASSANDRA-6689, 6694)
 * Remove adjusted op rate from stress output (CASSANDRA-6921)
 * Add optimized CF.hasColumns() implementations (CASSANDRA-6941)
 * Serialize batchlog mutations with the version of the target node
   (CASSANDRA-6931)
 * Optimize CounterColumn#reconcile() (CASSANDRA-6953)
 * Properly remove 1.2 sstable support in 2.1 (CASSANDRA-6869)
 * Lock counter cells, not partitions (CASSANDRA-6880)
 * Track presence of legacy counter shards in sstables (CASSANDRA-6888)
 * Ensure safe resource cleanup when replacing sstables (CASSANDRA-6912)
 * Add failure handler to async callback (CASSANDRA-6747)
 * Fix AE when closing SSTable without releasing reference (CASSANDRA-7000)
 * Clean up IndexInfo on keyspace/table drops (CASSANDRA-6924)
 * Only snapshot relative SSTables when sequential repair (CASSANDRA-7024)
 * Require nodetool rebuild_index to specify index names (CASSANDRA-7038)
 * fix cassandra stress errors on reads with native protocol (CASSANDRA-7033)
 * Use OpOrder to guard sstable references for reads (CASSANDRA-6919)
 * Preemptive opening of compaction result (CASSANDRA-6916)
 * Multi-threaded scrub/cleanup/upgradesstables (CASSANDRA-5547)
 * Optimize cellname comparison (CASSANDRA-6934)
 * Native protocol v3 (CASSANDRA-6855)
 * Optimize Cell liveness checks and clean up Cell (CASSANDRA-7119)
 * Support consistent range movements (CASSANDRA-2434)
 * Display min timestamp in sstablemetadata viewer (CASSANDRA-6767)
Merged from 2.0:
 * Avoid race-prone second "scrub" of system keyspace (CASSANDRA-6797)
 * Pool CqlRecordWriter clients by inetaddress rather than Range
   (CASSANDRA-6665)
 * Fix compaction_history timestamps (CASSANDRA-6784)
 * Compare scores of full replica ordering in DES (CASSANDRA-6683)
 * fix CME in SessionInfo updateProgress affecting netstats (CASSANDRA-6577)
 * Allow repairing between specific replicas (CASSANDRA-6440)
 * Allow per-dc enabling of hints (CASSANDRA-6157)
 * Add compatibility for Hadoop 0.2.x (CASSANDRA-5201)
 * Fix EstimatedHistogram races (CASSANDRA-6682)
 * Failure detector correctly converts initial value to nanos (CASSANDRA-6658)
 * Add nodetool taketoken to relocate vnodes (CASSANDRA-4445)
 * Expose bulk loading progress over JMX (CASSANDRA-4757)
 * Correctly handle null with IF conditions and TTL (CASSANDRA-6623)
 * Account for range/row tombstones in tombstone drop
   time histogram (CASSANDRA-6522)
 * Stop CommitLogSegment.close() from calling sync() (CASSANDRA-6652)
 * Make commitlog failure handling configurable (CASSANDRA-6364)
 * Avoid overlaps in LCS (CASSANDRA-6688)
 * Improve support for paginating over composites (CASSANDRA-4851)
 * Fix count(*) queries in a mixed cluster (CASSANDRA-6707)
 * Improve repair tasks(snapshot, differencing) concurrency (CASSANDRA-6566)
 * Fix replaying pre-2.0 commit logs (CASSANDRA-6714)
 * Add static columns to CQL3 (CASSANDRA-6561)
 * Optimize single partition batch statements (CASSANDRA-6737)
 * Disallow post-query re-ordering when paging (CASSANDRA-6722)
 * Fix potential paging bug with deleted columns (CASSANDRA-6748)
 * Fix NPE on BulkLoader caused by losing StreamEvent (CASSANDRA-6636)
 * Fix truncating compression metadata (CASSANDRA-6791)
 * Add CMSClassUnloadingEnabled JVM option (CASSANDRA-6541)
 * Catch memtable flush exceptions during shutdown (CASSANDRA-6735)
 * Fix upgradesstables NPE for non-CF-based indexes (CASSANDRA-6645)
 * Fix UPDATE updating PRIMARY KEY columns implicitly (CASSANDRA-6782)
 * Fix IllegalArgumentException when updating from 1.2 with SuperColumns
   (CASSANDRA-6733)
 * FBUtilities.singleton() should use the CF comparator (CASSANDRA-6778)
 * Fix CQLSStableWriter.addRow(Map<String, Object>) (CASSANDRA-6526)
 * Fix HSHA server introducing corrupt data (CASSANDRA-6285)
 * Fix CAS conditions for COMPACT STORAGE tables (CASSANDRA-6813)
 * Starting threads in OutboundTcpConnectionPool constructor causes race conditions (CASSANDRA-7177)
 * Allow overriding cassandra-rackdc.properties file (CASSANDRA-7072)
 * Set JMX RMI port to 7199 (CASSANDRA-7087)
 * Use LOCAL_QUORUM for data reads at LOCAL_SERIAL (CASSANDRA-6939)
 * Log a warning for large batches (CASSANDRA-6487)
 * Put nodes in hibernate when join_ring is false (CASSANDRA-6961)
 * Avoid early loading of non-system keyspaces before compaction-leftovers 
   cleanup at startup (CASSANDRA-6913)
 * Restrict Windows to parallel repairs (CASSANDRA-6907)
 * (Hadoop) Allow manually specifying start/end tokens in CFIF (CASSANDRA-6436)
 * Fix NPE in MeteredFlusher (CASSANDRA-6820)
 * Fix race processing range scan responses (CASSANDRA-6820)
 * Allow deleting snapshots from dropped keyspaces (CASSANDRA-6821)
 * Add uuid() function (CASSANDRA-6473)
 * Omit tombstones from schema digests (CASSANDRA-6862)
 * Include correct consistencyLevel in LWT timeout (CASSANDRA-6884)
 * Lower chances for losing new SSTables during nodetool refresh and
   ColumnFamilyStore.loadNewSSTables (CASSANDRA-6514)
 * Add support for DELETE ... IF EXISTS to CQL3 (CASSANDRA-5708)
 * Update hadoop_cql3_word_count example (CASSANDRA-6793)
 * Fix handling of RejectedExecution in sync Thrift server (CASSANDRA-6788)
 * Log more information when exceeding tombstone_warn_threshold (CASSANDRA-6865)
 * Fix truncate to not abort due to unreachable fat clients (CASSANDRA-6864)
 * Fix schema concurrency exceptions (CASSANDRA-6841)
 * Fix leaking validator FH in StreamWriter (CASSANDRA-6832)
 * Fix saving triggers to schema (CASSANDRA-6789)
 * Fix trigger mutations when base mutation list is immutable (CASSANDRA-6790)
 * Fix accounting in FileCacheService to allow re-using RAR (CASSANDRA-6838)
 * Fix static counter columns (CASSANDRA-6827)
 * Restore expiring->deleted (cell) compaction optimization (CASSANDRA-6844)
 * Fix CompactionManager.needsCleanup (CASSANDRA-6845)
 * Correctly compare BooleanType values other than 0 and 1 (CASSANDRA-6779)
 * Read message id as string from earlier versions (CASSANDRA-6840)
 * Properly use the Paxos consistency for (non-protocol) batch (CASSANDRA-6837)
 * Add paranoid disk failure option (CASSANDRA-6646)
 * Improve PerRowSecondaryIndex performance (CASSANDRA-6876)
 * Extend triggers to support CAS updates (CASSANDRA-6882)
 * Static columns with IF NOT EXISTS don't always work as expected (CASSANDRA-6873)
 * Fix paging with SELECT DISTINCT (CASSANDRA-6857)
 * Fix UnsupportedOperationException on CAS timeout (CASSANDRA-6923)
 * Improve MeteredFlusher handling of MF-unaffected column families
   (CASSANDRA-6867)
 * Add CqlRecordReader using native pagination (CASSANDRA-6311)
 * Add QueryHandler interface (CASSANDRA-6659)
 * Track liveRatio per-memtable, not per-CF (CASSANDRA-6945)
 * Make sure upgradesstables keeps sstable level (CASSANDRA-6958)
 * Fix LIMIT with static columns (CASSANDRA-6956)
 * Fix clash with CQL column name in thrift validation (CASSANDRA-6892)
 * Fix error with super columns in mixed 1.2-2.0 clusters (CASSANDRA-6966)
 * Fix bad skip of sstables on slice query with composite start/finish (CASSANDRA-6825)
 * Fix unintended update with conditional statement (CASSANDRA-6893)
 * Fix map element access in IF (CASSANDRA-6914)
 * Avoid costly range calculations for range queries on system keyspaces
   (CASSANDRA-6906)
 * Fix SSTable not released if stream session fails (CASSANDRA-6818)
 * Avoid build failure due to ANTLR timeout (CASSANDRA-6991)
 * Queries on compact tables can return more rows that requested (CASSANDRA-7052)
 * USING TIMESTAMP for batches does not work (CASSANDRA-7053)
 * Fix performance regression from CASSANDRA-5614 (CASSANDRA-6949)
 * Ensure that batchlog and hint timeouts do not produce hints (CASSANDRA-7058)
 * Merge groupable mutations in TriggerExecutor#execute() (CASSANDRA-7047)
 * Plug holes in resource release when wiring up StreamSession (CASSANDRA-7073)
 * Re-add parameter columns to tracing session (CASSANDRA-6942)
 * Preserves CQL metadata when updating table from thrift (CASSANDRA-6831)
Merged from 1.2:
 * Fix nodetool display with vnodes (CASSANDRA-7082)
 * Add UNLOGGED, COUNTER options to BATCH documentation (CASSANDRA-6816)
 * add extra SSL cipher suites (CASSANDRA-6613)
 * fix nodetool getsstables for blob PK (CASSANDRA-6803)
 * Fix BatchlogManager#deleteBatch() use of millisecond timestamps
   (CASSANDRA-6822)
 * Continue assassinating even if the endpoint vanishes (CASSANDRA-6787)
 * Schedule schema pulls on change (CASSANDRA-6971)
 * Non-droppable verbs shouldn't be dropped from OTC (CASSANDRA-6980)
 * Shutdown batchlog executor in SS#drain() (CASSANDRA-7025)
 * Fix batchlog to account for CF truncation records (CASSANDRA-6999)
 * Fix CQLSH parsing of functions and BLOB literals (CASSANDRA-7018)
 * Properly load trustore in the native protocol (CASSANDRA-6847)
 * Always clean up references in SerializingCache (CASSANDRA-6994)
 * Don't shut MessagingService down when replacing a node (CASSANDRA-6476)
 * fix npe when doing -Dcassandra.fd_initial_value_ms (CASSANDRA-6751)


2.1.0-beta1
 * Add flush directory distinct from compaction directories (CASSANDRA-6357)
 * Require JNA by default (CASSANDRA-6575)
 * add listsnapshots command to nodetool (CASSANDRA-5742)
 * Introduce AtomicBTreeColumns (CASSANDRA-6271, 6692)
 * Multithreaded commitlog (CASSANDRA-3578)
 * allocate fixed index summary memory pool and resample cold index summaries 
   to use less memory (CASSANDRA-5519)
 * Removed multithreaded compaction (CASSANDRA-6142)
 * Parallelize fetching rows for low-cardinality indexes (CASSANDRA-1337)
 * change logging from log4j to logback (CASSANDRA-5883)
 * switch to LZ4 compression for internode communication (CASSANDRA-5887)
 * Stop using Thrift-generated Index* classes internally (CASSANDRA-5971)
 * Remove 1.2 network compatibility code (CASSANDRA-5960)
 * Remove leveled json manifest migration code (CASSANDRA-5996)
 * Remove CFDefinition (CASSANDRA-6253)
 * Use AtomicIntegerFieldUpdater in RefCountedMemory (CASSANDRA-6278)
 * User-defined types for CQL3 (CASSANDRA-5590)
 * Use of o.a.c.metrics in nodetool (CASSANDRA-5871, 6406)
 * Batch read from OTC's queue and cleanup (CASSANDRA-1632)
 * Secondary index support for collections (CASSANDRA-4511, 6383)
 * SSTable metadata(Stats.db) format change (CASSANDRA-6356)
 * Push composites support in the storage engine
   (CASSANDRA-5417, CASSANDRA-6520)
 * Add snapshot space used to cfstats (CASSANDRA-6231)
 * Add cardinality estimator for key count estimation (CASSANDRA-5906)
 * CF id is changed to be non-deterministic. Data dir/key cache are created
   uniquely for CF id (CASSANDRA-5202)
 * New counters implementation (CASSANDRA-6504)
 * Replace UnsortedColumns, EmptyColumns, TreeMapBackedSortedColumns with new
   ArrayBackedSortedColumns (CASSANDRA-6630, CASSANDRA-6662, CASSANDRA-6690)
 * Add option to use row cache with a given amount of rows (CASSANDRA-5357)
 * Avoid repairing already repaired data (CASSANDRA-5351)
 * Reject counter updates with USING TTL/TIMESTAMP (CASSANDRA-6649)
 * Replace index_interval with min/max_index_interval (CASSANDRA-6379)
 * Lift limitation that order by columns must be selected for IN queries (CASSANDRA-4911)


2.0.5
 * Reduce garbage generated by bloom filter lookups (CASSANDRA-6609)
 * Add ks.cf names to tombstone logging (CASSANDRA-6597)
 * Use LOCAL_QUORUM for LWT operations at LOCAL_SERIAL (CASSANDRA-6495)
 * Wait for gossip to settle before accepting client connections (CASSANDRA-4288)
 * Delete unfinished compaction incrementally (CASSANDRA-6086)
 * Allow specifying custom secondary index options in CQL3 (CASSANDRA-6480)
 * Improve replica pinning for cache efficiency in DES (CASSANDRA-6485)
 * Fix LOCAL_SERIAL from thrift (CASSANDRA-6584)
 * Don't special case received counts in CAS timeout exceptions (CASSANDRA-6595)
 * Add support for 2.1 global counter shards (CASSANDRA-6505)
 * Fix NPE when streaming connection is not yet established (CASSANDRA-6210)
 * Avoid rare duplicate read repair triggering (CASSANDRA-6606)
 * Fix paging discardFirst (CASSANDRA-6555)
 * Fix ArrayIndexOutOfBoundsException in 2ndary index query (CASSANDRA-6470)
 * Release sstables upon rebuilding 2i (CASSANDRA-6635)
 * Add AbstractCompactionStrategy.startup() method (CASSANDRA-6637)
 * SSTableScanner may skip rows during cleanup (CASSANDRA-6638)
 * sstables from stalled repair sessions can resurrect deleted data (CASSANDRA-6503)
 * Switch stress to use ITransportFactory (CASSANDRA-6641)
 * Fix IllegalArgumentException during prepare (CASSANDRA-6592)
 * Fix possible loss of 2ndary index entries during compaction (CASSANDRA-6517)
 * Fix direct Memory on architectures that do not support unaligned long access
   (CASSANDRA-6628)
 * Let scrub optionally skip broken counter partitions (CASSANDRA-5930)
Merged from 1.2:
 * fsync compression metadata (CASSANDRA-6531)
 * Validate CF existence on execution for prepared statement (CASSANDRA-6535)
 * Add ability to throttle batchlog replay (CASSANDRA-6550)
 * Fix executing LOCAL_QUORUM with SimpleStrategy (CASSANDRA-6545)
 * Avoid StackOverflow when using large IN queries (CASSANDRA-6567)
 * Nodetool upgradesstables includes secondary indexes (CASSANDRA-6598)
 * Paginate batchlog replay (CASSANDRA-6569)
 * skip blocking on streaming during drain (CASSANDRA-6603)
 * Improve error message when schema doesn't match loaded sstable (CASSANDRA-6262)
 * Add properties to adjust FD initial value and max interval (CASSANDRA-4375)
 * Fix preparing with batch and delete from collection (CASSANDRA-6607)
 * Fix ABSC reverse iterator's remove() method (CASSANDRA-6629)
 * Handle host ID conflicts properly (CASSANDRA-6615)
 * Move handling of migration event source to solve bootstrap race. (CASSANDRA-6648)
 * Make sure compaction throughput value doesn't overflow with int math (CASSANDRA-6647)


2.0.4
 * Allow removing snapshots of no-longer-existing CFs (CASSANDRA-6418)
 * add StorageService.stopDaemon() (CASSANDRA-4268)
 * add IRE for invalid CF supplied to get_count (CASSANDRA-5701)
 * add client encryption support to sstableloader (CASSANDRA-6378)
 * Fix accept() loop for SSL sockets post-shutdown (CASSANDRA-6468)
 * Fix size-tiered compaction in LCS L0 (CASSANDRA-6496)
 * Fix assertion failure in filterColdSSTables (CASSANDRA-6483)
 * Fix row tombstones in larger-than-memory compactions (CASSANDRA-6008)
 * Fix cleanup ClassCastException (CASSANDRA-6462)
 * Reduce gossip memory use by interning VersionedValue strings (CASSANDRA-6410)
 * Allow specifying datacenters to participate in a repair (CASSANDRA-6218)
 * Fix divide-by-zero in PCI (CASSANDRA-6403)
 * Fix setting last compacted key in the wrong level for LCS (CASSANDRA-6284)
 * Add millisecond precision formats to the timestamp parser (CASSANDRA-6395)
 * Expose a total memtable size metric for a CF (CASSANDRA-6391)
 * cqlsh: handle symlinks properly (CASSANDRA-6425)
 * Fix potential infinite loop when paging query with IN (CASSANDRA-6464)
 * Fix assertion error in AbstractQueryPager.discardFirst (CASSANDRA-6447)
 * Fix streaming older SSTable yields unnecessary tombstones (CASSANDRA-6527)
Merged from 1.2:
 * Improved error message on bad properties in DDL queries (CASSANDRA-6453)
 * Randomize batchlog candidates selection (CASSANDRA-6481)
 * Fix thundering herd on endpoint cache invalidation (CASSANDRA-6345, 6485)
 * Improve batchlog write performance with vnodes (CASSANDRA-6488)
 * cqlsh: quote single quotes in strings inside collections (CASSANDRA-6172)
 * Improve gossip performance for typical messages (CASSANDRA-6409)
 * Throw IRE if a prepared statement has more markers than supported 
   (CASSANDRA-5598)
 * Expose Thread metrics for the native protocol server (CASSANDRA-6234)
 * Change snapshot response message verb to INTERNAL to avoid dropping it 
   (CASSANDRA-6415)
 * Warn when collection read has > 65K elements (CASSANDRA-5428)
 * Fix cache persistence when both row and key cache are enabled 
   (CASSANDRA-6413)
 * (Hadoop) add describe_local_ring (CASSANDRA-6268)
 * Fix handling of concurrent directory creation failure (CASSANDRA-6459)
 * Allow executing CREATE statements multiple times (CASSANDRA-6471)
 * Don't send confusing info with timeouts (CASSANDRA-6491)
 * Don't resubmit counter mutation runnables internally (CASSANDRA-6427)
 * Don't drop local mutations without a hint (CASSANDRA-6510)
 * Don't allow null max_hint_window_in_ms (CASSANDRA-6419)
 * Validate SliceRange start and finish lengths (CASSANDRA-6521)


2.0.3
 * Fix FD leak on slice read path (CASSANDRA-6275)
 * Cancel read meter task when closing SSTR (CASSANDRA-6358)
 * free off-heap IndexSummary during bulk (CASSANDRA-6359)
 * Recover from IOException in accept() thread (CASSANDRA-6349)
 * Improve Gossip tolerance of abnormally slow tasks (CASSANDRA-6338)
 * Fix trying to hint timed out counter writes (CASSANDRA-6322)
 * Allow restoring specific columnfamilies from archived CL (CASSANDRA-4809)
 * Avoid flushing compaction_history after each operation (CASSANDRA-6287)
 * Fix repair assertion error when tombstones expire (CASSANDRA-6277)
 * Skip loading corrupt key cache (CASSANDRA-6260)
 * Fixes for compacting larger-than-memory rows (CASSANDRA-6274)
 * Compact hottest sstables first and optionally omit coldest from
   compaction entirely (CASSANDRA-6109)
 * Fix modifying column_metadata from thrift (CASSANDRA-6182)
 * cqlsh: fix LIST USERS output (CASSANDRA-6242)
 * Add IRequestSink interface (CASSANDRA-6248)
 * Update memtable size while flushing (CASSANDRA-6249)
 * Provide hooks around CQL2/CQL3 statement execution (CASSANDRA-6252)
 * Require Permission.SELECT for CAS updates (CASSANDRA-6247)
 * New CQL-aware SSTableWriter (CASSANDRA-5894)
 * Reject CAS operation when the protocol v1 is used (CASSANDRA-6270)
 * Correctly throw error when frame too large (CASSANDRA-5981)
 * Fix serialization bug in PagedRange with 2ndary indexes (CASSANDRA-6299)
 * Fix CQL3 table validation in Thrift (CASSANDRA-6140)
 * Fix bug missing results with IN clauses (CASSANDRA-6327)
 * Fix paging with reversed slices (CASSANDRA-6343)
 * Set minTimestamp correctly to be able to drop expired sstables (CASSANDRA-6337)
 * Support NaN and Infinity as float literals (CASSANDRA-6003)
 * Remove RF from nodetool ring output (CASSANDRA-6289)
 * Fix attempting to flush empty rows (CASSANDRA-6374)
 * Fix potential out of bounds exception when paging (CASSANDRA-6333)
Merged from 1.2:
 * Optimize FD phi calculation (CASSANDRA-6386)
 * Improve initial FD phi estimate when starting up (CASSANDRA-6385)
 * Don't list CQL3 table in CLI describe even if named explicitely 
   (CASSANDRA-5750)
 * Invalidate row cache when dropping CF (CASSANDRA-6351)
 * add non-jamm path for cached statements (CASSANDRA-6293)
 * add windows bat files for shell commands (CASSANDRA-6145)
 * Require logging in for Thrift CQL2/3 statement preparation (CASSANDRA-6254)
 * restrict max_num_tokens to 1536 (CASSANDRA-6267)
 * Nodetool gets default JMX port from cassandra-env.sh (CASSANDRA-6273)
 * make calculatePendingRanges asynchronous (CASSANDRA-6244)
 * Remove blocking flushes in gossip thread (CASSANDRA-6297)
 * Fix potential socket leak in connectionpool creation (CASSANDRA-6308)
 * Allow LOCAL_ONE/LOCAL_QUORUM to work with SimpleStrategy (CASSANDRA-6238)
 * cqlsh: handle 'null' as session duration (CASSANDRA-6317)
 * Fix json2sstable handling of range tombstones (CASSANDRA-6316)
 * Fix missing one row in reverse query (CASSANDRA-6330)
 * Fix reading expired row value from row cache (CASSANDRA-6325)
 * Fix AssertionError when doing set element deletion (CASSANDRA-6341)
 * Make CL code for the native protocol match the one in C* 2.0
   (CASSANDRA-6347)
 * Disallow altering CQL3 table from thrift (CASSANDRA-6370)
 * Fix size computation of prepared statement (CASSANDRA-6369)


2.0.2
 * Update FailureDetector to use nanontime (CASSANDRA-4925)
 * Fix FileCacheService regressions (CASSANDRA-6149)
 * Never return WriteTimeout for CL.ANY (CASSANDRA-6132)
 * Fix race conditions in bulk loader (CASSANDRA-6129)
 * Add configurable metrics reporting (CASSANDRA-4430)
 * drop queries exceeding a configurable number of tombstones (CASSANDRA-6117)
 * Track and persist sstable read activity (CASSANDRA-5515)
 * Fixes for speculative retry (CASSANDRA-5932, CASSANDRA-6194)
 * Improve memory usage of metadata min/max column names (CASSANDRA-6077)
 * Fix thrift validation refusing row markers on CQL3 tables (CASSANDRA-6081)
 * Fix insertion of collections with CAS (CASSANDRA-6069)
 * Correctly send metadata on SELECT COUNT (CASSANDRA-6080)
 * Track clients' remote addresses in ClientState (CASSANDRA-6070)
 * Create snapshot dir if it does not exist when migrating
   leveled manifest (CASSANDRA-6093)
 * make sequential nodetool repair the default (CASSANDRA-5950)
 * Add more hooks for compaction strategy implementations (CASSANDRA-6111)
 * Fix potential NPE on composite 2ndary indexes (CASSANDRA-6098)
 * Delete can potentially be skipped in batch (CASSANDRA-6115)
 * Allow alter keyspace on system_traces (CASSANDRA-6016)
 * Disallow empty column names in cql (CASSANDRA-6136)
 * Use Java7 file-handling APIs and fix file moving on Windows (CASSANDRA-5383)
 * Save compaction history to system keyspace (CASSANDRA-5078)
 * Fix NPE if StorageService.getOperationMode() is executed before full startup (CASSANDRA-6166)
 * CQL3: support pre-epoch longs for TimestampType (CASSANDRA-6212)
 * Add reloadtriggers command to nodetool (CASSANDRA-4949)
 * cqlsh: ignore empty 'value alias' in DESCRIBE (CASSANDRA-6139)
 * Fix sstable loader (CASSANDRA-6205)
 * Reject bootstrapping if the node already exists in gossip (CASSANDRA-5571)
 * Fix NPE while loading paxos state (CASSANDRA-6211)
 * cqlsh: add SHOW SESSION <tracing-session> command (CASSANDRA-6228)
Merged from 1.2:
 * (Hadoop) Require CFRR batchSize to be at least 2 (CASSANDRA-6114)
 * Add a warning for small LCS sstable size (CASSANDRA-6191)
 * Add ability to list specific KS/CF combinations in nodetool cfstats (CASSANDRA-4191)
 * Mark CF clean if a mutation raced the drop and got it marked dirty (CASSANDRA-5946)
 * Add a LOCAL_ONE consistency level (CASSANDRA-6202)
 * Limit CQL prepared statement cache by size instead of count (CASSANDRA-6107)
 * Tracing should log write failure rather than raw exceptions (CASSANDRA-6133)
 * lock access to TM.endpointToHostIdMap (CASSANDRA-6103)
 * Allow estimated memtable size to exceed slab allocator size (CASSANDRA-6078)
 * Start MeteredFlusher earlier to prevent OOM during CL replay (CASSANDRA-6087)
 * Avoid sending Truncate command to fat clients (CASSANDRA-6088)
 * Allow where clause conditions to be in parenthesis (CASSANDRA-6037)
 * Do not open non-ssl storage port if encryption option is all (CASSANDRA-3916)
 * Move batchlog replay to its own executor (CASSANDRA-6079)
 * Add tombstone debug threshold and histogram (CASSANDRA-6042, 6057)
 * Enable tcp keepalive on incoming connections (CASSANDRA-4053)
 * Fix fat client schema pull NPE (CASSANDRA-6089)
 * Fix memtable flushing for indexed tables (CASSANDRA-6112)
 * Fix skipping columns with multiple slices (CASSANDRA-6119)
 * Expose connected thrift + native client counts (CASSANDRA-5084)
 * Optimize auth setup (CASSANDRA-6122)
 * Trace index selection (CASSANDRA-6001)
 * Update sstablesPerReadHistogram to use biased sampling (CASSANDRA-6164)
 * Log UnknownColumnfamilyException when closing socket (CASSANDRA-5725)
 * Properly error out on CREATE INDEX for counters table (CASSANDRA-6160)
 * Handle JMX notification failure for repair (CASSANDRA-6097)
 * (Hadoop) Fetch no more than 128 splits in parallel (CASSANDRA-6169)
 * stress: add username/password authentication support (CASSANDRA-6068)
 * Fix indexed queries with row cache enabled on parent table (CASSANDRA-5732)
 * Fix compaction race during columnfamily drop (CASSANDRA-5957)
 * Fix validation of empty column names for compact tables (CASSANDRA-6152)
 * Skip replaying mutations that pass CRC but fail to deserialize (CASSANDRA-6183)
 * Rework token replacement to use replace_address (CASSANDRA-5916)
 * Fix altering column types (CASSANDRA-6185)
 * cqlsh: fix CREATE/ALTER WITH completion (CASSANDRA-6196)
 * add windows bat files for shell commands (CASSANDRA-6145)
 * Fix potential stack overflow during range tombstones insertion (CASSANDRA-6181)
 * (Hadoop) Make LOCAL_ONE the default consistency level (CASSANDRA-6214)


2.0.1
 * Fix bug that could allow reading deleted data temporarily (CASSANDRA-6025)
 * Improve memory use defaults (CASSANDRA-6059)
 * Make ThriftServer more easlly extensible (CASSANDRA-6058)
 * Remove Hadoop dependency from ITransportFactory (CASSANDRA-6062)
 * add file_cache_size_in_mb setting (CASSANDRA-5661)
 * Improve error message when yaml contains invalid properties (CASSANDRA-5958)
 * Improve leveled compaction's ability to find non-overlapping L0 compactions
   to work on concurrently (CASSANDRA-5921)
 * Notify indexer of columns shadowed by range tombstones (CASSANDRA-5614)
 * Log Merkle tree stats (CASSANDRA-2698)
 * Switch from crc32 to adler32 for compressed sstable checksums (CASSANDRA-5862)
 * Improve offheap memcpy performance (CASSANDRA-5884)
 * Use a range aware scanner for cleanup (CASSANDRA-2524)
 * Cleanup doesn't need to inspect sstables that contain only local data
   (CASSANDRA-5722)
 * Add ability for CQL3 to list partition keys (CASSANDRA-4536)
 * Improve native protocol serialization (CASSANDRA-5664)
 * Upgrade Thrift to 0.9.1 (CASSANDRA-5923)
 * Require superuser status for adding triggers (CASSANDRA-5963)
 * Make standalone scrubber handle old and new style leveled manifest
   (CASSANDRA-6005)
 * Fix paxos bugs (CASSANDRA-6012, 6013, 6023)
 * Fix paged ranges with multiple replicas (CASSANDRA-6004)
 * Fix potential AssertionError during tracing (CASSANDRA-6041)
 * Fix NPE in sstablesplit (CASSANDRA-6027)
 * Migrate pre-2.0 key/value/column aliases to system.schema_columns
   (CASSANDRA-6009)
 * Paging filter empty rows too agressively (CASSANDRA-6040)
 * Support variadic parameters for IN clauses (CASSANDRA-4210)
 * cqlsh: return the result of CAS writes (CASSANDRA-5796)
 * Fix validation of IN clauses with 2ndary indexes (CASSANDRA-6050)
 * Support named bind variables in CQL (CASSANDRA-6033)
Merged from 1.2:
 * Allow cache-keys-to-save to be set at runtime (CASSANDRA-5980)
 * Avoid second-guessing out-of-space state (CASSANDRA-5605)
 * Tuning knobs for dealing with large blobs and many CFs (CASSANDRA-5982)
 * (Hadoop) Fix CQLRW for thrift tables (CASSANDRA-6002)
 * Fix possible divide-by-zero in HHOM (CASSANDRA-5990)
 * Allow local batchlog writes for CL.ANY (CASSANDRA-5967)
 * Upgrade metrics-core to version 2.2.0 (CASSANDRA-5947)
 * Fix CqlRecordWriter with composite keys (CASSANDRA-5949)
 * Add snitch, schema version, cluster, partitioner to JMX (CASSANDRA-5881)
 * Allow disabling SlabAllocator (CASSANDRA-5935)
 * Make user-defined compaction JMX blocking (CASSANDRA-4952)
 * Fix streaming does not transfer wrapped range (CASSANDRA-5948)
 * Fix loading index summary containing empty key (CASSANDRA-5965)
 * Correctly handle limits in CompositesSearcher (CASSANDRA-5975)
 * Pig: handle CQL collections (CASSANDRA-5867)
 * Pass the updated cf to the PRSI index() method (CASSANDRA-5999)
 * Allow empty CQL3 batches (as no-op) (CASSANDRA-5994)
 * Support null in CQL3 functions (CASSANDRA-5910)
 * Replace the deprecated MapMaker with CacheLoader (CASSANDRA-6007)
 * Add SSTableDeletingNotification to DataTracker (CASSANDRA-6010)
 * Fix snapshots in use get deleted during snapshot repair (CASSANDRA-6011)
 * Move hints and exception count to o.a.c.metrics (CASSANDRA-6017)
 * Fix memory leak in snapshot repair (CASSANDRA-6047)
 * Fix sstable2sjon for CQL3 tables (CASSANDRA-5852)


2.0.0
 * Fix thrift validation when inserting into CQL3 tables (CASSANDRA-5138)
 * Fix periodic memtable flushing behavior with clean memtables (CASSANDRA-5931)
 * Fix dateOf() function for pre-2.0 timestamp columns (CASSANDRA-5928)
 * Fix SSTable unintentionally loads BF when opened for batch (CASSANDRA-5938)
 * Add stream session progress to JMX (CASSANDRA-4757)
 * Fix NPE during CAS operation (CASSANDRA-5925)
Merged from 1.2:
 * Fix getBloomFilterDiskSpaceUsed for AlwaysPresentFilter (CASSANDRA-5900)
 * Don't announce schema version until we've loaded the changes locally
   (CASSANDRA-5904)
 * Fix to support off heap bloom filters size greater than 2 GB (CASSANDRA-5903)
 * Properly handle parsing huge map and set literals (CASSANDRA-5893)


2.0.0-rc2
 * enable vnodes by default (CASSANDRA-5869)
 * fix CAS contention timeout (CASSANDRA-5830)
 * fix HsHa to respect max frame size (CASSANDRA-4573)
 * Fix (some) 2i on composite components omissions (CASSANDRA-5851)
 * cqlsh: add DESCRIBE FULL SCHEMA variant (CASSANDRA-5880)
Merged from 1.2:
 * Correctly validate sparse composite cells in scrub (CASSANDRA-5855)
 * Add KeyCacheHitRate metric to CF metrics (CASSANDRA-5868)
 * cqlsh: add support for multiline comments (CASSANDRA-5798)
 * Handle CQL3 SELECT duplicate IN restrictions on clustering columns
   (CASSANDRA-5856)


2.0.0-rc1
 * improve DecimalSerializer performance (CASSANDRA-5837)
 * fix potential spurious wakeup in AsyncOneResponse (CASSANDRA-5690)
 * fix schema-related trigger issues (CASSANDRA-5774)
 * Better validation when accessing CQL3 table from thrift (CASSANDRA-5138)
 * Fix assertion error during repair (CASSANDRA-5801)
 * Fix range tombstone bug (CASSANDRA-5805)
 * DC-local CAS (CASSANDRA-5797)
 * Add a native_protocol_version column to the system.local table (CASSANRDA-5819)
 * Use index_interval from cassandra.yaml when upgraded (CASSANDRA-5822)
 * Fix buffer underflow on socket close (CASSANDRA-5792)
Merged from 1.2:
 * Fix reading DeletionTime from 1.1-format sstables (CASSANDRA-5814)
 * cqlsh: add collections support to COPY (CASSANDRA-5698)
 * retry important messages for any IOException (CASSANDRA-5804)
 * Allow empty IN relations in SELECT/UPDATE/DELETE statements (CASSANDRA-5626)
 * cqlsh: fix crashing on Windows due to libedit detection (CASSANDRA-5812)
 * fix bulk-loading compressed sstables (CASSANDRA-5820)
 * (Hadoop) fix quoting in CqlPagingRecordReader and CqlRecordWriter 
   (CASSANDRA-5824)
 * update default LCS sstable size to 160MB (CASSANDRA-5727)
 * Allow compacting 2Is via nodetool (CASSANDRA-5670)
 * Hex-encode non-String keys in OPP (CASSANDRA-5793)
 * nodetool history logging (CASSANDRA-5823)
 * (Hadoop) fix support for Thrift tables in CqlPagingRecordReader 
   (CASSANDRA-5752)
 * add "all time blocked" to StatusLogger output (CASSANDRA-5825)
 * Future-proof inter-major-version schema migrations (CASSANDRA-5845)
 * (Hadoop) add CqlPagingRecordReader support for ReversedType in Thrift table
   (CASSANDRA-5718)
 * Add -no-snapshot option to scrub (CASSANDRA-5891)
 * Fix to support off heap bloom filters size greater than 2 GB (CASSANDRA-5903)
 * Properly handle parsing huge map and set literals (CASSANDRA-5893)
 * Fix LCS L0 compaction may overlap in L1 (CASSANDRA-5907)
 * New sstablesplit tool to split large sstables offline (CASSANDRA-4766)
 * Fix potential deadlock in native protocol server (CASSANDRA-5926)
 * Disallow incompatible type change in CQL3 (CASSANDRA-5882)
Merged from 1.1:
 * Correctly validate sparse composite cells in scrub (CASSANDRA-5855)


2.0.0-beta2
 * Replace countPendingHints with Hints Created metric (CASSANDRA-5746)
 * Allow nodetool with no args, and with help to run without a server (CASSANDRA-5734)
 * Cleanup AbstractType/TypeSerializer classes (CASSANDRA-5744)
 * Remove unimplemented cli option schema-mwt (CASSANDRA-5754)
 * Support range tombstones in thrift (CASSANDRA-5435)
 * Normalize table-manipulating CQL3 statements' class names (CASSANDRA-5759)
 * cqlsh: add missing table options to DESCRIBE output (CASSANDRA-5749)
 * Fix assertion error during repair (CASSANDRA-5757)
 * Fix bulkloader (CASSANDRA-5542)
 * Add LZ4 compression to the native protocol (CASSANDRA-5765)
 * Fix bugs in the native protocol v2 (CASSANDRA-5770)
 * CAS on 'primary key only' table (CASSANDRA-5715)
 * Support streaming SSTables of old versions (CASSANDRA-5772)
 * Always respect protocol version in native protocol (CASSANDRA-5778)
 * Fix ConcurrentModificationException during streaming (CASSANDRA-5782)
 * Update deletion timestamp in Commit#updatesWithPaxosTime (CASSANDRA-5787)
 * Thrift cas() method crashes if input columns are not sorted (CASSANDRA-5786)
 * Order columns names correctly when querying for CAS (CASSANDRA-5788)
 * Fix streaming retry (CASSANDRA-5775)
Merged from 1.2:
 * if no seeds can be a reached a node won't start in a ring by itself (CASSANDRA-5768)
 * add cassandra.unsafesystem property (CASSANDRA-5704)
 * (Hadoop) quote identifiers in CqlPagingRecordReader (CASSANDRA-5763)
 * Add replace_node functionality for vnodes (CASSANDRA-5337)
 * Add timeout events to query traces (CASSANDRA-5520)
 * Fix serialization of the LEFT gossip value (CASSANDRA-5696)
 * Pig: support for cql3 tables (CASSANDRA-5234)
 * Fix skipping range tombstones with reverse queries (CASSANDRA-5712)
 * Expire entries out of ThriftSessionManager (CASSANDRA-5719)
 * Don't keep ancestor information in memory (CASSANDRA-5342)
 * Expose native protocol server status in nodetool info (CASSANDRA-5735)
 * Fix pathetic performance of range tombstones (CASSANDRA-5677)
 * Fix querying with an empty (impossible) range (CASSANDRA-5573)
 * cqlsh: handle CUSTOM 2i in DESCRIBE output (CASSANDRA-5760)
 * Fix minor bug in Range.intersects(Bound) (CASSANDRA-5771)
 * cqlsh: handle disabled compression in DESCRIBE output (CASSANDRA-5766)
 * Ensure all UP events are notified on the native protocol (CASSANDRA-5769)
 * Fix formatting of sstable2json with multiple -k arguments (CASSANDRA-5781)
 * Don't rely on row marker for queries in general to hide lost markers
   after TTL expires (CASSANDRA-5762)
 * Sort nodetool help output (CASSANDRA-5776)
 * Fix column expiring during 2 phases compaction (CASSANDRA-5799)
 * now() is being rejected in INSERTs when inside collections (CASSANDRA-5795)


2.0.0-beta1
 * Add support for indexing clustered columns (CASSANDRA-5125)
 * Removed on-heap row cache (CASSANDRA-5348)
 * use nanotime consistently for node-local timeouts (CASSANDRA-5581)
 * Avoid unnecessary second pass on name-based queries (CASSANDRA-5577)
 * Experimental triggers (CASSANDRA-1311)
 * JEMalloc support for off-heap allocation (CASSANDRA-3997)
 * Single-pass compaction (CASSANDRA-4180)
 * Removed token range bisection (CASSANDRA-5518)
 * Removed compatibility with pre-1.2.5 sstables and network messages
   (CASSANDRA-5511)
 * removed PBSPredictor (CASSANDRA-5455)
 * CAS support (CASSANDRA-5062, 5441, 5442, 5443, 5619, 5667)
 * Leveled compaction performs size-tiered compactions in L0 
   (CASSANDRA-5371, 5439)
 * Add yaml network topology snitch for mixed ec2/other envs (CASSANDRA-5339)
 * Log when a node is down longer than the hint window (CASSANDRA-4554)
 * Optimize tombstone creation for ExpiringColumns (CASSANDRA-4917)
 * Improve LeveledScanner work estimation (CASSANDRA-5250, 5407)
 * Replace compaction lock with runWithCompactionsDisabled (CASSANDRA-3430)
 * Change Message IDs to ints (CASSANDRA-5307)
 * Move sstable level information into the Stats component, removing the
   need for a separate Manifest file (CASSANDRA-4872)
 * avoid serializing to byte[] on commitlog append (CASSANDRA-5199)
 * make index_interval configurable per columnfamily (CASSANDRA-3961, CASSANDRA-5650)
 * add default_time_to_live (CASSANDRA-3974)
 * add memtable_flush_period_in_ms (CASSANDRA-4237)
 * replace supercolumns internally by composites (CASSANDRA-3237, 5123)
 * upgrade thrift to 0.9.0 (CASSANDRA-3719)
 * drop unnecessary keyspace parameter from user-defined compaction API 
   (CASSANDRA-5139)
 * more robust solution to incomplete compactions + counters (CASSANDRA-5151)
 * Change order of directory searching for c*.in.sh (CASSANDRA-3983)
 * Add tool to reset SSTable compaction level for LCS (CASSANDRA-5271)
 * Allow custom configuration loader (CASSANDRA-5045)
 * Remove memory emergency pressure valve logic (CASSANDRA-3534)
 * Reduce request latency with eager retry (CASSANDRA-4705)
 * cqlsh: Remove ASSUME command (CASSANDRA-5331)
 * Rebuild BF when loading sstables if bloom_filter_fp_chance
   has changed since compaction (CASSANDRA-5015)
 * remove row-level bloom filters (CASSANDRA-4885)
 * Change Kernel Page Cache skipping into row preheating (disabled by default)
   (CASSANDRA-4937)
 * Improve repair by deciding on a gcBefore before sending
   out TreeRequests (CASSANDRA-4932)
 * Add an official way to disable compactions (CASSANDRA-5074)
 * Reenable ALTER TABLE DROP with new semantics (CASSANDRA-3919)
 * Add binary protocol versioning (CASSANDRA-5436)
 * Swap THshaServer for TThreadedSelectorServer (CASSANDRA-5530)
 * Add alias support to SELECT statement (CASSANDRA-5075)
 * Don't create empty RowMutations in CommitLogReplayer (CASSANDRA-5541)
 * Use range tombstones when dropping cfs/columns from schema (CASSANDRA-5579)
 * cqlsh: drop CQL2/CQL3-beta support (CASSANDRA-5585)
 * Track max/min column names in sstables to be able to optimize slice
   queries (CASSANDRA-5514, CASSANDRA-5595, CASSANDRA-5600)
 * Binary protocol: allow batching already prepared statements (CASSANDRA-4693)
 * Allow preparing timestamp, ttl and limit in CQL3 queries (CASSANDRA-4450)
 * Support native link w/o JNA in Java7 (CASSANDRA-3734)
 * Use SASL authentication in binary protocol v2 (CASSANDRA-5545)
 * Replace Thrift HsHa with LMAX Disruptor based implementation (CASSANDRA-5582)
 * cqlsh: Add row count to SELECT output (CASSANDRA-5636)
 * Include a timestamp with all read commands to determine column expiration
   (CASSANDRA-5149)
 * Streaming 2.0 (CASSANDRA-5286, 5699)
 * Conditional create/drop ks/table/index statements in CQL3 (CASSANDRA-2737)
 * more pre-table creation property validation (CASSANDRA-5693)
 * Redesign repair messages (CASSANDRA-5426)
 * Fix ALTER RENAME post-5125 (CASSANDRA-5702)
 * Disallow renaming a 2ndary indexed column (CASSANDRA-5705)
 * Rename Table to Keyspace (CASSANDRA-5613)
 * Ensure changing column_index_size_in_kb on different nodes don't corrupt the
   sstable (CASSANDRA-5454)
 * Move resultset type information into prepare, not execute (CASSANDRA-5649)
 * Auto paging in binary protocol (CASSANDRA-4415, 5714)
 * Don't tie client side use of AbstractType to JDBC (CASSANDRA-4495)
 * Adds new TimestampType to replace DateType (CASSANDRA-5723, CASSANDRA-5729)
Merged from 1.2:
 * make starting native protocol server idempotent (CASSANDRA-5728)
 * Fix loading key cache when a saved entry is no longer valid (CASSANDRA-5706)
 * Fix serialization of the LEFT gossip value (CASSANDRA-5696)
 * cqlsh: Don't show 'null' in place of empty values (CASSANDRA-5675)
 * Race condition in detecting version on a mixed 1.1/1.2 cluster
   (CASSANDRA-5692)
 * Fix skipping range tombstones with reverse queries (CASSANDRA-5712)
 * Expire entries out of ThriftSessionManager (CASSANRDA-5719)
 * Don't keep ancestor information in memory (CASSANDRA-5342)
 * cqlsh: fix handling of semicolons inside BATCH queries (CASSANDRA-5697)


1.2.6
 * Fix tracing when operation completes before all responses arrive 
   (CASSANDRA-5668)
 * Fix cross-DC mutation forwarding (CASSANDRA-5632)
 * Reduce SSTableLoader memory usage (CASSANDRA-5555)
 * Scale hinted_handoff_throttle_in_kb to cluster size (CASSANDRA-5272)
 * (Hadoop) Add CQL3 input/output formats (CASSANDRA-4421, 5622)
 * (Hadoop) Fix InputKeyRange in CFIF (CASSANDRA-5536)
 * Fix dealing with ridiculously large max sstable sizes in LCS (CASSANDRA-5589)
 * Ignore pre-truncate hints (CASSANDRA-4655)
 * Move System.exit on OOM into a separate thread (CASSANDRA-5273)
 * Write row markers when serializing schema (CASSANDRA-5572)
 * Check only SSTables for the requested range when streaming (CASSANDRA-5569)
 * Improve batchlog replay behavior and hint ttl handling (CASSANDRA-5314)
 * Exclude localTimestamp from validation for tombstones (CASSANDRA-5398)
 * cqlsh: add custom prompt support (CASSANDRA-5539)
 * Reuse prepared statements in hot auth queries (CASSANDRA-5594)
 * cqlsh: add vertical output option (see EXPAND) (CASSANDRA-5597)
 * Add a rate limit option to stress (CASSANDRA-5004)
 * have BulkLoader ignore snapshots directories (CASSANDRA-5587) 
 * fix SnitchProperties logging context (CASSANDRA-5602)
 * Expose whether jna is enabled and memory is locked via JMX (CASSANDRA-5508)
 * cqlsh: fix COPY FROM with ReversedType (CASSANDRA-5610)
 * Allow creating CUSTOM indexes on collections (CASSANDRA-5615)
 * Evaluate now() function at execution time (CASSANDRA-5616)
 * Expose detailed read repair metrics (CASSANDRA-5618)
 * Correct blob literal + ReversedType parsing (CASSANDRA-5629)
 * Allow GPFS to prefer the internal IP like EC2MRS (CASSANDRA-5630)
 * fix help text for -tspw cassandra-cli (CASSANDRA-5643)
 * don't throw away initial causes exceptions for internode encryption issues 
   (CASSANDRA-5644)
 * Fix message spelling errors for cql select statements (CASSANDRA-5647)
 * Suppress custom exceptions thru jmx (CASSANDRA-5652)
 * Update CREATE CUSTOM INDEX syntax (CASSANDRA-5639)
 * Fix PermissionDetails.equals() method (CASSANDRA-5655)
 * Never allow partition key ranges in CQL3 without token() (CASSANDRA-5666)
 * Gossiper incorrectly drops AppState for an upgrading node (CASSANDRA-5660)
 * Connection thrashing during multi-region ec2 during upgrade, due to 
   messaging version (CASSANDRA-5669)
 * Avoid over reconnecting in EC2MRS (CASSANDRA-5678)
 * Fix ReadResponseSerializer.serializedSize() for digest reads (CASSANDRA-5476)
 * allow sstable2json on 2i CFs (CASSANDRA-5694)
Merged from 1.1:
 * Remove buggy thrift max message length option (CASSANDRA-5529)
 * Fix NPE in Pig's widerow mode (CASSANDRA-5488)
 * Add split size parameter to Pig and disable split combination (CASSANDRA-5544)


1.2.5
 * make BytesToken.toString only return hex bytes (CASSANDRA-5566)
 * Ensure that submitBackground enqueues at least one task (CASSANDRA-5554)
 * fix 2i updates with identical values and timestamps (CASSANDRA-5540)
 * fix compaction throttling bursty-ness (CASSANDRA-4316)
 * reduce memory consumption of IndexSummary (CASSANDRA-5506)
 * remove per-row column name bloom filters (CASSANDRA-5492)
 * Include fatal errors in trace events (CASSANDRA-5447)
 * Ensure that PerRowSecondaryIndex is notified of row-level deletes
   (CASSANDRA-5445)
 * Allow empty blob literals in CQL3 (CASSANDRA-5452)
 * Fix streaming RangeTombstones at column index boundary (CASSANDRA-5418)
 * Fix preparing statements when current keyspace is not set (CASSANDRA-5468)
 * Fix SemanticVersion.isSupportedBy minor/patch handling (CASSANDRA-5496)
 * Don't provide oldCfId for post-1.1 system cfs (CASSANDRA-5490)
 * Fix primary range ignores replication strategy (CASSANDRA-5424)
 * Fix shutdown of binary protocol server (CASSANDRA-5507)
 * Fix repair -snapshot not working (CASSANDRA-5512)
 * Set isRunning flag later in binary protocol server (CASSANDRA-5467)
 * Fix use of CQL3 functions with descending clustering order (CASSANDRA-5472)
 * Disallow renaming columns one at a time for thrift table in CQL3
   (CASSANDRA-5531)
 * cqlsh: add CLUSTERING ORDER BY support to DESCRIBE (CASSANDRA-5528)
 * Add custom secondary index support to CQL3 (CASSANDRA-5484)
 * Fix repair hanging silently on unexpected error (CASSANDRA-5229)
 * Fix Ec2Snitch regression introduced by CASSANDRA-5171 (CASSANDRA-5432)
 * Add nodetool enablebackup/disablebackup (CASSANDRA-5556)
 * cqlsh: fix DESCRIBE after case insensitive USE (CASSANDRA-5567)
Merged from 1.1
 * Add retry mechanism to OTC for non-droppable_verbs (CASSANDRA-5393)
 * Use allocator information to improve memtable memory usage estimate
   (CASSANDRA-5497)
 * Fix trying to load deleted row into row cache on startup (CASSANDRA-4463)
 * fsync leveled manifest to avoid corruption (CASSANDRA-5535)
 * Fix Bound intersection computation (CASSANDRA-5551)
 * sstablescrub now respects max memory size in cassandra.in.sh (CASSANDRA-5562)


1.2.4
 * Ensure that PerRowSecondaryIndex updates see the most recent values
   (CASSANDRA-5397)
 * avoid duplicate index entries ind PrecompactedRow and 
   ParallelCompactionIterable (CASSANDRA-5395)
 * remove the index entry on oldColumn when new column is a tombstone 
   (CASSANDRA-5395)
 * Change default stream throughput from 400 to 200 mbps (CASSANDRA-5036)
 * Gossiper logs DOWN for symmetry with UP (CASSANDRA-5187)
 * Fix mixing prepared statements between keyspaces (CASSANDRA-5352)
 * Fix consistency level during bootstrap - strike 3 (CASSANDRA-5354)
 * Fix transposed arguments in AlreadyExistsException (CASSANDRA-5362)
 * Improve asynchronous hint delivery (CASSANDRA-5179)
 * Fix Guava dependency version (12.0 -> 13.0.1) for Maven (CASSANDRA-5364)
 * Validate that provided CQL3 collection value are < 64K (CASSANDRA-5355)
 * Make upgradeSSTable skip current version sstables by default (CASSANDRA-5366)
 * Optimize min/max timestamp collection (CASSANDRA-5373)
 * Invalid streamId in cql binary protocol when using invalid CL 
   (CASSANDRA-5164)
 * Fix validation for IN where clauses with collections (CASSANDRA-5376)
 * Copy resultSet on count query to avoid ConcurrentModificationException 
   (CASSANDRA-5382)
 * Correctly typecheck in CQL3 even with ReversedType (CASSANDRA-5386)
 * Fix streaming compressed files when using encryption (CASSANDRA-5391)
 * cassandra-all 1.2.0 pom missing netty dependency (CASSANDRA-5392)
 * Fix writetime/ttl functions on null values (CASSANDRA-5341)
 * Fix NPE during cql3 select with token() (CASSANDRA-5404)
 * IndexHelper.skipBloomFilters won't skip non-SHA filters (CASSANDRA-5385)
 * cqlsh: Print maps ordered by key, sort sets (CASSANDRA-5413)
 * Add null syntax support in CQL3 for inserts (CASSANDRA-3783)
 * Allow unauthenticated set_keyspace() calls (CASSANDRA-5423)
 * Fix potential incremental backups race (CASSANDRA-5410)
 * Fix prepared BATCH statements with batch-level timestamps (CASSANDRA-5415)
 * Allow overriding superuser setup delay (CASSANDRA-5430)
 * cassandra-shuffle with JMX usernames and passwords (CASSANDRA-5431)
Merged from 1.1:
 * cli: Quote ks and cf names in schema output when needed (CASSANDRA-5052)
 * Fix bad default for min/max timestamp in SSTableMetadata (CASSANDRA-5372)
 * Fix cf name extraction from manifest in Directories.migrateFile() 
   (CASSANDRA-5242)
 * Support pluggable internode authentication (CASSANDRA-5401)


1.2.3
 * add check for sstable overlap within a level on startup (CASSANDRA-5327)
 * replace ipv6 colons in jmx object names (CASSANDRA-5298, 5328)
 * Avoid allocating SSTableBoundedScanner during repair when the range does 
   not intersect the sstable (CASSANDRA-5249)
 * Don't lowercase property map keys (this breaks NTS) (CASSANDRA-5292)
 * Fix composite comparator with super columns (CASSANDRA-5287)
 * Fix insufficient validation of UPDATE queries against counter cfs
   (CASSANDRA-5300)
 * Fix PropertyFileSnitch default DC/Rack behavior (CASSANDRA-5285)
 * Handle null values when executing prepared statement (CASSANDRA-5081)
 * Add netty to pom dependencies (CASSANDRA-5181)
 * Include type arguments in Thrift CQLPreparedResult (CASSANDRA-5311)
 * Fix compaction not removing columns when bf_fp_ratio is 1 (CASSANDRA-5182)
 * cli: Warn about missing CQL3 tables in schema descriptions (CASSANDRA-5309)
 * Re-enable unknown option in replication/compaction strategies option for
   backward compatibility (CASSANDRA-4795)
 * Add binary protocol support to stress (CASSANDRA-4993)
 * cqlsh: Fix COPY FROM value quoting and null handling (CASSANDRA-5305)
 * Fix repair -pr for vnodes (CASSANDRA-5329)
 * Relax CL for auth queries for non-default users (CASSANDRA-5310)
 * Fix AssertionError during repair (CASSANDRA-5245)
 * Don't announce migrations to pre-1.2 nodes (CASSANDRA-5334)
Merged from 1.1:
 * Update offline scrub for 1.0 -> 1.1 directory structure (CASSANDRA-5195)
 * add tmp flag to Descriptor hashcode (CASSANDRA-4021)
 * fix logging of "Found table data in data directories" when only system tables
   are present (CASSANDRA-5289)
 * cli: Add JMX authentication support (CASSANDRA-5080)
 * nodetool: ability to repair specific range (CASSANDRA-5280)
 * Fix possible assertion triggered in SliceFromReadCommand (CASSANDRA-5284)
 * cqlsh: Add inet type support on Windows (ipv4-only) (CASSANDRA-4801)
 * Fix race when initializing ColumnFamilyStore (CASSANDRA-5350)
 * Add UseTLAB JVM flag (CASSANDRA-5361)


1.2.2
 * fix potential for multiple concurrent compactions of the same sstables
   (CASSANDRA-5256)
 * avoid no-op caching of byte[] on commitlog append (CASSANDRA-5199)
 * fix symlinks under data dir not working (CASSANDRA-5185)
 * fix bug in compact storage metadata handling (CASSANDRA-5189)
 * Validate login for USE queries (CASSANDRA-5207)
 * cli: remove default username and password (CASSANDRA-5208)
 * configure populate_io_cache_on_flush per-CF (CASSANDRA-4694)
 * allow configuration of internode socket buffer (CASSANDRA-3378)
 * Make sstable directory picking blacklist-aware again (CASSANDRA-5193)
 * Correctly expire gossip states for edge cases (CASSANDRA-5216)
 * Improve handling of directory creation failures (CASSANDRA-5196)
 * Expose secondary indicies to the rest of nodetool (CASSANDRA-4464)
 * Binary protocol: avoid sending notification for 0.0.0.0 (CASSANDRA-5227)
 * add UseCondCardMark XX jvm settings on jdk 1.7 (CASSANDRA-4366)
 * CQL3 refactor to allow conversion function (CASSANDRA-5226)
 * Fix drop of sstables in some circumstance (CASSANDRA-5232)
 * Implement caching of authorization results (CASSANDRA-4295)
 * Add support for LZ4 compression (CASSANDRA-5038)
 * Fix missing columns in wide rows queries (CASSANDRA-5225)
 * Simplify auth setup and make system_auth ks alterable (CASSANDRA-5112)
 * Stop compactions from hanging during bootstrap (CASSANDRA-5244)
 * fix compressed streaming sending extra chunk (CASSANDRA-5105)
 * Add CQL3-based implementations of IAuthenticator and IAuthorizer
   (CASSANDRA-4898)
 * Fix timestamp-based tomstone removal logic (CASSANDRA-5248)
 * cli: Add JMX authentication support (CASSANDRA-5080)
 * Fix forceFlush behavior (CASSANDRA-5241)
 * cqlsh: Add username autocompletion (CASSANDRA-5231)
 * Fix CQL3 composite partition key error (CASSANDRA-5240)
 * Allow IN clause on last clustering key (CASSANDRA-5230)
Merged from 1.1:
 * fix start key/end token validation for wide row iteration (CASSANDRA-5168)
 * add ConfigHelper support for Thrift frame and max message sizes (CASSANDRA-5188)
 * fix nodetool repair not fail on node down (CASSANDRA-5203)
 * always collect tombstone hints (CASSANDRA-5068)
 * Fix error when sourcing file in cqlsh (CASSANDRA-5235)


1.2.1
 * stream undelivered hints on decommission (CASSANDRA-5128)
 * GossipingPropertyFileSnitch loads saved dc/rack info if needed (CASSANDRA-5133)
 * drain should flush system CFs too (CASSANDRA-4446)
 * add inter_dc_tcp_nodelay setting (CASSANDRA-5148)
 * re-allow wrapping ranges for start_token/end_token range pairitspwng (CASSANDRA-5106)
 * fix validation compaction of empty rows (CASSANDRA-5136)
 * nodetool methods to enable/disable hint storage/delivery (CASSANDRA-4750)
 * disallow bloom filter false positive chance of 0 (CASSANDRA-5013)
 * add threadpool size adjustment methods to JMXEnabledThreadPoolExecutor and 
   CompactionManagerMBean (CASSANDRA-5044)
 * fix hinting for dropped local writes (CASSANDRA-4753)
 * off-heap cache doesn't need mutable column container (CASSANDRA-5057)
 * apply disk_failure_policy to bad disks on initial directory creation 
   (CASSANDRA-4847)
 * Optimize name-based queries to use ArrayBackedSortedColumns (CASSANDRA-5043)
 * Fall back to old manifest if most recent is unparseable (CASSANDRA-5041)
 * pool [Compressed]RandomAccessReader objects on the partitioned read path
   (CASSANDRA-4942)
 * Add debug logging to list filenames processed by Directories.migrateFile 
   method (CASSANDRA-4939)
 * Expose black-listed directories via JMX (CASSANDRA-4848)
 * Log compaction merge counts (CASSANDRA-4894)
 * Minimize byte array allocation by AbstractData{Input,Output} (CASSANDRA-5090)
 * Add SSL support for the binary protocol (CASSANDRA-5031)
 * Allow non-schema system ks modification for shuffle to work (CASSANDRA-5097)
 * cqlsh: Add default limit to SELECT statements (CASSANDRA-4972)
 * cqlsh: fix DESCRIBE for 1.1 cfs in CQL3 (CASSANDRA-5101)
 * Correctly gossip with nodes >= 1.1.7 (CASSANDRA-5102)
 * Ensure CL guarantees on digest mismatch (CASSANDRA-5113)
 * Validate correctly selects on composite partition key (CASSANDRA-5122)
 * Fix exception when adding collection (CASSANDRA-5117)
 * Handle states for non-vnode clusters correctly (CASSANDRA-5127)
 * Refuse unrecognized replication and compaction strategy options (CASSANDRA-4795)
 * Pick the correct value validator in sstable2json for cql3 tables (CASSANDRA-5134)
 * Validate login for describe_keyspace, describe_keyspaces and set_keyspace
   (CASSANDRA-5144)
 * Fix inserting empty maps (CASSANDRA-5141)
 * Don't remove tokens from System table for node we know (CASSANDRA-5121)
 * fix streaming progress report for compresed files (CASSANDRA-5130)
 * Coverage analysis for low-CL queries (CASSANDRA-4858)
 * Stop interpreting dates as valid timeUUID value (CASSANDRA-4936)
 * Adds E notation for floating point numbers (CASSANDRA-4927)
 * Detect (and warn) unintentional use of the cql2 thrift methods when cql3 was
   intended (CASSANDRA-5172)
 * cli: Quote ks and cf names in schema output when needed (CASSANDRA-5052)
 * Fix cf name extraction from manifest in Directories.migrateFile() (CASSANDRA-5242)
 * Replace mistaken usage of commons-logging with slf4j (CASSANDRA-5464)
 * Ensure Jackson dependency matches lib (CASSANDRA-5126)
 * Expose droppable tombstone ratio stats over JMX (CASSANDRA-5159)
Merged from 1.1:
 * Simplify CompressedRandomAccessReader to work around JDK FD bug (CASSANDRA-5088)
 * Improve handling a changing target throttle rate mid-compaction (CASSANDRA-5087)
 * Pig: correctly decode row keys in widerow mode (CASSANDRA-5098)
 * nodetool repair command now prints progress (CASSANDRA-4767)
 * fix user defined compaction to run against 1.1 data directory (CASSANDRA-5118)
 * Fix CQL3 BATCH authorization caching (CASSANDRA-5145)
 * fix get_count returns incorrect value with TTL (CASSANDRA-5099)
 * better handling for mid-compaction failure (CASSANDRA-5137)
 * convert default marshallers list to map for better readability (CASSANDRA-5109)
 * fix ConcurrentModificationException in getBootstrapSource (CASSANDRA-5170)
 * fix sstable maxtimestamp for row deletes and pre-1.1.1 sstables (CASSANDRA-5153)
 * Fix thread growth on node removal (CASSANDRA-5175)
 * Make Ec2Region's datacenter name configurable (CASSANDRA-5155)


1.2.0
 * Disallow counters in collections (CASSANDRA-5082)
 * cqlsh: add unit tests (CASSANDRA-3920)
 * fix default bloom_filter_fp_chance for LeveledCompactionStrategy (CASSANDRA-5093)
Merged from 1.1:
 * add validation for get_range_slices with start_key and end_token (CASSANDRA-5089)


1.2.0-rc2
 * fix nodetool ownership display with vnodes (CASSANDRA-5065)
 * cqlsh: add DESCRIBE KEYSPACES command (CASSANDRA-5060)
 * Fix potential infinite loop when reloading CFS (CASSANDRA-5064)
 * Fix SimpleAuthorizer example (CASSANDRA-5072)
 * cqlsh: force CL.ONE for tracing and system.schema* queries (CASSANDRA-5070)
 * Includes cassandra-shuffle in the debian package (CASSANDRA-5058)
Merged from 1.1:
 * fix multithreaded compaction deadlock (CASSANDRA-4492)
 * fix temporarily missing schema after upgrade from pre-1.1.5 (CASSANDRA-5061)
 * Fix ALTER TABLE overriding compression options with defaults
   (CASSANDRA-4996, 5066)
 * fix specifying and altering crc_check_chance (CASSANDRA-5053)
 * fix Murmur3Partitioner ownership% calculation (CASSANDRA-5076)
 * Don't expire columns sooner than they should in 2ndary indexes (CASSANDRA-5079)


1.2-rc1
 * rename rpc_timeout settings to request_timeout (CASSANDRA-5027)
 * add BF with 0.1 FP to LCS by default (CASSANDRA-5029)
 * Fix preparing insert queries (CASSANDRA-5016)
 * Fix preparing queries with counter increment (CASSANDRA-5022)
 * Fix preparing updates with collections (CASSANDRA-5017)
 * Don't generate UUID based on other node address (CASSANDRA-5002)
 * Fix message when trying to alter a clustering key type (CASSANDRA-5012)
 * Update IAuthenticator to match the new IAuthorizer (CASSANDRA-5003)
 * Fix inserting only a key in CQL3 (CASSANDRA-5040)
 * Fix CQL3 token() function when used with strings (CASSANDRA-5050)
Merged from 1.1:
 * reduce log spam from invalid counter shards (CASSANDRA-5026)
 * Improve schema propagation performance (CASSANDRA-5025)
 * Fix for IndexHelper.IndexFor throws OOB Exception (CASSANDRA-5030)
 * cqlsh: make it possible to describe thrift CFs (CASSANDRA-4827)
 * cqlsh: fix timestamp formatting on some platforms (CASSANDRA-5046)


1.2-beta3
 * make consistency level configurable in cqlsh (CASSANDRA-4829)
 * fix cqlsh rendering of blob fields (CASSANDRA-4970)
 * fix cqlsh DESCRIBE command (CASSANDRA-4913)
 * save truncation position in system table (CASSANDRA-4906)
 * Move CompressionMetadata off-heap (CASSANDRA-4937)
 * allow CLI to GET cql3 columnfamily data (CASSANDRA-4924)
 * Fix rare race condition in getExpireTimeForEndpoint (CASSANDRA-4402)
 * acquire references to overlapping sstables during compaction so bloom filter
   doesn't get free'd prematurely (CASSANDRA-4934)
 * Don't share slice query filter in CQL3 SelectStatement (CASSANDRA-4928)
 * Separate tracing from Log4J (CASSANDRA-4861)
 * Exclude gcable tombstones from merkle-tree computation (CASSANDRA-4905)
 * Better printing of AbstractBounds for tracing (CASSANDRA-4931)
 * Optimize mostRecentTombstone check in CC.collectAllData (CASSANDRA-4883)
 * Change stream session ID to UUID to avoid collision from same node (CASSANDRA-4813)
 * Use Stats.db when bulk loading if present (CASSANDRA-4957)
 * Skip repair on system_trace and keyspaces with RF=1 (CASSANDRA-4956)
 * (cql3) Remove arbitrary SELECT limit (CASSANDRA-4918)
 * Correctly handle prepared operation on collections (CASSANDRA-4945)
 * Fix CQL3 LIMIT (CASSANDRA-4877)
 * Fix Stress for CQL3 (CASSANDRA-4979)
 * Remove cassandra specific exceptions from JMX interface (CASSANDRA-4893)
 * (CQL3) Force using ALLOW FILTERING on potentially inefficient queries (CASSANDRA-4915)
 * (cql3) Fix adding column when the table has collections (CASSANDRA-4982)
 * (cql3) Fix allowing collections with compact storage (CASSANDRA-4990)
 * (cql3) Refuse ttl/writetime function on collections (CASSANDRA-4992)
 * Replace IAuthority with new IAuthorizer (CASSANDRA-4874)
 * clqsh: fix KEY pseudocolumn escaping when describing Thrift tables
   in CQL3 mode (CASSANDRA-4955)
 * add basic authentication support for Pig CassandraStorage (CASSANDRA-3042)
 * fix CQL2 ALTER TABLE compaction_strategy_class altering (CASSANDRA-4965)
Merged from 1.1:
 * Fall back to old describe_splits if d_s_ex is not available (CASSANDRA-4803)
 * Improve error reporting when streaming ranges fail (CASSANDRA-5009)
 * Fix cqlsh timestamp formatting of timezone info (CASSANDRA-4746)
 * Fix assertion failure with leveled compaction (CASSANDRA-4799)
 * Check for null end_token in get_range_slice (CASSANDRA-4804)
 * Remove all remnants of removed nodes (CASSANDRA-4840)
 * Add aut-reloading of the log4j file in debian package (CASSANDRA-4855)
 * Fix estimated row cache entry size (CASSANDRA-4860)
 * reset getRangeSlice filter after finishing a row for get_paged_slice
   (CASSANDRA-4919)
 * expunge row cache post-truncate (CASSANDRA-4940)
 * Allow static CF definition with compact storage (CASSANDRA-4910)
 * Fix endless loop/compaction of schema_* CFs due to broken timestamps (CASSANDRA-4880)
 * Fix 'wrong class type' assertion in CounterColumn (CASSANDRA-4976)


1.2-beta2
 * fp rate of 1.0 disables BF entirely; LCS defaults to 1.0 (CASSANDRA-4876)
 * off-heap bloom filters for row keys (CASSANDRA_4865)
 * add extension point for sstable components (CASSANDRA-4049)
 * improve tracing output (CASSANDRA-4852, 4862)
 * make TRACE verb droppable (CASSANDRA-4672)
 * fix BulkLoader recognition of CQL3 columnfamilies (CASSANDRA-4755)
 * Sort commitlog segments for replay by id instead of mtime (CASSANDRA-4793)
 * Make hint delivery asynchronous (CASSANDRA-4761)
 * Pluggable Thrift transport factories for CLI and cqlsh (CASSANDRA-4609, 4610)
 * cassandra-cli: allow Double value type to be inserted to a column (CASSANDRA-4661)
 * Add ability to use custom TServerFactory implementations (CASSANDRA-4608)
 * optimize batchlog flushing to skip successful batches (CASSANDRA-4667)
 * include metadata for system keyspace itself in schema tables (CASSANDRA-4416)
 * add check to PropertyFileSnitch to verify presence of location for
   local node (CASSANDRA-4728)
 * add PBSPredictor consistency modeler (CASSANDRA-4261)
 * remove vestiges of Thrift unframed mode (CASSANDRA-4729)
 * optimize single-row PK lookups (CASSANDRA-4710)
 * adjust blockFor calculation to account for pending ranges due to node 
   movement (CASSANDRA-833)
 * Change CQL version to 3.0.0 and stop accepting 3.0.0-beta1 (CASSANDRA-4649)
 * (CQL3) Make prepared statement global instead of per connection 
   (CASSANDRA-4449)
 * Fix scrubbing of CQL3 created tables (CASSANDRA-4685)
 * (CQL3) Fix validation when using counter and regular columns in the same 
   table (CASSANDRA-4706)
 * Fix bug starting Cassandra with simple authentication (CASSANDRA-4648)
 * Add support for batchlog in CQL3 (CASSANDRA-4545, 4738)
 * Add support for multiple column family outputs in CFOF (CASSANDRA-4208)
 * Support repairing only the local DC nodes (CASSANDRA-4747)
 * Use rpc_address for binary protocol and change default port (CASSANDRA-4751)
 * Fix use of collections in prepared statements (CASSANDRA-4739)
 * Store more information into peers table (CASSANDRA-4351, 4814)
 * Configurable bucket size for size tiered compaction (CASSANDRA-4704)
 * Run leveled compaction in parallel (CASSANDRA-4310)
 * Fix potential NPE during CFS reload (CASSANDRA-4786)
 * Composite indexes may miss results (CASSANDRA-4796)
 * Move consistency level to the protocol level (CASSANDRA-4734, 4824)
 * Fix Subcolumn slice ends not respected (CASSANDRA-4826)
 * Fix Assertion error in cql3 select (CASSANDRA-4783)
 * Fix list prepend logic (CQL3) (CASSANDRA-4835)
 * Add booleans as literals in CQL3 (CASSANDRA-4776)
 * Allow renaming PK columns in CQL3 (CASSANDRA-4822)
 * Fix binary protocol NEW_NODE event (CASSANDRA-4679)
 * Fix potential infinite loop in tombstone compaction (CASSANDRA-4781)
 * Remove system tables accounting from schema (CASSANDRA-4850)
 * (cql3) Force provided columns in clustering key order in 
   'CLUSTERING ORDER BY' (CASSANDRA-4881)
 * Fix composite index bug (CASSANDRA-4884)
 * Fix short read protection for CQL3 (CASSANDRA-4882)
 * Add tracing support to the binary protocol (CASSANDRA-4699)
 * (cql3) Don't allow prepared marker inside collections (CASSANDRA-4890)
 * Re-allow order by on non-selected columns (CASSANDRA-4645)
 * Bug when composite index is created in a table having collections (CASSANDRA-4909)
 * log index scan subject in CompositesSearcher (CASSANDRA-4904)
Merged from 1.1:
 * add get[Row|Key]CacheEntries to CacheServiceMBean (CASSANDRA-4859)
 * fix get_paged_slice to wrap to next row correctly (CASSANDRA-4816)
 * fix indexing empty column values (CASSANDRA-4832)
 * allow JdbcDate to compose null Date objects (CASSANDRA-4830)
 * fix possible stackoverflow when compacting 1000s of sstables
   (CASSANDRA-4765)
 * fix wrong leveled compaction progress calculation (CASSANDRA-4807)
 * add a close() method to CRAR to prevent leaking file descriptors (CASSANDRA-4820)
 * fix potential infinite loop in get_count (CASSANDRA-4833)
 * fix compositeType.{get/from}String methods (CASSANDRA-4842)
 * (CQL) fix CREATE COLUMNFAMILY permissions check (CASSANDRA-4864)
 * Fix DynamicCompositeType same type comparison (CASSANDRA-4711)
 * Fix duplicate SSTable reference when stream session failed (CASSANDRA-3306)
 * Allow static CF definition with compact storage (CASSANDRA-4910)
 * Fix endless loop/compaction of schema_* CFs due to broken timestamps (CASSANDRA-4880)
 * Fix 'wrong class type' assertion in CounterColumn (CASSANDRA-4976)


1.2-beta1
 * add atomic_batch_mutate (CASSANDRA-4542, -4635)
 * increase default max_hint_window_in_ms to 3h (CASSANDRA-4632)
 * include message initiation time to replicas so they can more
   accurately drop timed-out requests (CASSANDRA-2858)
 * fix clientutil.jar dependencies (CASSANDRA-4566)
 * optimize WriteResponse (CASSANDRA-4548)
 * new metrics (CASSANDRA-4009)
 * redesign KEYS indexes to avoid read-before-write (CASSANDRA-2897)
 * debug tracing (CASSANDRA-1123)
 * parallelize row cache loading (CASSANDRA-4282)
 * Make compaction, flush JBOD-aware (CASSANDRA-4292)
 * run local range scans on the read stage (CASSANDRA-3687)
 * clean up ioexceptions (CASSANDRA-2116)
 * add disk_failure_policy (CASSANDRA-2118)
 * Introduce new json format with row level deletion (CASSANDRA-4054)
 * remove redundant "name" column from schema_keyspaces (CASSANDRA-4433)
 * improve "nodetool ring" handling of multi-dc clusters (CASSANDRA-3047)
 * update NTS calculateNaturalEndpoints to be O(N log N) (CASSANDRA-3881)
 * split up rpc timeout by operation type (CASSANDRA-2819)
 * rewrite key cache save/load to use only sequential i/o (CASSANDRA-3762)
 * update MS protocol with a version handshake + broadcast address id
   (CASSANDRA-4311)
 * multithreaded hint replay (CASSANDRA-4189)
 * add inter-node message compression (CASSANDRA-3127)
 * remove COPP (CASSANDRA-2479)
 * Track tombstone expiration and compact when tombstone content is
   higher than a configurable threshold, default 20% (CASSANDRA-3442, 4234)
 * update MurmurHash to version 3 (CASSANDRA-2975)
 * (CLI) track elapsed time for `delete' operation (CASSANDRA-4060)
 * (CLI) jline version is bumped to 1.0 to properly  support
   'delete' key function (CASSANDRA-4132)
 * Save IndexSummary into new SSTable 'Summary' component (CASSANDRA-2392, 4289)
 * Add support for range tombstones (CASSANDRA-3708)
 * Improve MessagingService efficiency (CASSANDRA-3617)
 * Avoid ID conflicts from concurrent schema changes (CASSANDRA-3794)
 * Set thrift HSHA server thread limit to unlimited by default (CASSANDRA-4277)
 * Avoids double serialization of CF id in RowMutation messages
   (CASSANDRA-4293)
 * stream compressed sstables directly with java nio (CASSANDRA-4297)
 * Support multiple ranges in SliceQueryFilter (CASSANDRA-3885)
 * Add column metadata to system column families (CASSANDRA-4018)
 * (cql3) Always use composite types by default (CASSANDRA-4329)
 * (cql3) Add support for set, map and list (CASSANDRA-3647)
 * Validate date type correctly (CASSANDRA-4441)
 * (cql3) Allow definitions with only a PK (CASSANDRA-4361)
 * (cql3) Add support for row key composites (CASSANDRA-4179)
 * improve DynamicEndpointSnitch by using reservoir sampling (CASSANDRA-4038)
 * (cql3) Add support for 2ndary indexes (CASSANDRA-3680)
 * (cql3) fix defining more than one PK to be invalid (CASSANDRA-4477)
 * remove schema agreement checking from all external APIs (Thrift, CQL and CQL3) (CASSANDRA-4487)
 * add Murmur3Partitioner and make it default for new installations (CASSANDRA-3772, 4621)
 * (cql3) update pseudo-map syntax to use map syntax (CASSANDRA-4497)
 * Finer grained exceptions hierarchy and provides error code with exceptions (CASSANDRA-3979)
 * Adds events push to binary protocol (CASSANDRA-4480)
 * Rewrite nodetool help (CASSANDRA-2293)
 * Make CQL3 the default for CQL (CASSANDRA-4640)
 * update stress tool to be able to use CQL3 (CASSANDRA-4406)
 * Accept all thrift update on CQL3 cf but don't expose their metadata (CASSANDRA-4377)
 * Replace Throttle with Guava's RateLimiter for HintedHandOff (CASSANDRA-4541)
 * fix counter add/get using CQL2 and CQL3 in stress tool (CASSANDRA-4633)
 * Add sstable count per level to cfstats (CASSANDRA-4537)
 * (cql3) Add ALTER KEYSPACE statement (CASSANDRA-4611)
 * (cql3) Allow defining default consistency levels (CASSANDRA-4448)
 * (cql3) Fix queries using LIMIT missing results (CASSANDRA-4579)
 * fix cross-version gossip messaging (CASSANDRA-4576)
 * added inet data type (CASSANDRA-4627)


1.1.6
 * Wait for writes on synchronous read digest mismatch (CASSANDRA-4792)
 * fix commitlog replay for nanotime-infected sstables (CASSANDRA-4782)
 * preflight check ttl for maximum of 20 years (CASSANDRA-4771)
 * (Pig) fix widerow input with single column rows (CASSANDRA-4789)
 * Fix HH to compact with correct gcBefore, which avoids wiping out
   undelivered hints (CASSANDRA-4772)
 * LCS will merge up to 32 L0 sstables as intended (CASSANDRA-4778)
 * NTS will default unconfigured DC replicas to zero (CASSANDRA-4675)
 * use default consistency level in counter validation if none is
   explicitly provide (CASSANDRA-4700)
 * Improve IAuthority interface by introducing fine-grained
   access permissions and grant/revoke commands (CASSANDRA-4490, 4644)
 * fix assumption error in CLI when updating/describing keyspace 
   (CASSANDRA-4322)
 * Adds offline sstablescrub to debian packaging (CASSANDRA-4642)
 * Automatic fixing of overlapping leveled sstables (CASSANDRA-4644)
 * fix error when using ORDER BY with extended selections (CASSANDRA-4689)
 * (CQL3) Fix validation for IN queries for non-PK cols (CASSANDRA-4709)
 * fix re-created keyspace disappering after 1.1.5 upgrade 
   (CASSANDRA-4698, 4752)
 * (CLI) display elapsed time in 2 fraction digits (CASSANDRA-3460)
 * add authentication support to sstableloader (CASSANDRA-4712)
 * Fix CQL3 'is reversed' logic (CASSANDRA-4716, 4759)
 * (CQL3) Don't return ReversedType in result set metadata (CASSANDRA-4717)
 * Backport adding AlterKeyspace statement (CASSANDRA-4611)
 * (CQL3) Correcty accept upper-case data types (CASSANDRA-4770)
 * Add binary protocol events for schema changes (CASSANDRA-4684)
Merged from 1.0:
 * Switch from NBHM to CHM in MessagingService's callback map, which
   prevents OOM in long-running instances (CASSANDRA-4708)


1.1.5
 * add SecondaryIndex.reload API (CASSANDRA-4581)
 * use millis + atomicint for commitlog segment creation instead of
   nanotime, which has issues under some hypervisors (CASSANDRA-4601)
 * fix FD leak in slice queries (CASSANDRA-4571)
 * avoid recursion in leveled compaction (CASSANDRA-4587)
 * increase stack size under Java7 to 180K
 * Log(info) schema changes (CASSANDRA-4547)
 * Change nodetool setcachecapcity to manipulate global caches (CASSANDRA-4563)
 * (cql3) fix setting compaction strategy (CASSANDRA-4597)
 * fix broken system.schema_* timestamps on system startup (CASSANDRA-4561)
 * fix wrong skip of cache saving (CASSANDRA-4533)
 * Avoid NPE when lost+found is in data dir (CASSANDRA-4572)
 * Respect five-minute flush moratorium after initial CL replay (CASSANDRA-4474)
 * Adds ntp as recommended in debian packaging (CASSANDRA-4606)
 * Configurable transport in CF Record{Reader|Writer} (CASSANDRA-4558)
 * (cql3) fix potential NPE with both equal and unequal restriction (CASSANDRA-4532)
 * (cql3) improves ORDER BY validation (CASSANDRA-4624)
 * Fix potential deadlock during counter writes (CASSANDRA-4578)
 * Fix cql error with ORDER BY when using IN (CASSANDRA-4612)
Merged from 1.0:
 * increase Xss to 160k to accomodate latest 1.6 JVMs (CASSANDRA-4602)
 * fix toString of hint destination tokens (CASSANDRA-4568)
 * Fix multiple values for CurrentLocal NodeID (CASSANDRA-4626)


1.1.4
 * fix offline scrub to catch >= out of order rows (CASSANDRA-4411)
 * fix cassandra-env.sh on RHEL and other non-dash-based systems 
   (CASSANDRA-4494)
Merged from 1.0:
 * (Hadoop) fix setting key length for old-style mapred api (CASSANDRA-4534)
 * (Hadoop) fix iterating through a resultset consisting entirely
   of tombstoned rows (CASSANDRA-4466)


1.1.3
 * (cqlsh) add COPY TO (CASSANDRA-4434)
 * munmap commitlog segments before rename (CASSANDRA-4337)
 * (JMX) rename getRangeKeySample to sampleKeyRange to avoid returning
   multi-MB results as an attribute (CASSANDRA-4452)
 * flush based on data size, not throughput; overwritten columns no 
   longer artificially inflate liveRatio (CASSANDRA-4399)
 * update default commitlog segment size to 32MB and total commitlog
   size to 32/1024 MB for 32/64 bit JVMs, respectively (CASSANDRA-4422)
 * avoid using global partitioner to estimate ranges in index sstables
   (CASSANDRA-4403)
 * restore pre-CASSANDRA-3862 approach to removing expired tombstones
   from row cache during compaction (CASSANDRA-4364)
 * (stress) support for CQL prepared statements (CASSANDRA-3633)
 * Correctly catch exception when Snappy cannot be loaded (CASSANDRA-4400)
 * (cql3) Support ORDER BY when IN condition is given in WHERE clause (CASSANDRA-4327)
 * (cql3) delete "component_index" column on DROP TABLE call (CASSANDRA-4420)
 * change nanoTime() to currentTimeInMillis() in schema related code (CASSANDRA-4432)
 * add a token generation tool (CASSANDRA-3709)
 * Fix LCS bug with sstable containing only 1 row (CASSANDRA-4411)
 * fix "Can't Modify Index Name" problem on CF update (CASSANDRA-4439)
 * Fix assertion error in getOverlappingSSTables during repair (CASSANDRA-4456)
 * fix nodetool's setcompactionthreshold command (CASSANDRA-4455)
 * Ensure compacted files are never used, to avoid counter overcount (CASSANDRA-4436)
Merged from 1.0:
 * Push the validation of secondary index values to the SecondaryIndexManager (CASSANDRA-4240)
 * allow dropping columns shadowed by not-yet-expired supercolumn or row
   tombstones in PrecompactedRow (CASSANDRA-4396)


1.1.2
 * Fix cleanup not deleting index entries (CASSANDRA-4379)
 * Use correct partitioner when saving + loading caches (CASSANDRA-4331)
 * Check schema before trying to export sstable (CASSANDRA-2760)
 * Raise a meaningful exception instead of NPE when PFS encounters
   an unconfigured node + no default (CASSANDRA-4349)
 * fix bug in sstable blacklisting with LCS (CASSANDRA-4343)
 * LCS no longer promotes tiny sstables out of L0 (CASSANDRA-4341)
 * skip tombstones during hint replay (CASSANDRA-4320)
 * fix NPE in compactionstats (CASSANDRA-4318)
 * enforce 1m min keycache for auto (CASSANDRA-4306)
 * Have DeletedColumn.isMFD always return true (CASSANDRA-4307)
 * (cql3) exeption message for ORDER BY constraints said primary filter can be
    an IN clause, which is misleading (CASSANDRA-4319)
 * (cql3) Reject (not yet supported) creation of 2ndardy indexes on tables with
   composite primary keys (CASSANDRA-4328)
 * Set JVM stack size to 160k for java 7 (CASSANDRA-4275)
 * cqlsh: add COPY command to load data from CSV flat files (CASSANDRA-4012)
 * CFMetaData.fromThrift to throw ConfigurationException upon error (CASSANDRA-4353)
 * Use CF comparator to sort indexed columns in SecondaryIndexManager
   (CASSANDRA-4365)
 * add strategy_options to the KSMetaData.toString() output (CASSANDRA-4248)
 * (cql3) fix range queries containing unqueried results (CASSANDRA-4372)
 * (cql3) allow updating column_alias types (CASSANDRA-4041)
 * (cql3) Fix deletion bug (CASSANDRA-4193)
 * Fix computation of overlapping sstable for leveled compaction (CASSANDRA-4321)
 * Improve scrub and allow to run it offline (CASSANDRA-4321)
 * Fix assertionError in StorageService.bulkLoad (CASSANDRA-4368)
 * (cqlsh) add option to authenticate to a keyspace at startup (CASSANDRA-4108)
 * (cqlsh) fix ASSUME functionality (CASSANDRA-4352)
 * Fix ColumnFamilyRecordReader to not return progress > 100% (CASSANDRA-3942)
Merged from 1.0:
 * Set gc_grace on index CF to 0 (CASSANDRA-4314)


1.1.1
 * add populate_io_cache_on_flush option (CASSANDRA-2635)
 * allow larger cache capacities than 2GB (CASSANDRA-4150)
 * add getsstables command to nodetool (CASSANDRA-4199)
 * apply parent CF compaction settings to secondary index CFs (CASSANDRA-4280)
 * preserve commitlog size cap when recycling segments at startup
   (CASSANDRA-4201)
 * (Hadoop) fix split generation regression (CASSANDRA-4259)
 * ignore min/max compactions settings in LCS, while preserving
   behavior that min=max=0 disables autocompaction (CASSANDRA-4233)
 * log number of rows read from saved cache (CASSANDRA-4249)
 * calculate exact size required for cleanup operations (CASSANDRA-1404)
 * avoid blocking additional writes during flush when the commitlog
   gets behind temporarily (CASSANDRA-1991)
 * enable caching on index CFs based on data CF cache setting (CASSANDRA-4197)
 * warn on invalid replication strategy creation options (CASSANDRA-4046)
 * remove [Freeable]Memory finalizers (CASSANDRA-4222)
 * include tombstone size in ColumnFamily.size, which can prevent OOM
   during sudden mass delete operations by yielding a nonzero liveRatio
   (CASSANDRA-3741)
 * Open 1 sstableScanner per level for leveled compaction (CASSANDRA-4142)
 * Optimize reads when row deletion timestamps allow us to restrict
   the set of sstables we check (CASSANDRA-4116)
 * add support for commitlog archiving and point-in-time recovery
   (CASSANDRA-3690)
 * avoid generating redundant compaction tasks during streaming
   (CASSANDRA-4174)
 * add -cf option to nodetool snapshot, and takeColumnFamilySnapshot to
   StorageService mbean (CASSANDRA-556)
 * optimize cleanup to drop entire sstables where possible (CASSANDRA-4079)
 * optimize truncate when autosnapshot is disabled (CASSANDRA-4153)
 * update caches to use byte[] keys to reduce memory overhead (CASSANDRA-3966)
 * add column limit to cli (CASSANDRA-3012, 4098)
 * clean up and optimize DataOutputBuffer, used by CQL compression and
   CompositeType (CASSANDRA-4072)
 * optimize commitlog checksumming (CASSANDRA-3610)
 * identify and blacklist corrupted SSTables from future compactions 
   (CASSANDRA-2261)
 * Move CfDef and KsDef validation out of thrift (CASSANDRA-4037)
 * Expose API to repair a user provided range (CASSANDRA-3912)
 * Add way to force the cassandra-cli to refresh its schema (CASSANDRA-4052)
 * Avoid having replicate on write tasks stacking up at CL.ONE (CASSANDRA-2889)
 * (cql3) Backwards compatibility for composite comparators in non-cql3-aware
   clients (CASSANDRA-4093)
 * (cql3) Fix order by for reversed queries (CASSANDRA-4160)
 * (cql3) Add ReversedType support (CASSANDRA-4004)
 * (cql3) Add timeuuid type (CASSANDRA-4194)
 * (cql3) Minor fixes (CASSANDRA-4185)
 * (cql3) Fix prepared statement in BATCH (CASSANDRA-4202)
 * (cql3) Reduce the list of reserved keywords (CASSANDRA-4186)
 * (cql3) Move max/min compaction thresholds to compaction strategy options
   (CASSANDRA-4187)
 * Fix exception during move when localhost is the only source (CASSANDRA-4200)
 * (cql3) Allow paging through non-ordered partitioner results (CASSANDRA-3771)
 * (cql3) Fix drop index (CASSANDRA-4192)
 * (cql3) Don't return range ghosts anymore (CASSANDRA-3982)
 * fix re-creating Keyspaces/ColumnFamilies with the same name as dropped
   ones (CASSANDRA-4219)
 * fix SecondaryIndex LeveledManifest save upon snapshot (CASSANDRA-4230)
 * fix missing arrayOffset in FBUtilities.hash (CASSANDRA-4250)
 * (cql3) Add name of parameters in CqlResultSet (CASSANDRA-4242)
 * (cql3) Correctly validate order by queries (CASSANDRA-4246)
 * rename stress to cassandra-stress for saner packaging (CASSANDRA-4256)
 * Fix exception on colum metadata with non-string comparator (CASSANDRA-4269)
 * Check for unknown/invalid compression options (CASSANDRA-4266)
 * (cql3) Adds simple access to column timestamp and ttl (CASSANDRA-4217)
 * (cql3) Fix range queries with secondary indexes (CASSANDRA-4257)
 * Better error messages from improper input in cli (CASSANDRA-3865)
 * Try to stop all compaction upon Keyspace or ColumnFamily drop (CASSANDRA-4221)
 * (cql3) Allow keyspace properties to contain hyphens (CASSANDRA-4278)
 * (cql3) Correctly validate keyspace access in create table (CASSANDRA-4296)
 * Avoid deadlock in migration stage (CASSANDRA-3882)
 * Take supercolumn names and deletion info into account in memtable throughput
   (CASSANDRA-4264)
 * Add back backward compatibility for old style replication factor (CASSANDRA-4294)
 * Preserve compatibility with pre-1.1 index queries (CASSANDRA-4262)
Merged from 1.0:
 * Fix super columns bug where cache is not updated (CASSANDRA-4190)
 * fix maxTimestamp to include row tombstones (CASSANDRA-4116)
 * (CLI) properly handle quotes in create/update keyspace commands (CASSANDRA-4129)
 * Avoids possible deadlock during bootstrap (CASSANDRA-4159)
 * fix stress tool that hangs forever on timeout or error (CASSANDRA-4128)
 * stress tool to return appropriate exit code on failure (CASSANDRA-4188)
 * fix compaction NPE when out of disk space and assertions disabled
   (CASSANDRA-3985)
 * synchronize LCS getEstimatedTasks to avoid CME (CASSANDRA-4255)
 * ensure unique streaming session id's (CASSANDRA-4223)
 * kick off background compaction when min/max thresholds change 
   (CASSANDRA-4279)
 * improve ability of STCS.getBuckets to deal with 100s of 1000s of
   sstables, such as when convertinb back from LCS (CASSANDRA-4287)
 * Oversize integer in CQL throws NumberFormatException (CASSANDRA-4291)
 * fix 1.0.x node join to mixed version cluster, other nodes >= 1.1 (CASSANDRA-4195)
 * Fix LCS splitting sstable base on uncompressed size (CASSANDRA-4419)
 * Push the validation of secondary index values to the SecondaryIndexManager (CASSANDRA-4240)
 * Don't purge columns during upgradesstables (CASSANDRA-4462)
 * Make cqlsh work with piping (CASSANDRA-4113)
 * Validate arguments for nodetool decommission (CASSANDRA-4061)
 * Report thrift status in nodetool info (CASSANDRA-4010)


1.1.0-final
 * average a reduced liveRatio estimate with the previous one (CASSANDRA-4065)
 * Allow KS and CF names up to 48 characters (CASSANDRA-4157)
 * fix stress build (CASSANDRA-4140)
 * add time remaining estimate to nodetool compactionstats (CASSANDRA-4167)
 * (cql) fix NPE in cql3 ALTER TABLE (CASSANDRA-4163)
 * (cql) Add support for CL.TWO and CL.THREE in CQL (CASSANDRA-4156)
 * (cql) Fix type in CQL3 ALTER TABLE preventing update (CASSANDRA-4170)
 * (cql) Throw invalid exception from CQL3 on obsolete options (CASSANDRA-4171)
 * (cqlsh) fix recognizing uppercase SELECT keyword (CASSANDRA-4161)
 * Pig: wide row support (CASSANDRA-3909)
Merged from 1.0:
 * avoid streaming empty files with bulk loader if sstablewriter errors out
   (CASSANDRA-3946)


1.1-rc1
 * Include stress tool in binary builds (CASSANDRA-4103)
 * (Hadoop) fix wide row iteration when last row read was deleted
   (CASSANDRA-4154)
 * fix read_repair_chance to really default to 0.1 in the cli (CASSANDRA-4114)
 * Adds caching and bloomFilterFpChange to CQL options (CASSANDRA-4042)
 * Adds posibility to autoconfigure size of the KeyCache (CASSANDRA-4087)
 * fix KEYS index from skipping results (CASSANDRA-3996)
 * Remove sliced_buffer_size_in_kb dead option (CASSANDRA-4076)
 * make loadNewSStable preserve sstable version (CASSANDRA-4077)
 * Respect 1.0 cache settings as much as possible when upgrading 
   (CASSANDRA-4088)
 * relax path length requirement for sstable files when upgrading on 
   non-Windows platforms (CASSANDRA-4110)
 * fix terminination of the stress.java when errors were encountered
   (CASSANDRA-4128)
 * Move CfDef and KsDef validation out of thrift (CASSANDRA-4037)
 * Fix get_paged_slice (CASSANDRA-4136)
 * CQL3: Support slice with exclusive start and stop (CASSANDRA-3785)
Merged from 1.0:
 * support PropertyFileSnitch in bulk loader (CASSANDRA-4145)
 * add auto_snapshot option allowing disabling snapshot before drop/truncate
   (CASSANDRA-3710)
 * allow short snitch names (CASSANDRA-4130)


1.1-beta2
 * rename loaded sstables to avoid conflicts with local snapshots
   (CASSANDRA-3967)
 * start hint replay as soon as FD notifies that the target is back up
   (CASSANDRA-3958)
 * avoid unproductive deserializing of cached rows during compaction
   (CASSANDRA-3921)
 * fix concurrency issues with CQL keyspace creation (CASSANDRA-3903)
 * Show Effective Owership via Nodetool ring <keyspace> (CASSANDRA-3412)
 * Update ORDER BY syntax for CQL3 (CASSANDRA-3925)
 * Fix BulkRecordWriter to not throw NPE if reducer gets no map data from Hadoop (CASSANDRA-3944)
 * Fix bug with counters in super columns (CASSANDRA-3821)
 * Remove deprecated merge_shard_chance (CASSANDRA-3940)
 * add a convenient way to reset a node's schema (CASSANDRA-2963)
 * fix for intermittent SchemaDisagreementException (CASSANDRA-3884)
 * CLI `list <CF>` to limit number of columns and their order (CASSANDRA-3012)
 * ignore deprecated KsDef/CfDef/ColumnDef fields in native schema (CASSANDRA-3963)
 * CLI to report when unsupported column_metadata pair was given (CASSANDRA-3959)
 * reincarnate removed and deprecated KsDef/CfDef attributes (CASSANDRA-3953)
 * Fix race between writes and read for cache (CASSANDRA-3862)
 * perform static initialization of StorageProxy on start-up (CASSANDRA-3797)
 * support trickling fsync() on writes (CASSANDRA-3950)
 * expose counters for unavailable/timeout exceptions given to thrift clients (CASSANDRA-3671)
 * avoid quadratic startup time in LeveledManifest (CASSANDRA-3952)
 * Add type information to new schema_ columnfamilies and remove thrift
   serialization for schema (CASSANDRA-3792)
 * add missing column validator options to the CLI help (CASSANDRA-3926)
 * skip reading saved key cache if CF's caching strategy is NONE or ROWS_ONLY (CASSANDRA-3954)
 * Unify migration code (CASSANDRA-4017)
Merged from 1.0:
 * cqlsh: guess correct version of Python for Arch Linux (CASSANDRA-4090)
 * (CLI) properly handle quotes in create/update keyspace commands (CASSANDRA-4129)
 * Avoids possible deadlock during bootstrap (CASSANDRA-4159)
 * fix stress tool that hangs forever on timeout or error (CASSANDRA-4128)
 * Fix super columns bug where cache is not updated (CASSANDRA-4190)
 * stress tool to return appropriate exit code on failure (CASSANDRA-4188)


1.0.9
 * improve index sampling performance (CASSANDRA-4023)
 * always compact away deleted hints immediately after handoff (CASSANDRA-3955)
 * delete hints from dropped ColumnFamilies on handoff instead of
   erroring out (CASSANDRA-3975)
 * add CompositeType ref to the CLI doc for create/update column family (CASSANDRA-3980)
 * Pig: support Counter ColumnFamilies (CASSANDRA-3973)
 * Pig: Composite column support (CASSANDRA-3684)
 * Avoid NPE during repair when a keyspace has no CFs (CASSANDRA-3988)
 * Fix division-by-zero error on get_slice (CASSANDRA-4000)
 * don't change manifest level for cleanup, scrub, and upgradesstables
   operations under LeveledCompactionStrategy (CASSANDRA-3989, 4112)
 * fix race leading to super columns assertion failure (CASSANDRA-3957)
 * fix NPE on invalid CQL delete command (CASSANDRA-3755)
 * allow custom types in CLI's assume command (CASSANDRA-4081)
 * fix totalBytes count for parallel compactions (CASSANDRA-3758)
 * fix intermittent NPE in get_slice (CASSANDRA-4095)
 * remove unnecessary asserts in native code interfaces (CASSANDRA-4096)
 * Validate blank keys in CQL to avoid assertion errors (CASSANDRA-3612)
 * cqlsh: fix bad decoding of some column names (CASSANDRA-4003)
 * cqlsh: fix incorrect padding with unicode chars (CASSANDRA-4033)
 * Fix EC2 snitch incorrectly reporting region (CASSANDRA-4026)
 * Shut down thrift during decommission (CASSANDRA-4086)
 * Expose nodetool cfhistograms for 2ndary indexes (CASSANDRA-4063)
Merged from 0.8:
 * Fix ConcurrentModificationException in gossiper (CASSANDRA-4019)


1.1-beta1
 * (cqlsh)
   + add SOURCE and CAPTURE commands, and --file option (CASSANDRA-3479)
   + add ALTER COLUMNFAMILY WITH (CASSANDRA-3523)
   + bundle Python dependencies with Cassandra (CASSANDRA-3507)
   + added to Debian package (CASSANDRA-3458)
   + display byte data instead of erroring out on decode failure 
     (CASSANDRA-3874)
 * add nodetool rebuild_index (CASSANDRA-3583)
 * add nodetool rangekeysample (CASSANDRA-2917)
 * Fix streaming too much data during move operations (CASSANDRA-3639)
 * Nodetool and CLI connect to localhost by default (CASSANDRA-3568)
 * Reduce memory used by primary index sample (CASSANDRA-3743)
 * (Hadoop) separate input/output configurations (CASSANDRA-3197, 3765)
 * avoid returning internal Cassandra classes over JMX (CASSANDRA-2805)
 * add row-level isolation via SnapTree (CASSANDRA-2893)
 * Optimize key count estimation when opening sstable on startup
   (CASSANDRA-2988)
 * multi-dc replication optimization supporting CL > ONE (CASSANDRA-3577)
 * add command to stop compactions (CASSANDRA-1740, 3566, 3582)
 * multithreaded streaming (CASSANDRA-3494)
 * removed in-tree redhat spec (CASSANDRA-3567)
 * "defragment" rows for name-based queries under STCS, again (CASSANDRA-2503)
 * Recycle commitlog segments for improved performance 
   (CASSANDRA-3411, 3543, 3557, 3615)
 * update size-tiered compaction to prioritize small tiers (CASSANDRA-2407)
 * add message expiration logic to OutboundTcpConnection (CASSANDRA-3005)
 * off-heap cache to use sun.misc.Unsafe instead of JNA (CASSANDRA-3271)
 * EACH_QUORUM is only supported for writes (CASSANDRA-3272)
 * replace compactionlock use in schema migration by checking CFS.isValid
   (CASSANDRA-3116)
 * recognize that "SELECT first ... *" isn't really "SELECT *" (CASSANDRA-3445)
 * Use faster bytes comparison (CASSANDRA-3434)
 * Bulk loader is no longer a fat client, (HADOOP) bulk load output format
   (CASSANDRA-3045)
 * (Hadoop) add support for KeyRange.filter
 * remove assumption that keys and token are in bijection
   (CASSANDRA-1034, 3574, 3604)
 * always remove endpoints from delevery queue in HH (CASSANDRA-3546)
 * fix race between cf flush and its 2ndary indexes flush (CASSANDRA-3547)
 * fix potential race in AES when a repair fails (CASSANDRA-3548)
 * Remove columns shadowed by a deleted container even when we cannot purge
   (CASSANDRA-3538)
 * Improve memtable slice iteration performance (CASSANDRA-3545)
 * more efficient allocation of small bloom filters (CASSANDRA-3618)
 * Use separate writer thread in SSTableSimpleUnsortedWriter (CASSANDRA-3619)
 * fsync the directory after new sstable or commitlog segment are created (CASSANDRA-3250)
 * fix minor issues reported by FindBugs (CASSANDRA-3658)
 * global key/row caches (CASSANDRA-3143, 3849)
 * optimize memtable iteration during range scan (CASSANDRA-3638)
 * introduce 'crc_check_chance' in CompressionParameters to support
   a checksum percentage checking chance similarly to read-repair (CASSANDRA-3611)
 * a way to deactivate global key/row cache on per-CF basis (CASSANDRA-3667)
 * fix LeveledCompactionStrategy broken because of generation pre-allocation
   in LeveledManifest (CASSANDRA-3691)
 * finer-grained control over data directories (CASSANDRA-2749)
 * Fix ClassCastException during hinted handoff (CASSANDRA-3694)
 * Upgrade Thrift to 0.7 (CASSANDRA-3213)
 * Make stress.java insert operation to use microseconds (CASSANDRA-3725)
 * Allows (internally) doing a range query with a limit of columns instead of
   rows (CASSANDRA-3742)
 * Allow rangeSlice queries to be start/end inclusive/exclusive (CASSANDRA-3749)
 * Fix BulkLoader to support new SSTable layout and add stream
   throttling to prevent an NPE when there is no yaml config (CASSANDRA-3752)
 * Allow concurrent schema migrations (CASSANDRA-1391, 3832)
 * Add SnapshotCommand to trigger snapshot on remote node (CASSANDRA-3721)
 * Make CFMetaData conversions to/from thrift/native schema inverses
   (CASSANDRA_3559)
 * Add initial code for CQL 3.0-beta (CASSANDRA-2474, 3781, 3753)
 * Add wide row support for ColumnFamilyInputFormat (CASSANDRA-3264)
 * Allow extending CompositeType comparator (CASSANDRA-3657)
 * Avoids over-paging during get_count (CASSANDRA-3798)
 * Add new command to rebuild a node without (repair) merkle tree calculations
   (CASSANDRA-3483, 3922)
 * respect not only row cache capacity but caching mode when
   trying to read data (CASSANDRA-3812)
 * fix system tests (CASSANDRA-3827)
 * CQL support for altering row key type in ALTER TABLE (CASSANDRA-3781)
 * turn compression on by default (CASSANDRA-3871)
 * make hexToBytes refuse invalid input (CASSANDRA-2851)
 * Make secondary indexes CF inherit compression and compaction from their
   parent CF (CASSANDRA-3877)
 * Finish cleanup up tombstone purge code (CASSANDRA-3872)
 * Avoid NPE on aboarted stream-out sessions (CASSANDRA-3904)
 * BulkRecordWriter throws NPE for counter columns (CASSANDRA-3906)
 * Support compression using BulkWriter (CASSANDRA-3907)


1.0.8
 * fix race between cleanup and flush on secondary index CFSes (CASSANDRA-3712)
 * avoid including non-queried nodes in rangeslice read repair
   (CASSANDRA-3843)
 * Only snapshot CF being compacted for snapshot_before_compaction 
   (CASSANDRA-3803)
 * Log active compactions in StatusLogger (CASSANDRA-3703)
 * Compute more accurate compaction score per level (CASSANDRA-3790)
 * Return InvalidRequest when using a keyspace that doesn't exist
   (CASSANDRA-3764)
 * disallow user modification of System keyspace (CASSANDRA-3738)
 * allow using sstable2json on secondary index data (CASSANDRA-3738)
 * (cqlsh) add DESCRIBE COLUMNFAMILIES (CASSANDRA-3586)
 * (cqlsh) format blobs correctly and use colors to improve output
   readability (CASSANDRA-3726)
 * synchronize BiMap of bootstrapping tokens (CASSANDRA-3417)
 * show index options in CLI (CASSANDRA-3809)
 * add optional socket timeout for streaming (CASSANDRA-3838)
 * fix truncate not to leave behind non-CFS backed secondary indexes
   (CASSANDRA-3844)
 * make CLI `show schema` to use output stream directly instead
   of StringBuilder (CASSANDRA-3842)
 * remove the wait on hint future during write (CASSANDRA-3870)
 * (cqlsh) ignore missing CfDef opts (CASSANDRA-3933)
 * (cqlsh) look for cqlshlib relative to realpath (CASSANDRA-3767)
 * Fix short read protection (CASSANDRA-3934)
 * Make sure infered and actual schema match (CASSANDRA-3371)
 * Fix NPE during HH delivery (CASSANDRA-3677)
 * Don't put boostrapping node in 'hibernate' status (CASSANDRA-3737)
 * Fix double quotes in windows bat files (CASSANDRA-3744)
 * Fix bad validator lookup (CASSANDRA-3789)
 * Fix soft reset in EC2MultiRegionSnitch (CASSANDRA-3835)
 * Don't leave zombie connections with THSHA thrift server (CASSANDRA-3867)
 * (cqlsh) fix deserialization of data (CASSANDRA-3874)
 * Fix removetoken force causing an inconsistent state (CASSANDRA-3876)
 * Fix ahndling of some types with Pig (CASSANDRA-3886)
 * Don't allow to drop the system keyspace (CASSANDRA-3759)
 * Make Pig deletes disabled by default and configurable (CASSANDRA-3628)
Merged from 0.8:
 * (Pig) fix CassandraStorage to use correct comparator in Super ColumnFamily
   case (CASSANDRA-3251)
 * fix thread safety issues in commitlog replay, primarily affecting
   systems with many (100s) of CF definitions (CASSANDRA-3751)
 * Fix relevant tombstone ignored with super columns (CASSANDRA-3875)


1.0.7
 * fix regression in HH page size calculation (CASSANDRA-3624)
 * retry failed stream on IOException (CASSANDRA-3686)
 * allow configuring bloom_filter_fp_chance (CASSANDRA-3497)
 * attempt hint delivery every ten minutes, or when failure detector
   notifies us that a node is back up, whichever comes first.  hint
   handoff throttle delay default changed to 1ms, from 50 (CASSANDRA-3554)
 * add nodetool setstreamthroughput (CASSANDRA-3571)
 * fix assertion when dropping a columnfamily with no sstables (CASSANDRA-3614)
 * more efficient allocation of small bloom filters (CASSANDRA-3618)
 * CLibrary.createHardLinkWithExec() to check for errors (CASSANDRA-3101)
 * Avoid creating empty and non cleaned writer during compaction (CASSANDRA-3616)
 * stop thrift service in shutdown hook so we can quiesce MessagingService
   (CASSANDRA-3335)
 * (CQL) compaction_strategy_options and compression_parameters for
   CREATE COLUMNFAMILY statement (CASSANDRA-3374)
 * Reset min/max compaction threshold when creating size tiered compaction
   strategy (CASSANDRA-3666)
 * Don't ignore IOException during compaction (CASSANDRA-3655)
 * Fix assertion error for CF with gc_grace=0 (CASSANDRA-3579)
 * Shutdown ParallelCompaction reducer executor after use (CASSANDRA-3711)
 * Avoid < 0 value for pending tasks in leveled compaction (CASSANDRA-3693)
 * (Hadoop) Support TimeUUID in Pig CassandraStorage (CASSANDRA-3327)
 * Check schema is ready before continuing boostrapping (CASSANDRA-3629)
 * Catch overflows during parsing of chunk_length_kb (CASSANDRA-3644)
 * Improve stream protocol mismatch errors (CASSANDRA-3652)
 * Avoid multiple thread doing HH to the same target (CASSANDRA-3681)
 * Add JMX property for rp_timeout_in_ms (CASSANDRA-2940)
 * Allow DynamicCompositeType to compare component of different types
   (CASSANDRA-3625)
 * Flush non-cfs backed secondary indexes (CASSANDRA-3659)
 * Secondary Indexes should report memory consumption (CASSANDRA-3155)
 * fix for SelectStatement start/end key are not set correctly
   when a key alias is involved (CASSANDRA-3700)
 * fix CLI `show schema` command insert of an extra comma in
   column_metadata (CASSANDRA-3714)
Merged from 0.8:
 * avoid logging (harmless) exception when GC takes < 1ms (CASSANDRA-3656)
 * prevent new nodes from thinking down nodes are up forever (CASSANDRA-3626)
 * use correct list of replicas for LOCAL_QUORUM reads when read repair
   is disabled (CASSANDRA-3696)
 * block on flush before compacting hints (may prevent OOM) (CASSANDRA-3733)


1.0.6
 * (CQL) fix cqlsh support for replicate_on_write (CASSANDRA-3596)
 * fix adding to leveled manifest after streaming (CASSANDRA-3536)
 * filter out unavailable cipher suites when using encryption (CASSANDRA-3178)
 * (HADOOP) add old-style api support for CFIF and CFRR (CASSANDRA-2799)
 * Support TimeUUIDType column names in Stress.java tool (CASSANDRA-3541)
 * (CQL) INSERT/UPDATE/DELETE/TRUNCATE commands should allow CF names to
   be qualified by keyspace (CASSANDRA-3419)
 * always remove endpoints from delevery queue in HH (CASSANDRA-3546)
 * fix race between cf flush and its 2ndary indexes flush (CASSANDRA-3547)
 * fix potential race in AES when a repair fails (CASSANDRA-3548)
 * fix default value validation usage in CLI SET command (CASSANDRA-3553)
 * Optimize componentsFor method for compaction and startup time
   (CASSANDRA-3532)
 * (CQL) Proper ColumnFamily metadata validation on CREATE COLUMNFAMILY 
   (CASSANDRA-3565)
 * fix compression "chunk_length_kb" option to set correct kb value for 
   thrift/avro (CASSANDRA-3558)
 * fix missing response during range slice repair (CASSANDRA-3551)
 * 'describe ring' moved from CLI to nodetool and available through JMX (CASSANDRA-3220)
 * add back partitioner to sstable metadata (CASSANDRA-3540)
 * fix NPE in get_count for counters (CASSANDRA-3601)
Merged from 0.8:
 * remove invalid assertion that table was opened before dropping it
   (CASSANDRA-3580)
 * range and index scans now only send requests to enough replicas to
   satisfy requested CL + RR (CASSANDRA-3598)
 * use cannonical host for local node in nodetool info (CASSANDRA-3556)
 * remove nonlocal DC write optimization since it only worked with
   CL.ONE or CL.LOCAL_QUORUM (CASSANDRA-3577, 3585)
 * detect misuses of CounterColumnType (CASSANDRA-3422)
 * turn off string interning in json2sstable, take 2 (CASSANDRA-2189)
 * validate compression parameters on add/update of the ColumnFamily 
   (CASSANDRA-3573)
 * Check for 0.0.0.0 is incorrect in CFIF (CASSANDRA-3584)
 * Increase vm.max_map_count in debian packaging (CASSANDRA-3563)
 * gossiper will never add itself to saved endpoints (CASSANDRA-3485)


1.0.5
 * revert CASSANDRA-3407 (see CASSANDRA-3540)
 * fix assertion error while forwarding writes to local nodes (CASSANDRA-3539)


1.0.4
 * fix self-hinting of timed out read repair updates and make hinted handoff
   less prone to OOMing a coordinator (CASSANDRA-3440)
 * expose bloom filter sizes via JMX (CASSANDRA-3495)
 * enforce RP tokens 0..2**127 (CASSANDRA-3501)
 * canonicalize paths exposed through JMX (CASSANDRA-3504)
 * fix "liveSize" stat when sstables are removed (CASSANDRA-3496)
 * add bloom filter FP rates to nodetool cfstats (CASSANDRA-3347)
 * record partitioner in sstable metadata component (CASSANDRA-3407)
 * add new upgradesstables nodetool command (CASSANDRA-3406)
 * skip --debug requirement to see common exceptions in CLI (CASSANDRA-3508)
 * fix incorrect query results due to invalid max timestamp (CASSANDRA-3510)
 * make sstableloader recognize compressed sstables (CASSANDRA-3521)
 * avoids race in OutboundTcpConnection in multi-DC setups (CASSANDRA-3530)
 * use SETLOCAL in cassandra.bat (CASSANDRA-3506)
 * fix ConcurrentModificationException in Table.all() (CASSANDRA-3529)
Merged from 0.8:
 * fix concurrence issue in the FailureDetector (CASSANDRA-3519)
 * fix array out of bounds error in counter shard removal (CASSANDRA-3514)
 * avoid dropping tombstones when they might still be needed to shadow
   data in a different sstable (CASSANDRA-2786)


1.0.3
 * revert name-based query defragmentation aka CASSANDRA-2503 (CASSANDRA-3491)
 * fix invalidate-related test failures (CASSANDRA-3437)
 * add next-gen cqlsh to bin/ (CASSANDRA-3188, 3131, 3493)
 * (CQL) fix handling of rows with no columns (CASSANDRA-3424, 3473)
 * fix querying supercolumns by name returning only a subset of
   subcolumns or old subcolumn versions (CASSANDRA-3446)
 * automatically compute sha1 sum for uncompressed data files (CASSANDRA-3456)
 * fix reading metadata/statistics component for version < h (CASSANDRA-3474)
 * add sstable forward-compatibility (CASSANDRA-3478)
 * report compression ratio in CFSMBean (CASSANDRA-3393)
 * fix incorrect size exception during streaming of counters (CASSANDRA-3481)
 * (CQL) fix for counter decrement syntax (CASSANDRA-3418)
 * Fix race introduced by CASSANDRA-2503 (CASSANDRA-3482)
 * Fix incomplete deletion of delivered hints (CASSANDRA-3466)
 * Avoid rescheduling compactions when no compaction was executed 
   (CASSANDRA-3484)
 * fix handling of the chunk_length_kb compression options (CASSANDRA-3492)
Merged from 0.8:
 * fix updating CF row_cache_provider (CASSANDRA-3414)
 * CFMetaData.convertToThrift method to set RowCacheProvider (CASSANDRA-3405)
 * acquire compactionlock during truncate (CASSANDRA-3399)
 * fix displaying cfdef entries for super columnfamilies (CASSANDRA-3415)
 * Make counter shard merging thread safe (CASSANDRA-3178)
 * Revert CASSANDRA-2855
 * Fix bug preventing the use of efficient cross-DC writes (CASSANDRA-3472)
 * `describe ring` command for CLI (CASSANDRA-3220)
 * (Hadoop) skip empty rows when entire row is requested, redux (CASSANDRA-2855)


1.0.2
 * "defragment" rows for name-based queries under STCS (CASSANDRA-2503)
 * Add timing information to cassandra-cli GET/SET/LIST queries (CASSANDRA-3326)
 * Only create one CompressionMetadata object per sstable (CASSANDRA-3427)
 * cleanup usage of StorageService.setMode() (CASSANDRA-3388)
 * Avoid large array allocation for compressed chunk offsets (CASSANDRA-3432)
 * fix DecimalType bytebuffer marshalling (CASSANDRA-3421)
 * fix bug that caused first column in per row indexes to be ignored 
   (CASSANDRA-3441)
 * add JMX call to clean (failed) repair sessions (CASSANDRA-3316)
 * fix sstableloader reference acquisition bug (CASSANDRA-3438)
 * fix estimated row size regression (CASSANDRA-3451)
 * make sure we don't return more columns than asked (CASSANDRA-3303, 3395)
Merged from 0.8:
 * acquire compactionlock during truncate (CASSANDRA-3399)
 * fix displaying cfdef entries for super columnfamilies (CASSANDRA-3415)


1.0.1
 * acquire references during index build to prevent delete problems
   on Windows (CASSANDRA-3314)
 * describe_ring should include datacenter/topology information (CASSANDRA-2882)
 * Thrift sockets are not properly buffered (CASSANDRA-3261)
 * performance improvement for bytebufferutil compare function (CASSANDRA-3286)
 * add system.versions ColumnFamily (CASSANDRA-3140)
 * reduce network copies (CASSANDRA-3333, 3373)
 * limit nodetool to 32MB of heap (CASSANDRA-3124)
 * (CQL) update parser to accept "timestamp" instead of "date" (CASSANDRA-3149)
 * Fix CLI `show schema` to include "compression_options" (CASSANDRA-3368)
 * Snapshot to include manifest under LeveledCompactionStrategy (CASSANDRA-3359)
 * (CQL) SELECT query should allow CF name to be qualified by keyspace (CASSANDRA-3130)
 * (CQL) Fix internal application error specifying 'using consistency ...'
   in lower case (CASSANDRA-3366)
 * fix Deflate compression when compression actually makes the data bigger
   (CASSANDRA-3370)
 * optimize UUIDGen to avoid lock contention on InetAddress.getLocalHost 
   (CASSANDRA-3387)
 * tolerate index being dropped mid-mutation (CASSANDRA-3334, 3313)
 * CompactionManager is now responsible for checking for new candidates
   post-task execution, enabling more consistent leveled compaction 
   (CASSANDRA-3391)
 * Cache HSHA threads (CASSANDRA-3372)
 * use CF/KS names as snapshot prefix for drop + truncate operations
   (CASSANDRA-2997)
 * Break bloom filters up to avoid heap fragmentation (CASSANDRA-2466)
 * fix cassandra hanging on jsvc stop (CASSANDRA-3302)
 * Avoid leveled compaction getting blocked on errors (CASSANDRA-3408)
 * Make reloading the compaction strategy safe (CASSANDRA-3409)
 * ignore 0.8 hints even if compaction begins before we try to purge
   them (CASSANDRA-3385)
 * remove procrun (bin\daemon) from Cassandra source tree and 
   artifacts (CASSANDRA-3331)
 * make cassandra compile under JDK7 (CASSANDRA-3275)
 * remove dependency of clientutil.jar to FBUtilities (CASSANDRA-3299)
 * avoid truncation errors by using long math on long values (CASSANDRA-3364)
 * avoid clock drift on some Windows machine (CASSANDRA-3375)
 * display cache provider in cli 'describe keyspace' command (CASSANDRA-3384)
 * fix incomplete topology information in describe_ring (CASSANDRA-3403)
 * expire dead gossip states based on time (CASSANDRA-2961)
 * improve CompactionTask extensibility (CASSANDRA-3330)
 * Allow one leveled compaction task to kick off another (CASSANDRA-3363)
 * allow encryption only between datacenters (CASSANDRA-2802)
Merged from 0.8:
 * fix truncate allowing data to be replayed post-restart (CASSANDRA-3297)
 * make iwriter final in IndexWriter to avoid NPE (CASSANDRA-2863)
 * (CQL) update grammar to require key clause in DELETE statement
   (CASSANDRA-3349)
 * (CQL) allow numeric keyspace names in USE statement (CASSANDRA-3350)
 * (Hadoop) skip empty rows when slicing the entire row (CASSANDRA-2855)
 * Fix handling of tombstone by SSTableExport/Import (CASSANDRA-3357)
 * fix ColumnIndexer to use long offsets (CASSANDRA-3358)
 * Improved CLI exceptions (CASSANDRA-3312)
 * Fix handling of tombstone by SSTableExport/Import (CASSANDRA-3357)
 * Only count compaction as active (for throttling) when they have
   successfully acquired the compaction lock (CASSANDRA-3344)
 * Display CLI version string on startup (CASSANDRA-3196)
 * (Hadoop) make CFIF try rpc_address or fallback to listen_address
   (CASSANDRA-3214)
 * (Hadoop) accept comma delimited lists of initial thrift connections
   (CASSANDRA-3185)
 * ColumnFamily min_compaction_threshold should be >= 2 (CASSANDRA-3342)
 * (Pig) add 0.8+ types and key validation type in schema (CASSANDRA-3280)
 * Fix completely removing column metadata using CLI (CASSANDRA-3126)
 * CLI `describe cluster;` output should be on separate lines for separate versions
   (CASSANDRA-3170)
 * fix changing durable_writes keyspace option during CF creation
   (CASSANDRA-3292)
 * avoid locking on update when no indexes are involved (CASSANDRA-3386)
 * fix assertionError during repair with ordered partitioners (CASSANDRA-3369)
 * correctly serialize key_validation_class for avro (CASSANDRA-3391)
 * don't expire counter tombstone after streaming (CASSANDRA-3394)
 * prevent nodes that failed to join from hanging around forever 
   (CASSANDRA-3351)
 * remove incorrect optimization from slice read path (CASSANDRA-3390)
 * Fix race in AntiEntropyService (CASSANDRA-3400)


1.0.0-final
 * close scrubbed sstable fd before deleting it (CASSANDRA-3318)
 * fix bug preventing obsolete commitlog segments from being removed
   (CASSANDRA-3269)
 * tolerate whitespace in seed CDL (CASSANDRA-3263)
 * Change default heap thresholds to max(min(1/2 ram, 1G), min(1/4 ram, 8GB))
   (CASSANDRA-3295)
 * Fix broken CompressedRandomAccessReaderTest (CASSANDRA-3298)
 * (CQL) fix type information returned for wildcard queries (CASSANDRA-3311)
 * add estimated tasks to LeveledCompactionStrategy (CASSANDRA-3322)
 * avoid including compaction cache-warming in keycache stats (CASSANDRA-3325)
 * run compaction and hinted handoff threads at MIN_PRIORITY (CASSANDRA-3308)
 * default hsha thrift server to cpu core count in rpc pool (CASSANDRA-3329)
 * add bin\daemon to binary tarball for Windows service (CASSANDRA-3331)
 * Fix places where uncompressed size of sstables was use in place of the
   compressed one (CASSANDRA-3338)
 * Fix hsha thrift server (CASSANDRA-3346)
 * Make sure repair only stream needed sstables (CASSANDRA-3345)


1.0.0-rc2
 * Log a meaningful warning when a node receives a message for a repair session
   that doesn't exist anymore (CASSANDRA-3256)
 * test for NUMA policy support as well as numactl presence (CASSANDRA-3245)
 * Fix FD leak when internode encryption is enabled (CASSANDRA-3257)
 * Remove incorrect assertion in mergeIterator (CASSANDRA-3260)
 * FBUtilities.hexToBytes(String) to throw NumberFormatException when string
   contains non-hex characters (CASSANDRA-3231)
 * Keep SimpleSnitch proximity ordering unchanged from what the Strategy
   generates, as intended (CASSANDRA-3262)
 * remove Scrub from compactionstats when finished (CASSANDRA-3255)
 * fix counter entry in jdbc TypesMap (CASSANDRA-3268)
 * fix full queue scenario for ParallelCompactionIterator (CASSANDRA-3270)
 * fix bootstrap process (CASSANDRA-3285)
 * don't try delivering hints if when there isn't any (CASSANDRA-3176)
 * CLI documentation change for ColumnFamily `compression_options` (CASSANDRA-3282)
 * ignore any CF ids sent by client for adding CF/KS (CASSANDRA-3288)
 * remove obsolete hints on first startup (CASSANDRA-3291)
 * use correct ISortedColumns for time-optimized reads (CASSANDRA-3289)
 * Evict gossip state immediately when a token is taken over by a new IP 
   (CASSANDRA-3259)


1.0.0-rc1
 * Update CQL to generate microsecond timestamps by default (CASSANDRA-3227)
 * Fix counting CFMetadata towards Memtable liveRatio (CASSANDRA-3023)
 * Kill server on wrapped OOME such as from FileChannel.map (CASSANDRA-3201)
 * remove unnecessary copy when adding to row cache (CASSANDRA-3223)
 * Log message when a full repair operation completes (CASSANDRA-3207)
 * Fix streamOutSession keeping sstables references forever if the remote end
   dies (CASSANDRA-3216)
 * Remove dynamic_snitch boolean from example configuration (defaulting to 
   true) and set default badness threshold to 0.1 (CASSANDRA-3229)
 * Base choice of random or "balanced" token on bootstrap on whether
   schema definitions were found (CASSANDRA-3219)
 * Fixes for LeveledCompactionStrategy score computation, prioritization,
   scheduling, and performance (CASSANDRA-3224, 3234)
 * parallelize sstable open at server startup (CASSANDRA-2988)
 * fix handling of exceptions writing to OutboundTcpConnection (CASSANDRA-3235)
 * Allow using quotes in "USE <keyspace>;" CLI command (CASSANDRA-3208)
 * Don't allow any cache loading exceptions to halt startup (CASSANDRA-3218)
 * Fix sstableloader --ignores option (CASSANDRA-3247)
 * File descriptor limit increased in packaging (CASSANDRA-3206)
 * Fix deadlock in commit log during flush (CASSANDRA-3253) 


1.0.0-beta1
 * removed binarymemtable (CASSANDRA-2692)
 * add commitlog_total_space_in_mb to prevent fragmented logs (CASSANDRA-2427)
 * removed commitlog_rotation_threshold_in_mb configuration (CASSANDRA-2771)
 * make AbstractBounds.normalize de-overlapp overlapping ranges (CASSANDRA-2641)
 * replace CollatingIterator, ReducingIterator with MergeIterator 
   (CASSANDRA-2062)
 * Fixed the ability to set compaction strategy in cli using create column 
   family command (CASSANDRA-2778)
 * clean up tmp files after failed compaction (CASSANDRA-2468)
 * restrict repair streaming to specific columnfamilies (CASSANDRA-2280)
 * don't bother persisting columns shadowed by a row tombstone (CASSANDRA-2589)
 * reset CF and SC deletion times after gc_grace (CASSANDRA-2317)
 * optimize away seek when compacting wide rows (CASSANDRA-2879)
 * single-pass streaming (CASSANDRA-2677, 2906, 2916, 3003)
 * use reference counting for deleting sstables instead of relying on GC
   (CASSANDRA-2521, 3179)
 * store hints as serialized mutations instead of pointers to data row
   (CASSANDRA-2045)
 * store hints in the coordinator node instead of in the closest replica 
   (CASSANDRA-2914)
 * add row_cache_keys_to_save CF option (CASSANDRA-1966)
 * check column family validity in nodetool repair (CASSANDRA-2933)
 * use lazy initialization instead of class initialization in NodeId
   (CASSANDRA-2953)
 * add paging to get_count (CASSANDRA-2894)
 * fix "short reads" in [multi]get (CASSANDRA-2643, 3157, 3192)
 * add optional compression for sstables (CASSANDRA-47, 2994, 3001, 3128)
 * add scheduler JMX metrics (CASSANDRA-2962)
 * add block level checksum for compressed data (CASSANDRA-1717)
 * make column family backed column map pluggable and introduce unsynchronized
   ArrayList backed one to speedup reads (CASSANDRA-2843, 3165, 3205)
 * refactoring of the secondary index api (CASSANDRA-2982)
 * make CL > ONE reads wait for digest reconciliation before returning
   (CASSANDRA-2494)
 * fix missing logging for some exceptions (CASSANDRA-2061)
 * refactor and optimize ColumnFamilyStore.files(...) and Descriptor.fromFilename(String)
   and few other places responsible for work with SSTable files (CASSANDRA-3040)
 * Stop reading from sstables once we know we have the most recent columns,
   for query-by-name requests (CASSANDRA-2498)
 * Add query-by-column mode to stress.java (CASSANDRA-3064)
 * Add "install" command to cassandra.bat (CASSANDRA-292)
 * clean up KSMetadata, CFMetadata from unnecessary
   Thrift<->Avro conversion methods (CASSANDRA-3032)
 * Add timeouts to client request schedulers (CASSANDRA-3079, 3096)
 * Cli to use hashes rather than array of hashes for strategy options (CASSANDRA-3081)
 * LeveledCompactionStrategy (CASSANDRA-1608, 3085, 3110, 3087, 3145, 3154, 3182)
 * Improvements of the CLI `describe` command (CASSANDRA-2630)
 * reduce window where dropped CF sstables may not be deleted (CASSANDRA-2942)
 * Expose gossip/FD info to JMX (CASSANDRA-2806)
 * Fix streaming over SSL when compressed SSTable involved (CASSANDRA-3051)
 * Add support for pluggable secondary index implementations (CASSANDRA-3078)
 * remove compaction_thread_priority setting (CASSANDRA-3104)
 * generate hints for replicas that timeout, not just replicas that are known
   to be down before starting (CASSANDRA-2034)
 * Add throttling for internode streaming (CASSANDRA-3080)
 * make the repair of a range repair all replica (CASSANDRA-2610, 3194)
 * expose the ability to repair the first range (as returned by the
   partitioner) of a node (CASSANDRA-2606)
 * Streams Compression (CASSANDRA-3015)
 * add ability to use multiple threads during a single compaction
   (CASSANDRA-2901)
 * make AbstractBounds.normalize support overlapping ranges (CASSANDRA-2641)
 * fix of the CQL count() behavior (CASSANDRA-3068)
 * use TreeMap backed column families for the SSTable simple writers
   (CASSANDRA-3148)
 * fix inconsistency of the CLI syntax when {} should be used instead of [{}]
   (CASSANDRA-3119)
 * rename CQL type names to match expected SQL behavior (CASSANDRA-3149, 3031)
 * Arena-based allocation for memtables (CASSANDRA-2252, 3162, 3163, 3168)
 * Default RR chance to 0.1 (CASSANDRA-3169)
 * Add RowLevel support to secondary index API (CASSANDRA-3147)
 * Make SerializingCacheProvider the default if JNA is available (CASSANDRA-3183)
 * Fix backwards compatibilty for CQL memtable properties (CASSANDRA-3190)
 * Add five-minute delay before starting compactions on a restarted server
   (CASSANDRA-3181)
 * Reduce copies done for intra-host messages (CASSANDRA-1788, 3144)
 * support of compaction strategy option for stress.java (CASSANDRA-3204)
 * make memtable throughput and column count thresholds no-ops (CASSANDRA-2449)
 * Return schema information along with the resultSet in CQL (CASSANDRA-2734)
 * Add new DecimalType (CASSANDRA-2883)
 * Fix assertion error in RowRepairResolver (CASSANDRA-3156)
 * Reduce unnecessary high buffer sizes (CASSANDRA-3171)
 * Pluggable compaction strategy (CASSANDRA-1610)
 * Add new broadcast_address config option (CASSANDRA-2491)


0.8.7
 * Kill server on wrapped OOME such as from FileChannel.map (CASSANDRA-3201)
 * Allow using quotes in "USE <keyspace>;" CLI command (CASSANDRA-3208)
 * Log message when a full repair operation completes (CASSANDRA-3207)
 * Don't allow any cache loading exceptions to halt startup (CASSANDRA-3218)
 * Fix sstableloader --ignores option (CASSANDRA-3247)
 * File descriptor limit increased in packaging (CASSANDRA-3206)
 * Log a meaningfull warning when a node receive a message for a repair session
   that doesn't exist anymore (CASSANDRA-3256)
 * Fix FD leak when internode encryption is enabled (CASSANDRA-3257)
 * FBUtilities.hexToBytes(String) to throw NumberFormatException when string
   contains non-hex characters (CASSANDRA-3231)
 * Keep SimpleSnitch proximity ordering unchanged from what the Strategy
   generates, as intended (CASSANDRA-3262)
 * remove Scrub from compactionstats when finished (CASSANDRA-3255)
 * Fix tool .bat files when CASSANDRA_HOME contains spaces (CASSANDRA-3258)
 * Force flush of status table when removing/updating token (CASSANDRA-3243)
 * Evict gossip state immediately when a token is taken over by a new IP (CASSANDRA-3259)
 * Fix bug where the failure detector can take too long to mark a host
   down (CASSANDRA-3273)
 * (Hadoop) allow wrapping ranges in queries (CASSANDRA-3137)
 * (Hadoop) check all interfaces for a match with split location
   before falling back to random replica (CASSANDRA-3211)
 * (Hadoop) Make Pig storage handle implements LoadMetadata (CASSANDRA-2777)
 * (Hadoop) Fix exception during PIG 'dump' (CASSANDRA-2810)
 * Fix stress COUNTER_GET option (CASSANDRA-3301)
 * Fix missing fields in CLI `show schema` output (CASSANDRA-3304)
 * Nodetool no longer leaks threads and closes JMX connections (CASSANDRA-3309)
 * fix truncate allowing data to be replayed post-restart (CASSANDRA-3297)
 * Move SimpleAuthority and SimpleAuthenticator to examples (CASSANDRA-2922)
 * Fix handling of tombstone by SSTableExport/Import (CASSANDRA-3357)
 * Fix transposition in cfHistograms (CASSANDRA-3222)
 * Allow using number as DC name when creating keyspace in CQL (CASSANDRA-3239)
 * Force flush of system table after updating/removing a token (CASSANDRA-3243)


0.8.6
 * revert CASSANDRA-2388
 * change TokenRange.endpoints back to listen/broadcast address to match
   pre-1777 behavior, and add TokenRange.rpc_endpoints instead (CASSANDRA-3187)
 * avoid trying to watch cassandra-topology.properties when loaded from jar
   (CASSANDRA-3138)
 * prevent users from creating keyspaces with LocalStrategy replication
   (CASSANDRA-3139)
 * fix CLI `show schema;` to output correct keyspace definition statement
   (CASSANDRA-3129)
 * CustomTThreadPoolServer to log TTransportException at DEBUG level
   (CASSANDRA-3142)
 * allow topology sort to work with non-unique rack names between 
   datacenters (CASSANDRA-3152)
 * Improve caching of same-version Messages on digest and repair paths
   (CASSANDRA-3158)
 * Randomize choice of first replica for counter increment (CASSANDRA-2890)
 * Fix using read_repair_chance instead of merge_shard_change (CASSANDRA-3202)
 * Avoid streaming data to nodes that already have it, on move as well as
   decommission (CASSANDRA-3041)
 * Fix divide by zero error in GCInspector (CASSANDRA-3164)
 * allow quoting of the ColumnFamily name in CLI `create column family`
   statement (CASSANDRA-3195)
 * Fix rolling upgrade from 0.7 to 0.8 problem (CASSANDRA-3166)
 * Accomodate missing encryption_options in IncomingTcpConnection.stream
   (CASSANDRA-3212)


0.8.5
 * fix NPE when encryption_options is unspecified (CASSANDRA-3007)
 * include column name in validation failure exceptions (CASSANDRA-2849)
 * make sure truncate clears out the commitlog so replay won't re-
   populate with truncated data (CASSANDRA-2950)
 * fix NPE when debug logging is enabled and dropped CF is present
   in a commitlog segment (CASSANDRA-3021)
 * fix cassandra.bat when CASSANDRA_HOME contains spaces (CASSANDRA-2952)
 * fix to SSTableSimpleUnsortedWriter bufferSize calculation (CASSANDRA-3027)
 * make cleanup and normal compaction able to skip empty rows
   (rows containing nothing but expired tombstones) (CASSANDRA-3039)
 * work around native memory leak in com.sun.management.GarbageCollectorMXBean
   (CASSANDRA-2868)
 * validate that column names in column_metadata are not equal to key_alias
   on create/update of the ColumnFamily and CQL 'ALTER' statement (CASSANDRA-3036)
 * return an InvalidRequestException if an indexed column is assigned
   a value larger than 64KB (CASSANDRA-3057)
 * fix of numeric-only and string column names handling in CLI "drop index" 
   (CASSANDRA-3054)
 * prune index scan resultset back to original request for lazy
   resultset expansion case (CASSANDRA-2964)
 * (Hadoop) fail jobs when Cassandra node has failed but TaskTracker
   has not (CASSANDRA-2388)
 * fix dynamic snitch ignoring nodes when read_repair_chance is zero
   (CASSANDRA-2662)
 * avoid retaining references to dropped CFS objects in 
   CompactionManager.estimatedCompactions (CASSANDRA-2708)
 * expose rpc timeouts per host in MessagingServiceMBean (CASSANDRA-2941)
 * avoid including cwd in classpath for deb and rpm packages (CASSANDRA-2881)
 * remove gossip state when a new IP takes over a token (CASSANDRA-3071)
 * allow sstable2json to work on index sstable files (CASSANDRA-3059)
 * always hint counters (CASSANDRA-3099)
 * fix log4j initialization in EmbeddedCassandraService (CASSANDRA-2857)
 * remove gossip state when a new IP takes over a token (CASSANDRA-3071)
 * work around native memory leak in com.sun.management.GarbageCollectorMXBean
    (CASSANDRA-2868)
 * fix UnavailableException with writes at CL.EACH_QUORM (CASSANDRA-3084)
 * fix parsing of the Keyspace and ColumnFamily names in numeric
   and string representations in CLI (CASSANDRA-3075)
 * fix corner cases in Range.differenceToFetch (CASSANDRA-3084)
 * fix ip address String representation in the ring cache (CASSANDRA-3044)
 * fix ring cache compatibility when mixing pre-0.8.4 nodes with post-
   in the same cluster (CASSANDRA-3023)
 * make repair report failure when a node participating dies (instead of
   hanging forever) (CASSANDRA-2433)
 * fix handling of the empty byte buffer by ReversedType (CASSANDRA-3111)
 * Add validation that Keyspace names are case-insensitively unique (CASSANDRA-3066)
 * catch invalid key_validation_class before instantiating UpdateColumnFamily (CASSANDRA-3102)
 * make Range and Bounds objects client-safe (CASSANDRA-3108)
 * optionally skip log4j configuration (CASSANDRA-3061)
 * bundle sstableloader with the debian package (CASSANDRA-3113)
 * don't try to build secondary indexes when there is none (CASSANDRA-3123)
 * improve SSTableSimpleUnsortedWriter speed for large rows (CASSANDRA-3122)
 * handle keyspace arguments correctly in nodetool snapshot (CASSANDRA-3038)
 * Fix SSTableImportTest on windows (CASSANDRA-3043)
 * expose compactionThroughputMbPerSec through JMX (CASSANDRA-3117)
 * log keyspace and CF of large rows being compacted


0.8.4
 * change TokenRing.endpoints to be a list of rpc addresses instead of 
   listen/broadcast addresses (CASSANDRA-1777)
 * include files-to-be-streamed in StreamInSession.getSources (CASSANDRA-2972)
 * use JAVA env var in cassandra-env.sh (CASSANDRA-2785, 2992)
 * avoid doing read for no-op replicate-on-write at CL=1 (CASSANDRA-2892)
 * refuse counter write for CL.ANY (CASSANDRA-2990)
 * switch back to only logging recent dropped messages (CASSANDRA-3004)
 * always deserialize RowMutation for counters (CASSANDRA-3006)
 * ignore saved replication_factor strategy_option for NTS (CASSANDRA-3011)
 * make sure pre-truncate CL segments are discarded (CASSANDRA-2950)


0.8.3
 * add ability to drop local reads/writes that are going to timeout
   (CASSANDRA-2943)
 * revamp token removal process, keep gossip states for 3 days (CASSANDRA-2496)
 * don't accept extra args for 0-arg nodetool commands (CASSANDRA-2740)
 * log unavailableexception details at debug level (CASSANDRA-2856)
 * expose data_dir though jmx (CASSANDRA-2770)
 * don't include tmp files as sstable when create cfs (CASSANDRA-2929)
 * log Java classpath on startup (CASSANDRA-2895)
 * keep gossipped version in sync with actual on migration coordinator 
   (CASSANDRA-2946)
 * use lazy initialization instead of class initialization in NodeId
   (CASSANDRA-2953)
 * check column family validity in nodetool repair (CASSANDRA-2933)
 * speedup bytes to hex conversions dramatically (CASSANDRA-2850)
 * Flush memtables on shutdown when durable writes are disabled 
   (CASSANDRA-2958)
 * improved POSIX compatibility of start scripts (CASsANDRA-2965)
 * add counter support to Hadoop InputFormat (CASSANDRA-2981)
 * fix bug where dirty commitlog segments were removed (and avoid keeping 
   segments with no post-flush activity permanently dirty) (CASSANDRA-2829)
 * fix throwing exception with batch mutation of counter super columns
   (CASSANDRA-2949)
 * ignore system tables during repair (CASSANDRA-2979)
 * throw exception when NTS is given replication_factor as an option
   (CASSANDRA-2960)
 * fix assertion error during compaction of counter CFs (CASSANDRA-2968)
 * avoid trying to create index names, when no index exists (CASSANDRA-2867)
 * don't sample the system table when choosing a bootstrap token
   (CASSANDRA-2825)
 * gossiper notifies of local state changes (CASSANDRA-2948)
 * add asynchronous and half-sync/half-async (hsha) thrift servers 
   (CASSANDRA-1405)
 * fix potential use of free'd native memory in SerializingCache 
   (CASSANDRA-2951)
 * prune index scan resultset back to original request for lazy
   resultset expansion case (CASSANDRA-2964)
 * (Hadoop) fail jobs when Cassandra node has failed but TaskTracker
    has not (CASSANDRA-2388)


0.8.2
 * CQL: 
   - include only one row per unique key for IN queries (CASSANDRA-2717)
   - respect client timestamp on full row deletions (CASSANDRA-2912)
 * improve thread-safety in StreamOutSession (CASSANDRA-2792)
 * allow deleting a row and updating indexed columns in it in the
   same mutation (CASSANDRA-2773)
 * Expose number of threads blocked on submitting memtable to flush
   in JMX (CASSANDRA-2817)
 * add ability to return "endpoints" to nodetool (CASSANDRA-2776)
 * Add support for multiple (comma-delimited) coordinator addresses
   to ColumnFamilyInputFormat (CASSANDRA-2807)
 * fix potential NPE while scheduling read repair for range slice
   (CASSANDRA-2823)
 * Fix race in SystemTable.getCurrentLocalNodeId (CASSANDRA-2824)
 * Correctly set default for replicate_on_write (CASSANDRA-2835)
 * improve nodetool compactionstats formatting (CASSANDRA-2844)
 * fix index-building status display (CASSANDRA-2853)
 * fix CLI perpetuating obsolete KsDef.replication_factor (CASSANDRA-2846)
 * improve cli treatment of multiline comments (CASSANDRA-2852)
 * handle row tombstones correctly in EchoedRow (CASSANDRA-2786)
 * add MessagingService.get[Recently]DroppedMessages and
   StorageService.getExceptionCount (CASSANDRA-2804)
 * fix possibility of spurious UnavailableException for LOCAL_QUORUM
   reads with dynamic snitch + read repair disabled (CASSANDRA-2870)
 * add ant-optional as dependence for the debian package (CASSANDRA-2164)
 * add option to specify limit for get_slice in the CLI (CASSANDRA-2646)
 * decrease HH page size (CASSANDRA-2832)
 * reset cli keyspace after dropping the current one (CASSANDRA-2763)
 * add KeyRange option to Hadoop inputformat (CASSANDRA-1125)
 * fix protocol versioning (CASSANDRA-2818, 2860)
 * support spaces in path to log4j configuration (CASSANDRA-2383)
 * avoid including inferred types in CF update (CASSANDRA-2809)
 * fix JMX bulkload call (CASSANDRA-2908)
 * fix updating KS with durable_writes=false (CASSANDRA-2907)
 * add simplified facade to SSTableWriter for bulk loading use
   (CASSANDRA-2911)
 * fix re-using index CF sstable names after drop/recreate (CASSANDRA-2872)
 * prepend CF to default index names (CASSANDRA-2903)
 * fix hint replay (CASSANDRA-2928)
 * Properly synchronize repair's merkle tree computation (CASSANDRA-2816)


0.8.1
 * CQL:
   - support for insert, delete in BATCH (CASSANDRA-2537)
   - support for IN to SELECT, UPDATE (CASSANDRA-2553)
   - timestamp support for INSERT, UPDATE, and BATCH (CASSANDRA-2555)
   - TTL support (CASSANDRA-2476)
   - counter support (CASSANDRA-2473)
   - ALTER COLUMNFAMILY (CASSANDRA-1709)
   - DROP INDEX (CASSANDRA-2617)
   - add SCHEMA/TABLE as aliases for KS/CF (CASSANDRA-2743)
   - server handles wait-for-schema-agreement (CASSANDRA-2756)
   - key alias support (CASSANDRA-2480)
 * add support for comparator parameters and a generic ReverseType
   (CASSANDRA-2355)
 * add CompositeType and DynamicCompositeType (CASSANDRA-2231)
 * optimize batches containing multiple updates to the same row
   (CASSANDRA-2583)
 * adjust hinted handoff page size to avoid OOM with large columns 
   (CASSANDRA-2652)
 * mark BRAF buffer invalid post-flush so we don't re-flush partial
   buffers again, especially on CL writes (CASSANDRA-2660)
 * add DROP INDEX support to CLI (CASSANDRA-2616)
 * don't perform HH to client-mode [storageproxy] nodes (CASSANDRA-2668)
 * Improve forceDeserialize/getCompactedRow encapsulation (CASSANDRA-2659)
 * Don't write CounterUpdateColumn to disk in tests (CASSANDRA-2650)
 * Add sstable bulk loading utility (CASSANDRA-1278)
 * avoid replaying hints to dropped columnfamilies (CASSANDRA-2685)
 * add placeholders for missing rows in range query pseudo-RR (CASSANDRA-2680)
 * remove no-op HHOM.renameHints (CASSANDRA-2693)
 * clone super columns to avoid modifying them during flush (CASSANDRA-2675)
 * allow writes to bypass the commitlog for certain keyspaces (CASSANDRA-2683)
 * avoid NPE when bypassing commitlog during memtable flush (CASSANDRA-2781)
 * Added support for making bootstrap retry if nodes flap (CASSANDRA-2644)
 * Added statusthrift to nodetool to report if thrift server is running (CASSANDRA-2722)
 * Fixed rows being cached if they do not exist (CASSANDRA-2723)
 * Support passing tableName and cfName to RowCacheProviders (CASSANDRA-2702)
 * close scrub file handles (CASSANDRA-2669)
 * throttle migration replay (CASSANDRA-2714)
 * optimize column serializer creation (CASSANDRA-2716)
 * Added support for making bootstrap retry if nodes flap (CASSANDRA-2644)
 * Added statusthrift to nodetool to report if thrift server is running
   (CASSANDRA-2722)
 * Fixed rows being cached if they do not exist (CASSANDRA-2723)
 * fix truncate/compaction race (CASSANDRA-2673)
 * workaround large resultsets causing large allocation retention
   by nio sockets (CASSANDRA-2654)
 * fix nodetool ring use with Ec2Snitch (CASSANDRA-2733)
 * fix removing columns and subcolumns that are supressed by a row or
   supercolumn tombstone during replica resolution (CASSANDRA-2590)
 * support sstable2json against snapshot sstables (CASSANDRA-2386)
 * remove active-pull schema requests (CASSANDRA-2715)
 * avoid marking entire list of sstables as actively being compacted
   in multithreaded compaction (CASSANDRA-2765)
 * seek back after deserializing a row to update cache with (CASSANDRA-2752)
 * avoid skipping rows in scrub for counter column family (CASSANDRA-2759)
 * fix ConcurrentModificationException in repair when dealing with 0.7 node
   (CASSANDRA-2767)
 * use threadsafe collections for StreamInSession (CASSANDRA-2766)
 * avoid infinite loop when creating merkle tree (CASSANDRA-2758)
 * avoids unmarking compacting sstable prematurely in cleanup (CASSANDRA-2769)
 * fix NPE when the commit log is bypassed (CASSANDRA-2718)
 * don't throw an exception in SS.isRPCServerRunning (CASSANDRA-2721)
 * make stress.jar executable (CASSANDRA-2744)
 * add daemon mode to java stress (CASSANDRA-2267)
 * expose the DC and rack of a node through JMX and nodetool ring (CASSANDRA-2531)
 * fix cache mbean getSize (CASSANDRA-2781)
 * Add Date, Float, Double, and Boolean types (CASSANDRA-2530)
 * Add startup flag to renew counter node id (CASSANDRA-2788)
 * add jamm agent to cassandra.bat (CASSANDRA-2787)
 * fix repair hanging if a neighbor has nothing to send (CASSANDRA-2797)
 * purge tombstone even if row is in only one sstable (CASSANDRA-2801)
 * Fix wrong purge of deleted cf during compaction (CASSANDRA-2786)
 * fix race that could result in Hadoop writer failing to throw an
   exception encountered after close() (CASSANDRA-2755)
 * fix scan wrongly throwing assertion error (CASSANDRA-2653)
 * Always use even distribution for merkle tree with RandomPartitionner
   (CASSANDRA-2841)
 * fix describeOwnership for OPP (CASSANDRA-2800)
 * ensure that string tokens do not contain commas (CASSANDRA-2762)


0.8.0-final
 * fix CQL grammar warning and cqlsh regression from CASSANDRA-2622
 * add ant generate-cql-html target (CASSANDRA-2526)
 * update CQL consistency levels (CASSANDRA-2566)
 * debian packaging fixes (CASSANDRA-2481, 2647)
 * fix UUIDType, IntegerType for direct buffers (CASSANDRA-2682, 2684)
 * switch to native Thrift for Hadoop map/reduce (CASSANDRA-2667)
 * fix StackOverflowError when building from eclipse (CASSANDRA-2687)
 * only provide replication_factor to strategy_options "help" for
   SimpleStrategy, OldNetworkTopologyStrategy (CASSANDRA-2678, 2713)
 * fix exception adding validators to non-string columns (CASSANDRA-2696)
 * avoid instantiating DatabaseDescriptor in JDBC (CASSANDRA-2694)
 * fix potential stack overflow during compaction (CASSANDRA-2626)
 * clone super columns to avoid modifying them during flush (CASSANDRA-2675)
 * reset underlying iterator in EchoedRow constructor (CASSANDRA-2653)


0.8.0-rc1
 * faster flushes and compaction from fixing excessively pessimistic 
   rebuffering in BRAF (CASSANDRA-2581)
 * fix returning null column values in the python cql driver (CASSANDRA-2593)
 * fix merkle tree splitting exiting early (CASSANDRA-2605)
 * snapshot_before_compaction directory name fix (CASSANDRA-2598)
 * Disable compaction throttling during bootstrap (CASSANDRA-2612) 
 * fix CQL treatment of > and < operators in range slices (CASSANDRA-2592)
 * fix potential double-application of counter updates on commitlog replay
   by moving replay position from header to sstable metadata (CASSANDRA-2419)
 * JDBC CQL driver exposes getColumn for access to timestamp
 * JDBC ResultSetMetadata properties added to AbstractType
 * r/m clustertool (CASSANDRA-2607)
 * add support for presenting row key as a column in CQL result sets 
   (CASSANDRA-2622)
 * Don't allow {LOCAL|EACH}_QUORUM unless strategy is NTS (CASSANDRA-2627)
 * validate keyspace strategy_options during CQL create (CASSANDRA-2624)
 * fix empty Result with secondary index when limit=1 (CASSANDRA-2628)
 * Fix regression where bootstrapping a node with no schema fails
   (CASSANDRA-2625)
 * Allow removing LocationInfo sstables (CASSANDRA-2632)
 * avoid attempting to replay mutations from dropped keyspaces (CASSANDRA-2631)
 * avoid using cached position of a key when GT is requested (CASSANDRA-2633)
 * fix counting bloom filter true positives (CASSANDRA-2637)
 * initialize local ep state prior to gossip startup if needed (CASSANDRA-2638)
 * fix counter increment lost after restart (CASSANDRA-2642)
 * add quote-escaping via backslash to CLI (CASSANDRA-2623)
 * fix pig example script (CASSANDRA-2487)
 * fix dynamic snitch race in adding latencies (CASSANDRA-2618)
 * Start/stop cassandra after more important services such as mdadm in
   debian packaging (CASSANDRA-2481)


0.8.0-beta2
 * fix NPE compacting index CFs (CASSANDRA-2528)
 * Remove checking all column families on startup for compaction candidates 
   (CASSANDRA-2444)
 * validate CQL create keyspace options (CASSANDRA-2525)
 * fix nodetool setcompactionthroughput (CASSANDRA-2550)
 * move	gossip heartbeat back to its own thread (CASSANDRA-2554)
 * validate cql TRUNCATE columnfamily before truncating (CASSANDRA-2570)
 * fix batch_mutate for mixed standard-counter mutations (CASSANDRA-2457)
 * disallow making schema changes to system keyspace (CASSANDRA-2563)
 * fix sending mutation messages multiple times (CASSANDRA-2557)
 * fix incorrect use of NBHM.size in ReadCallback that could cause
   reads to time out even when responses were received (CASSANDRA-2552)
 * trigger read repair correctly for LOCAL_QUORUM reads (CASSANDRA-2556)
 * Allow configuring the number of compaction thread (CASSANDRA-2558)
 * forceUserDefinedCompaction will attempt to compact what it is given
   even if the pessimistic estimate is that there is not enough disk space;
   automatic compactions will only compact 2 or more sstables (CASSANDRA-2575)
 * refuse to apply migrations with older timestamps than the current 
   schema (CASSANDRA-2536)
 * remove unframed Thrift transport option
 * include indexes in snapshots (CASSANDRA-2596)
 * improve ignoring of obsolete mutations in index maintenance (CASSANDRA-2401)
 * recognize attempt to drop just the index while leaving the column
   definition alone (CASSANDRA-2619)
  

0.8.0-beta1
 * remove Avro RPC support (CASSANDRA-926)
 * support for columns that act as incr/decr counters 
   (CASSANDRA-1072, 1937, 1944, 1936, 2101, 2093, 2288, 2105, 2384, 2236, 2342,
   2454)
 * CQL (CASSANDRA-1703, 1704, 1705, 1706, 1707, 1708, 1710, 1711, 1940, 
   2124, 2302, 2277, 2493)
 * avoid double RowMutation serialization on write path (CASSANDRA-1800)
 * make NetworkTopologyStrategy the default (CASSANDRA-1960)
 * configurable internode encryption (CASSANDRA-1567, 2152)
 * human readable column names in sstable2json output (CASSANDRA-1933)
 * change default JMX port to 7199 (CASSANDRA-2027)
 * backwards compatible internal messaging (CASSANDRA-1015)
 * atomic switch of memtables and sstables (CASSANDRA-2284)
 * add pluggable SeedProvider (CASSANDRA-1669)
 * Fix clustertool to not throw exception when calling get_endpoints (CASSANDRA-2437)
 * upgrade to thrift 0.6 (CASSANDRA-2412) 
 * repair works on a token range instead of full ring (CASSANDRA-2324)
 * purge tombstones from row cache (CASSANDRA-2305)
 * push replication_factor into strategy_options (CASSANDRA-1263)
 * give snapshots the same name on each node (CASSANDRA-1791)
 * remove "nodetool loadbalance" (CASSANDRA-2448)
 * multithreaded compaction (CASSANDRA-2191)
 * compaction throttling (CASSANDRA-2156)
 * add key type information and alias (CASSANDRA-2311, 2396)
 * cli no longer divides read_repair_chance by 100 (CASSANDRA-2458)
 * made CompactionInfo.getTaskType return an enum (CASSANDRA-2482)
 * add a server-wide cap on measured memtable memory usage and aggressively
   flush to keep under that threshold (CASSANDRA-2006)
 * add unified UUIDType (CASSANDRA-2233)
 * add off-heap row cache support (CASSANDRA-1969)


0.7.5
 * improvements/fixes to PIG driver (CASSANDRA-1618, CASSANDRA-2387,
   CASSANDRA-2465, CASSANDRA-2484)
 * validate index names (CASSANDRA-1761)
 * reduce contention on Table.flusherLock (CASSANDRA-1954)
 * try harder to detect failures during streaming, cleaning up temporary
   files more reliably (CASSANDRA-2088)
 * shut down server for OOM on a Thrift thread (CASSANDRA-2269)
 * fix tombstone handling in repair and sstable2json (CASSANDRA-2279)
 * preserve version when streaming data from old sstables (CASSANDRA-2283)
 * don't start repair if a neighboring node is marked as dead (CASSANDRA-2290)
 * purge tombstones from row cache (CASSANDRA-2305)
 * Avoid seeking when sstable2json exports the entire file (CASSANDRA-2318)
 * clear Built flag in system table when dropping an index (CASSANDRA-2320)
 * don't allow arbitrary argument for stress.java (CASSANDRA-2323)
 * validate values for index predicates in get_indexed_slice (CASSANDRA-2328)
 * queue secondary indexes for flush before the parent (CASSANDRA-2330)
 * allow job configuration to set the CL used in Hadoop jobs (CASSANDRA-2331)
 * add memtable_flush_queue_size defaulting to 4 (CASSANDRA-2333)
 * Allow overriding of initial_token, storage_port and rpc_port from system
   properties (CASSANDRA-2343)
 * fix comparator used for non-indexed secondary expressions in index scan
   (CASSANDRA-2347)
 * ensure size calculation and write phase of large-row compaction use
   the same threshold for TTL expiration (CASSANDRA-2349)
 * fix race when iterating CFs during add/drop (CASSANDRA-2350)
 * add ConsistencyLevel command to CLI (CASSANDRA-2354)
 * allow negative numbers in the cli (CASSANDRA-2358)
 * hard code serialVersionUID for tokens class (CASSANDRA-2361)
 * fix potential infinite loop in ByteBufferUtil.inputStream (CASSANDRA-2365)
 * fix encoding bugs in HintedHandoffManager, SystemTable when default
   charset is not UTF8 (CASSANDRA-2367)
 * avoids having removed node reappearing in Gossip (CASSANDRA-2371)
 * fix incorrect truncation of long to int when reading columns via block
   index (CASSANDRA-2376)
 * fix NPE during stream session (CASSANDRA-2377)
 * fix race condition that could leave orphaned data files when dropping CF or
   KS (CASSANDRA-2381)
 * fsync statistics component on write (CASSANDRA-2382)
 * fix duplicate results from CFS.scan (CASSANDRA-2406)
 * add IntegerType to CLI help (CASSANDRA-2414)
 * avoid caching token-only decoratedkeys (CASSANDRA-2416)
 * convert mmap assertion to if/throw so scrub can catch it (CASSANDRA-2417)
 * don't overwrite gc log (CASSANDR-2418)
 * invalidate row cache for streamed row to avoid inconsitencies
   (CASSANDRA-2420)
 * avoid copies in range/index scans (CASSANDRA-2425)
 * make sure we don't wipe data during cleanup if the node has not join
   the ring (CASSANDRA-2428)
 * Try harder to close files after compaction (CASSANDRA-2431)
 * re-set bootstrapped flag after move finishes (CASSANDRA-2435)
 * display validation_class in CLI 'describe keyspace' (CASSANDRA-2442)
 * make cleanup compactions cleanup the row cache (CASSANDRA-2451)
 * add column fields validation to scrub (CASSANDRA-2460)
 * use 64KB flush buffer instead of in_memory_compaction_limit (CASSANDRA-2463)
 * fix backslash substitutions in CLI (CASSANDRA-2492)
 * disable cache saving for system CFS (CASSANDRA-2502)
 * fixes for verifying destination availability under hinted conditions
   so UE can be thrown intead of timing out (CASSANDRA-2514)
 * fix update of validation class in column metadata (CASSANDRA-2512)
 * support LOCAL_QUORUM, EACH_QUORUM CLs outside of NTS (CASSANDRA-2516)
 * preserve version when streaming data from old sstables (CASSANDRA-2283)
 * fix backslash substitutions in CLI (CASSANDRA-2492)
 * count a row deletion as one operation towards memtable threshold 
   (CASSANDRA-2519)
 * support LOCAL_QUORUM, EACH_QUORUM CLs outside of NTS (CASSANDRA-2516)


0.7.4
 * add nodetool join command (CASSANDRA-2160)
 * fix secondary indexes on pre-existing or streamed data (CASSANDRA-2244)
 * initialize endpoint in gossiper earlier (CASSANDRA-2228)
 * add ability to write to Cassandra from Pig (CASSANDRA-1828)
 * add rpc_[min|max]_threads (CASSANDRA-2176)
 * add CL.TWO, CL.THREE (CASSANDRA-2013)
 * avoid exporting an un-requested row in sstable2json, when exporting 
   a key that does not exist (CASSANDRA-2168)
 * add incremental_backups option (CASSANDRA-1872)
 * add configurable row limit to Pig loadfunc (CASSANDRA-2276)
 * validate column values in batches as well as single-Column inserts
   (CASSANDRA-2259)
 * move sample schema from cassandra.yaml to schema-sample.txt,
   a cli scripts (CASSANDRA-2007)
 * avoid writing empty rows when scrubbing tombstoned rows (CASSANDRA-2296)
 * fix assertion error in range and index scans for CL < ALL
   (CASSANDRA-2282)
 * fix commitlog replay when flush position refers to data that didn't
   get synced before server died (CASSANDRA-2285)
 * fix fd leak in sstable2json with non-mmap'd i/o (CASSANDRA-2304)
 * reduce memory use during streaming of multiple sstables (CASSANDRA-2301)
 * purge tombstoned rows from cache after GCGraceSeconds (CASSANDRA-2305)
 * allow zero replicas in a NTS datacenter (CASSANDRA-1924)
 * make range queries respect snitch for local replicas (CASSANDRA-2286)
 * fix HH delivery when column index is larger than 2GB (CASSANDRA-2297)
 * make 2ary indexes use parent CF flush thresholds during initial build
   (CASSANDRA-2294)
 * update memtable_throughput to be a long (CASSANDRA-2158)


0.7.3
 * Keep endpoint state until aVeryLongTime (CASSANDRA-2115)
 * lower-latency read repair (CASSANDRA-2069)
 * add hinted_handoff_throttle_delay_in_ms option (CASSANDRA-2161)
 * fixes for cache save/load (CASSANDRA-2172, -2174)
 * Handle whole-row deletions in CFOutputFormat (CASSANDRA-2014)
 * Make memtable_flush_writers flush in parallel (CASSANDRA-2178)
 * Add compaction_preheat_key_cache option (CASSANDRA-2175)
 * refactor stress.py to have only one copy of the format string 
   used for creating row keys (CASSANDRA-2108)
 * validate index names for \w+ (CASSANDRA-2196)
 * Fix Cassandra cli to respect timeout if schema does not settle 
   (CASSANDRA-2187)
 * fix for compaction and cleanup writing old-format data into new-version 
   sstable (CASSANDRA-2211, -2216)
 * add nodetool scrub (CASSANDRA-2217, -2240)
 * fix sstable2json large-row pagination (CASSANDRA-2188)
 * fix EOFing on requests for the last bytes in a file (CASSANDRA-2213)
 * fix BufferedRandomAccessFile bugs (CASSANDRA-2218, -2241)
 * check for memtable flush_after_mins exceeded every 10s (CASSANDRA-2183)
 * fix cache saving on Windows (CASSANDRA-2207)
 * add validateSchemaAgreement call + synchronization to schema
   modification operations (CASSANDRA-2222)
 * fix for reversed slice queries on large rows (CASSANDRA-2212)
 * fat clients were writing local data (CASSANDRA-2223)
 * set DEFAULT_MEMTABLE_LIFETIME_IN_MINS to 24h
 * improve detection and cleanup of partially-written sstables 
   (CASSANDRA-2206)
 * fix supercolumn de/serialization when subcolumn comparator is different
   from supercolumn's (CASSANDRA-2104)
 * fix starting up on Windows when CASSANDRA_HOME contains whitespace
   (CASSANDRA-2237)
 * add [get|set][row|key]cacheSavePeriod to JMX (CASSANDRA-2100)
 * fix Hadoop ColumnFamilyOutputFormat dropping of mutations
   when batch fills up (CASSANDRA-2255)
 * move file deletions off of scheduledtasks executor (CASSANDRA-2253)


0.7.2
 * copy DecoratedKey.key when inserting into caches to avoid retaining
   a reference to the underlying buffer (CASSANDRA-2102)
 * format subcolumn names with subcomparator (CASSANDRA-2136)
 * fix column bloom filter deserialization (CASSANDRA-2165)


0.7.1
 * refactor MessageDigest creation code. (CASSANDRA-2107)
 * buffer network stack to avoid inefficient small TCP messages while avoiding
   the nagle/delayed ack problem (CASSANDRA-1896)
 * check log4j configuration for changes every 10s (CASSANDRA-1525, 1907)
 * more-efficient cross-DC replication (CASSANDRA-1530, -2051, -2138)
 * avoid polluting page cache with commitlog or sstable writes
   and seq scan operations (CASSANDRA-1470)
 * add RMI authentication options to nodetool (CASSANDRA-1921)
 * make snitches configurable at runtime (CASSANDRA-1374)
 * retry hadoop split requests on connection failure (CASSANDRA-1927)
 * implement describeOwnership for BOP, COPP (CASSANDRA-1928)
 * make read repair behave as expected for ConsistencyLevel > ONE
   (CASSANDRA-982, 2038)
 * distributed test harness (CASSANDRA-1859, 1964)
 * reduce flush lock contention (CASSANDRA-1930)
 * optimize supercolumn deserialization (CASSANDRA-1891)
 * fix CFMetaData.apply to only compare objects of the same class 
   (CASSANDRA-1962)
 * allow specifying specific SSTables to compact from JMX (CASSANDRA-1963)
 * fix race condition in MessagingService.targets (CASSANDRA-1959, 2094, 2081)
 * refuse to open sstables from a future version (CASSANDRA-1935)
 * zero-copy reads (CASSANDRA-1714)
 * fix copy bounds for word Text in wordcount demo (CASSANDRA-1993)
 * fixes for contrib/javautils (CASSANDRA-1979)
 * check more frequently for memtable expiration (CASSANDRA-2000)
 * fix writing SSTable column count statistics (CASSANDRA-1976)
 * fix streaming of multiple CFs during bootstrap (CASSANDRA-1992)
 * explicitly set JVM GC new generation size with -Xmn (CASSANDRA-1968)
 * add short options for CLI flags (CASSANDRA-1565)
 * make keyspace argument to "describe keyspace" in CLI optional
   when authenticated to keyspace already (CASSANDRA-2029)
 * added option to specify -Dcassandra.join_ring=false on startup
   to allow "warm spare" nodes or performing JMX maintenance before
   joining the ring (CASSANDRA-526)
 * log migrations at INFO (CASSANDRA-2028)
 * add CLI verbose option in file mode (CASSANDRA-2030)
 * add single-line "--" comments to CLI (CASSANDRA-2032)
 * message serialization tests (CASSANDRA-1923)
 * switch from ivy to maven-ant-tasks (CASSANDRA-2017)
 * CLI attempts to block for new schema to propagate (CASSANDRA-2044)
 * fix potential overflow in nodetool cfstats (CASSANDRA-2057)
 * add JVM shutdownhook to sync commitlog (CASSANDRA-1919)
 * allow nodes to be up without being part of  normal traffic (CASSANDRA-1951)
 * fix CLI "show keyspaces" with null options on NTS (CASSANDRA-2049)
 * fix possible ByteBuffer race conditions (CASSANDRA-2066)
 * reduce garbage generated by MessagingService to prevent load spikes
   (CASSANDRA-2058)
 * fix math in RandomPartitioner.describeOwnership (CASSANDRA-2071)
 * fix deletion of sstable non-data components (CASSANDRA-2059)
 * avoid blocking gossip while deleting handoff hints (CASSANDRA-2073)
 * ignore messages from newer versions, keep track of nodes in gossip 
   regardless of version (CASSANDRA-1970)
 * cache writing moved to CompactionManager to reduce i/o contention and
   updated to use non-cache-polluting writes (CASSANDRA-2053)
 * page through large rows when exporting to JSON (CASSANDRA-2041)
 * add flush_largest_memtables_at and reduce_cache_sizes_at options
   (CASSANDRA-2142)
 * add cli 'describe cluster' command (CASSANDRA-2127)
 * add cli support for setting username/password at 'connect' command 
   (CASSANDRA-2111)
 * add -D option to Stress.java to allow reading hosts from a file 
   (CASSANDRA-2149)
 * bound hints CF throughput between 32M and 256M (CASSANDRA-2148)
 * continue starting when invalid saved cache entries are encountered
   (CASSANDRA-2076)
 * add max_hint_window_in_ms option (CASSANDRA-1459)


0.7.0-final
 * fix offsets to ByteBuffer.get (CASSANDRA-1939)


0.7.0-rc4
 * fix cli crash after backgrounding (CASSANDRA-1875)
 * count timeouts in storageproxy latencies, and include latency 
   histograms in StorageProxyMBean (CASSANDRA-1893)
 * fix CLI get recognition of supercolumns (CASSANDRA-1899)
 * enable keepalive on intra-cluster sockets (CASSANDRA-1766)
 * count timeouts towards dynamicsnitch latencies (CASSANDRA-1905)
 * Expose index-building status in JMX + cli schema description
   (CASSANDRA-1871)
 * allow [LOCAL|EACH]_QUORUM to be used with non-NetworkTopology 
   replication Strategies
 * increased amount of index locks for faster commitlog replay
 * collect secondary index tombstones immediately (CASSANDRA-1914)
 * revert commitlog changes from #1780 (CASSANDRA-1917)
 * change RandomPartitioner min token to -1 to avoid collision w/
   tokens on actual nodes (CASSANDRA-1901)
 * examine the right nibble when validating TimeUUID (CASSANDRA-1910)
 * include secondary indexes in cleanup (CASSANDRA-1916)
 * CFS.scrubDataDirectories should also cleanup invalid secondary indexes
   (CASSANDRA-1904)
 * ability to disable/enable gossip on nodes to force them down
   (CASSANDRA-1108)


0.7.0-rc3
 * expose getNaturalEndpoints in StorageServiceMBean taking byte[]
   key; RMI cannot serialize ByteBuffer (CASSANDRA-1833)
 * infer org.apache.cassandra.locator for replication strategy classes
   when not otherwise specified
 * validation that generates less garbage (CASSANDRA-1814)
 * add TTL support to CLI (CASSANDRA-1838)
 * cli defaults to bytestype for subcomparator when creating
   column families (CASSANDRA-1835)
 * unregister index MBeans when index is dropped (CASSANDRA-1843)
 * make ByteBufferUtil.clone thread-safe (CASSANDRA-1847)
 * change exception for read requests during bootstrap from 
   InvalidRequest to Unavailable (CASSANDRA-1862)
 * respect row-level tombstones post-flush in range scans
   (CASSANDRA-1837)
 * ReadResponseResolver check digests against each other (CASSANDRA-1830)
 * return InvalidRequest when remove of subcolumn without supercolumn
   is requested (CASSANDRA-1866)
 * flush before repair (CASSANDRA-1748)
 * SSTableExport validates key order (CASSANDRA-1884)
 * large row support for SSTableExport (CASSANDRA-1867)
 * Re-cache hot keys post-compaction without hitting disk (CASSANDRA-1878)
 * manage read repair in coordinator instead of data source, to
   provide latency information to dynamic snitch (CASSANDRA-1873)


0.7.0-rc2
 * fix live-column-count of slice ranges including tombstoned supercolumn 
   with live subcolumn (CASSANDRA-1591)
 * rename o.a.c.internal.AntientropyStage -> AntiEntropyStage,
   o.a.c.request.Request_responseStage -> RequestResponseStage,
   o.a.c.internal.Internal_responseStage -> InternalResponseStage
 * add AbstractType.fromString (CASSANDRA-1767)
 * require index_type to be present when specifying index_name
   on ColumnDef (CASSANDRA-1759)
 * fix add/remove index bugs in CFMetadata (CASSANDRA-1768)
 * rebuild Strategy during system_update_keyspace (CASSANDRA-1762)
 * cli updates prompt to ... in continuation lines (CASSANDRA-1770)
 * support multiple Mutations per key in hadoop ColumnFamilyOutputFormat
   (CASSANDRA-1774)
 * improvements to Debian init script (CASSANDRA-1772)
 * use local classloader to check for version.properties (CASSANDRA-1778)
 * Validate that column names in column_metadata are valid for the
   defined comparator, and decode properly in cli (CASSANDRA-1773)
 * use cross-platform newlines in cli (CASSANDRA-1786)
 * add ExpiringColumn support to sstable import/export (CASSANDRA-1754)
 * add flush for each append to periodic commitlog mode; added
   periodic_without_flush option to disable this (CASSANDRA-1780)
 * close file handle used for post-flush truncate (CASSANDRA-1790)
 * various code cleanup (CASSANDRA-1793, -1794, -1795)
 * fix range queries against wrapped range (CASSANDRA-1781)
 * fix consistencylevel calculations for NetworkTopologyStrategy
   (CASSANDRA-1804)
 * cli support index type enum names (CASSANDRA-1810)
 * improved validation of column_metadata (CASSANDRA-1813)
 * reads at ConsistencyLevel > 1 throw UnavailableException
   immediately if insufficient live nodes exist (CASSANDRA-1803)
 * copy bytebuffers for local writes to avoid retaining the entire
   Thrift frame (CASSANDRA-1801)
 * fix NPE adding index to column w/o prior metadata (CASSANDRA-1764)
 * reduce fat client timeout (CASSANDRA-1730)
 * fix botched merge of CASSANDRA-1316


0.7.0-rc1
 * fix compaction and flush races with schema updates (CASSANDRA-1715)
 * add clustertool, config-converter, sstablekeys, and schematool 
   Windows .bat files (CASSANDRA-1723)
 * reject range queries received during bootstrap (CASSANDRA-1739)
 * fix wrapping-range queries on non-minimum token (CASSANDRA-1700)
 * add nodetool cfhistogram (CASSANDRA-1698)
 * limit repaired ranges to what the nodes have in common (CASSANDRA-1674)
 * index scan treats missing columns as not matching secondary
   expressions (CASSANDRA-1745)
 * Fix misuse of DataOutputBuffer.getData in AntiEntropyService
   (CASSANDRA-1729)
 * detect and warn when obsolete version of JNA is present (CASSANDRA-1760)
 * reduce fat client timeout (CASSANDRA-1730)
 * cleanup smallest CFs first to increase free temp space for larger ones
   (CASSANDRA-1811)
 * Update windows .bat files to work outside of main Cassandra
   directory (CASSANDRA-1713)
 * fix read repair regression from 0.6.7 (CASSANDRA-1727)
 * more-efficient read repair (CASSANDRA-1719)
 * fix hinted handoff replay (CASSANDRA-1656)
 * log type of dropped messages (CASSANDRA-1677)
 * upgrade to SLF4J 1.6.1
 * fix ByteBuffer bug in ExpiringColumn.updateDigest (CASSANDRA-1679)
 * fix IntegerType.getString (CASSANDRA-1681)
 * make -Djava.net.preferIPv4Stack=true the default (CASSANDRA-628)
 * add INTERNAL_RESPONSE verb to differentiate from responses related
   to client requests (CASSANDRA-1685)
 * log tpstats when dropping messages (CASSANDRA-1660)
 * include unreachable nodes in describeSchemaVersions (CASSANDRA-1678)
 * Avoid dropping messages off the client request path (CASSANDRA-1676)
 * fix jna errno reporting (CASSANDRA-1694)
 * add friendlier error for UnknownHostException on startup (CASSANDRA-1697)
 * include jna dependency in RPM package (CASSANDRA-1690)
 * add --skip-keys option to stress.py (CASSANDRA-1696)
 * improve cli handling of non-string keys and column names 
   (CASSANDRA-1701, -1693)
 * r/m extra subcomparator line in cli keyspaces output (CASSANDRA-1712)
 * add read repair chance to cli "show keyspaces"
 * upgrade to ConcurrentLinkedHashMap 1.1 (CASSANDRA-975)
 * fix index scan routing (CASSANDRA-1722)
 * fix tombstoning of supercolumns in range queries (CASSANDRA-1734)
 * clear endpoint cache after updating keyspace metadata (CASSANDRA-1741)
 * fix wrapping-range queries on non-minimum token (CASSANDRA-1700)
 * truncate includes secondary indexes (CASSANDRA-1747)
 * retain reference to PendingFile sstables (CASSANDRA-1749)
 * fix sstableimport regression (CASSANDRA-1753)
 * fix for bootstrap when no non-system tables are defined (CASSANDRA-1732)
 * handle replica unavailability in index scan (CASSANDRA-1755)
 * fix service initialization order deadlock (CASSANDRA-1756)
 * multi-line cli commands (CASSANDRA-1742)
 * fix race between snapshot and compaction (CASSANDRA-1736)
 * add listEndpointsPendingHints, deleteHintsForEndpoint JMX methods 
   (CASSANDRA-1551)


0.7.0-beta3
 * add strategy options to describe_keyspace output (CASSANDRA-1560)
 * log warning when using randomly generated token (CASSANDRA-1552)
 * re-organize JMX into .db, .net, .internal, .request (CASSANDRA-1217)
 * allow nodes to change IPs between restarts (CASSANDRA-1518)
 * remember ring state between restarts by default (CASSANDRA-1518)
 * flush index built flag so we can read it before log replay (CASSANDRA-1541)
 * lock row cache updates to prevent race condition (CASSANDRA-1293)
 * remove assertion causing rare (and harmless) error messages in
   commitlog (CASSANDRA-1330)
 * fix moving nodes with no keyspaces defined (CASSANDRA-1574)
 * fix unbootstrap when no data is present in a transfer range (CASSANDRA-1573)
 * take advantage of AVRO-495 to simplify our avro IDL (CASSANDRA-1436)
 * extend authorization hierarchy to column family (CASSANDRA-1554)
 * deletion support in secondary indexes (CASSANDRA-1571)
 * meaningful error message for invalid replication strategy class 
   (CASSANDRA-1566)
 * allow keyspace creation with RF > N (CASSANDRA-1428)
 * improve cli error handling (CASSANDRA-1580)
 * add cache save/load ability (CASSANDRA-1417, 1606, 1647)
 * add StorageService.getDrainProgress (CASSANDRA-1588)
 * Disallow bootstrap to an in-use token (CASSANDRA-1561)
 * Allow dynamic secondary index creation and destruction (CASSANDRA-1532)
 * log auto-guessed memtable thresholds (CASSANDRA-1595)
 * add ColumnDef support to cli (CASSANDRA-1583)
 * reduce index sample time by 75% (CASSANDRA-1572)
 * add cli support for column, strategy metadata (CASSANDRA-1578, 1612)
 * add cli support for schema modification (CASSANDRA-1584)
 * delete temp files on failed compactions (CASSANDRA-1596)
 * avoid blocking for dead nodes during removetoken (CASSANDRA-1605)
 * remove ConsistencyLevel.ZERO (CASSANDRA-1607)
 * expose in-progress compaction type in jmx (CASSANDRA-1586)
 * removed IClock & related classes from internals (CASSANDRA-1502)
 * fix removing tokens from SystemTable on decommission and removetoken
   (CASSANDRA-1609)
 * include CF metadata in cli 'show keyspaces' (CASSANDRA-1613)
 * switch from Properties to HashMap in PropertyFileSnitch to
   avoid synchronization bottleneck (CASSANDRA-1481)
 * PropertyFileSnitch configuration file renamed to 
   cassandra-topology.properties
 * add cli support for get_range_slices (CASSANDRA-1088, CASSANDRA-1619)
 * Make memtable flush thresholds per-CF instead of global 
   (CASSANDRA-1007, 1637)
 * add cli support for binary data without CfDef hints (CASSANDRA-1603)
 * fix building SSTable statistics post-stream (CASSANDRA-1620)
 * fix potential infinite loop in 2ary index queries (CASSANDRA-1623)
 * allow creating NTS keyspaces with no replicas configured (CASSANDRA-1626)
 * add jmx histogram of sstables accessed per read (CASSANDRA-1624)
 * remove system_rename_column_family and system_rename_keyspace from the
   client API until races can be fixed (CASSANDRA-1630, CASSANDRA-1585)
 * add cli sanity tests (CASSANDRA-1582)
 * update GC settings in cassandra.bat (CASSANDRA-1636)
 * cli support for index queries (CASSANDRA-1635)
 * cli support for updating schema memtable settings (CASSANDRA-1634)
 * cli --file option (CASSANDRA-1616)
 * reduce automatically chosen memtable sizes by 50% (CASSANDRA-1641)
 * move endpoint cache from snitch to strategy (CASSANDRA-1643)
 * fix commitlog recovery deleting the newly-created segment as well as
   the old ones (CASSANDRA-1644)
 * upgrade to Thrift 0.5 (CASSANDRA-1367)
 * renamed CL.DCQUORUM to LOCAL_QUORUM and DCQUORUMSYNC to EACH_QUORUM
 * cli truncate support (CASSANDRA-1653)
 * update GC settings in cassandra.bat (CASSANDRA-1636)
 * avoid logging when a node's ip/token is gossipped back to it (CASSANDRA-1666)


0.7-beta2
 * always use UTF-8 for hint keys (CASSANDRA-1439)
 * remove cassandra.yaml dependency from Hadoop and Pig (CASSADRA-1322)
 * expose CfDef metadata in describe_keyspaces (CASSANDRA-1363)
 * restore use of mmap_index_only option (CASSANDRA-1241)
 * dropping a keyspace with no column families generated an error 
   (CASSANDRA-1378)
 * rename RackAwareStrategy to OldNetworkTopologyStrategy, RackUnawareStrategy 
   to SimpleStrategy, DatacenterShardStrategy to NetworkTopologyStrategy,
   AbstractRackAwareSnitch to AbstractNetworkTopologySnitch (CASSANDRA-1392)
 * merge StorageProxy.mutate, mutateBlocking (CASSANDRA-1396)
 * faster UUIDType, LongType comparisons (CASSANDRA-1386, 1393)
 * fix setting read_repair_chance from CLI addColumnFamily (CASSANDRA-1399)
 * fix updates to indexed columns (CASSANDRA-1373)
 * fix race condition leaving to FileNotFoundException (CASSANDRA-1382)
 * fix sharded lock hash on index write path (CASSANDRA-1402)
 * add support for GT/E, LT/E in subordinate index clauses (CASSANDRA-1401)
 * cfId counter got out of sync when CFs were added (CASSANDRA-1403)
 * less chatty schema updates (CASSANDRA-1389)
 * rename column family mbeans. 'type' will now include either 
   'IndexColumnFamilies' or 'ColumnFamilies' depending on the CFS type.
   (CASSANDRA-1385)
 * disallow invalid keyspace and column family names. This includes name that
   matches a '^\w+' regex. (CASSANDRA-1377)
 * use JNA, if present, to take snapshots (CASSANDRA-1371)
 * truncate hints if starting 0.7 for the first time (CASSANDRA-1414)
 * fix FD leak in single-row slicepredicate queries (CASSANDRA-1416)
 * allow index expressions against columns that are not part of the 
   SlicePredicate (CASSANDRA-1410)
 * config-converter properly handles snitches and framed support 
   (CASSANDRA-1420)
 * remove keyspace argument from multiget_count (CASSANDRA-1422)
 * allow specifying cassandra.yaml location as (local or remote) URL
   (CASSANDRA-1126)
 * fix using DynamicEndpointSnitch with NetworkTopologyStrategy
   (CASSANDRA-1429)
 * Add CfDef.default_validation_class (CASSANDRA-891)
 * fix EstimatedHistogram.max (CASSANDRA-1413)
 * quorum read optimization (CASSANDRA-1622)
 * handle zero-length (or missing) rows during HH paging (CASSANDRA-1432)
 * include secondary indexes during schema migrations (CASSANDRA-1406)
 * fix commitlog header race during schema change (CASSANDRA-1435)
 * fix ColumnFamilyStoreMBeanIterator to use new type name (CASSANDRA-1433)
 * correct filename generated by xml->yaml converter (CASSANDRA-1419)
 * add CMSInitiatingOccupancyFraction=75 and UseCMSInitiatingOccupancyOnly
   to default JVM options
 * decrease jvm heap for cassandra-cli (CASSANDRA-1446)
 * ability to modify keyspaces and column family definitions on a live cluster
   (CASSANDRA-1285)
 * support for Hadoop Streaming [non-jvm map/reduce via stdin/out]
   (CASSANDRA-1368)
 * Move persistent sstable stats from the system table to an sstable component
   (CASSANDRA-1430)
 * remove failed bootstrap attempt from pending ranges when gossip times
   it out after 1h (CASSANDRA-1463)
 * eager-create tcp connections to other cluster members (CASSANDRA-1465)
 * enumerate stages and derive stage from message type instead of 
   transmitting separately (CASSANDRA-1465)
 * apply reversed flag during collation from different data sources
   (CASSANDRA-1450)
 * make failure to remove commitlog segment non-fatal (CASSANDRA-1348)
 * correct ordering of drain operations so CL.recover is no longer 
   necessary (CASSANDRA-1408)
 * removed keyspace from describe_splits method (CASSANDRA-1425)
 * rename check_schema_agreement to describe_schema_versions
   (CASSANDRA-1478)
 * fix QUORUM calculation for RF > 3 (CASSANDRA-1487)
 * remove tombstones during non-major compactions when bloom filter
   verifies that row does not exist in other sstables (CASSANDRA-1074)
 * nodes that coordinated a loadbalance in the past could not be seen by
   newly added nodes (CASSANDRA-1467)
 * exposed endpoint states (gossip details) via jmx (CASSANDRA-1467)
 * ensure that compacted sstables are not included when new readers are
   instantiated (CASSANDRA-1477)
 * by default, calculate heap size and memtable thresholds at runtime (CASSANDRA-1469)
 * fix races dealing with adding/dropping keyspaces and column families in
   rapid succession (CASSANDRA-1477)
 * clean up of Streaming system (CASSANDRA-1503, 1504, 1506)
 * add options to configure Thrift socket keepalive and buffer sizes (CASSANDRA-1426)
 * make contrib CassandraServiceDataCleaner recursive (CASSANDRA-1509)
 * min, max compaction threshold are configurable and persistent 
   per-ColumnFamily (CASSANDRA-1468)
 * fix replaying the last mutation in a commitlog unnecessarily 
   (CASSANDRA-1512)
 * invoke getDefaultUncaughtExceptionHandler from DTPE with the original
   exception rather than the ExecutionException wrapper (CASSANDRA-1226)
 * remove Clock from the Thrift (and Avro) API (CASSANDRA-1501)
 * Close intra-node sockets when connection is broken (CASSANDRA-1528)
 * RPM packaging spec file (CASSANDRA-786)
 * weighted request scheduler (CASSANDRA-1485)
 * treat expired columns as deleted (CASSANDRA-1539)
 * make IndexInterval configurable (CASSANDRA-1488)
 * add describe_snitch to Thrift API (CASSANDRA-1490)
 * MD5 authenticator compares plain text submitted password with MD5'd
   saved property, instead of vice versa (CASSANDRA-1447)
 * JMX MessagingService pending and completed counts (CASSANDRA-1533)
 * fix race condition processing repair responses (CASSANDRA-1511)
 * make repair blocking (CASSANDRA-1511)
 * create EndpointSnitchInfo and MBean to expose rack and DC (CASSANDRA-1491)
 * added option to contrib/word_count to output results back to Cassandra
   (CASSANDRA-1342)
 * rewrite Hadoop ColumnFamilyRecordWriter to pool connections, retry to
   multiple Cassandra nodes, and smooth impact on the Cassandra cluster
   by using smaller batch sizes (CASSANDRA-1434)
 * fix setting gc_grace_seconds via CLI (CASSANDRA-1549)
 * support TTL'd index values (CASSANDRA-1536)
 * make removetoken work like decommission (CASSANDRA-1216)
 * make cli comparator-aware and improve quote rules (CASSANDRA-1523,-1524)
 * make nodetool compact and cleanup blocking (CASSANDRA-1449)
 * add memtable, cache information to GCInspector logs (CASSANDRA-1558)
 * enable/disable HintedHandoff via JMX (CASSANDRA-1550)
 * Ignore stray files in the commit log directory (CASSANDRA-1547)
 * Disallow bootstrap to an in-use token (CASSANDRA-1561)


0.7-beta1
 * sstable versioning (CASSANDRA-389)
 * switched to slf4j logging (CASSANDRA-625)
 * add (optional) expiration time for column (CASSANDRA-699)
 * access levels for authentication/authorization (CASSANDRA-900)
 * add ReadRepairChance to CF definition (CASSANDRA-930)
 * fix heisenbug in system tests, especially common on OS X (CASSANDRA-944)
 * convert to byte[] keys internally and all public APIs (CASSANDRA-767)
 * ability to alter schema definitions on a live cluster (CASSANDRA-44)
 * renamed configuration file to cassandra.xml, and log4j.properties to
   log4j-server.properties, which must now be loaded from
   the classpath (which is how our scripts in bin/ have always done it)
   (CASSANDRA-971)
 * change get_count to require a SlicePredicate. create multi_get_count
   (CASSANDRA-744)
 * re-organized endpointsnitch implementations and added SimpleSnitch
   (CASSANDRA-994)
 * Added preload_row_cache option (CASSANDRA-946)
 * add CRC to commitlog header (CASSANDRA-999)
 * removed deprecated batch_insert and get_range_slice methods (CASSANDRA-1065)
 * add truncate thrift method (CASSANDRA-531)
 * http mini-interface using mx4j (CASSANDRA-1068)
 * optimize away copy of sliced row on memtable read path (CASSANDRA-1046)
 * replace constant-size 2GB mmaped segments and special casing for index 
   entries spanning segment boundaries, with SegmentedFile that computes 
   segments that always contain entire entries/rows (CASSANDRA-1117)
 * avoid reading large rows into memory during compaction (CASSANDRA-16)
 * added hadoop OutputFormat (CASSANDRA-1101)
 * efficient Streaming (no more anticompaction) (CASSANDRA-579)
 * split commitlog header into separate file and add size checksum to
   mutations (CASSANDRA-1179)
 * avoid allocating a new byte[] for each mutation on replay (CASSANDRA-1219)
 * revise HH schema to be per-endpoint (CASSANDRA-1142)
 * add joining/leaving status to nodetool ring (CASSANDRA-1115)
 * allow multiple repair sessions per node (CASSANDRA-1190)
 * optimize away MessagingService for local range queries (CASSANDRA-1261)
 * make framed transport the default so malformed requests can't OOM the 
   server (CASSANDRA-475)
 * significantly faster reads from row cache (CASSANDRA-1267)
 * take advantage of row cache during range queries (CASSANDRA-1302)
 * make GCGraceSeconds a per-ColumnFamily value (CASSANDRA-1276)
 * keep persistent row size and column count statistics (CASSANDRA-1155)
 * add IntegerType (CASSANDRA-1282)
 * page within a single row during hinted handoff (CASSANDRA-1327)
 * push DatacenterShardStrategy configuration into keyspace definition,
   eliminating datacenter.properties. (CASSANDRA-1066)
 * optimize forward slices starting with '' and single-index-block name 
   queries by skipping the column index (CASSANDRA-1338)
 * streaming refactor (CASSANDRA-1189)
 * faster comparison for UUID types (CASSANDRA-1043)
 * secondary index support (CASSANDRA-749 and subtasks)
 * make compaction buckets deterministic (CASSANDRA-1265)


0.6.6
 * Allow using DynamicEndpointSnitch with RackAwareStrategy (CASSANDRA-1429)
 * remove the remaining vestiges of the unfinished DatacenterShardStrategy 
   (replaced by NetworkTopologyStrategy in 0.7)
   

0.6.5
 * fix key ordering in range query results with RandomPartitioner
   and ConsistencyLevel > ONE (CASSANDRA-1145)
 * fix for range query starting with the wrong token range (CASSANDRA-1042)
 * page within a single row during hinted handoff (CASSANDRA-1327)
 * fix compilation on non-sun JDKs (CASSANDRA-1061)
 * remove String.trim() call on row keys in batch mutations (CASSANDRA-1235)
 * Log summary of dropped messages instead of spamming log (CASSANDRA-1284)
 * add dynamic endpoint snitch (CASSANDRA-981)
 * fix streaming for keyspaces with hyphens in their name (CASSANDRA-1377)
 * fix errors in hard-coded bloom filter optKPerBucket by computing it
   algorithmically (CASSANDRA-1220
 * remove message deserialization stage, and uncap read/write stages
   so slow reads/writes don't block gossip processing (CASSANDRA-1358)
 * add jmx port configuration to Debian package (CASSANDRA-1202)
 * use mlockall via JNA, if present, to prevent Linux from swapping
   out parts of the JVM (CASSANDRA-1214)


0.6.4
 * avoid queuing multiple hint deliveries for the same endpoint
   (CASSANDRA-1229)
 * better performance for and stricter checking of UTF8 column names
   (CASSANDRA-1232)
 * extend option to lower compaction priority to hinted handoff
   as well (CASSANDRA-1260)
 * log errors in gossip instead of re-throwing (CASSANDRA-1289)
 * avoid aborting commitlog replay prematurely if a flushed-but-
   not-removed commitlog segment is encountered (CASSANDRA-1297)
 * fix duplicate rows being read during mapreduce (CASSANDRA-1142)
 * failure detection wasn't closing command sockets (CASSANDRA-1221)
 * cassandra-cli.bat works on windows (CASSANDRA-1236)
 * pre-emptively drop requests that cannot be processed within RPCTimeout
   (CASSANDRA-685)
 * add ack to Binary write verb and update CassandraBulkLoader
   to wait for acks for each row (CASSANDRA-1093)
 * added describe_partitioner Thrift method (CASSANDRA-1047)
 * Hadoop jobs no longer require the Cassandra storage-conf.xml
   (CASSANDRA-1280, CASSANDRA-1047)
 * log thread pool stats when GC is excessive (CASSANDRA-1275)
 * remove gossip message size limit (CASSANDRA-1138)
 * parallelize local and remote reads during multiget, and respect snitch 
   when determining whether to do local read for CL.ONE (CASSANDRA-1317)
 * fix read repair to use requested consistency level on digest mismatch,
   rather than assuming QUORUM (CASSANDRA-1316)
 * process digest mismatch re-reads in parallel (CASSANDRA-1323)
 * switch hints CF comparator to BytesType (CASSANDRA-1274)


0.6.3
 * retry to make streaming connections up to 8 times. (CASSANDRA-1019)
 * reject describe_ring() calls on invalid keyspaces (CASSANDRA-1111)
 * fix cache size calculation for size of 100% (CASSANDRA-1129)
 * fix cache capacity only being recalculated once (CASSANDRA-1129)
 * remove hourly scan of all hints on the off chance that the gossiper
   missed a status change; instead, expose deliverHintsToEndpoint to JMX
   so it can be done manually, if necessary (CASSANDRA-1141)
 * don't reject reads at CL.ALL (CASSANDRA-1152)
 * reject deletions to supercolumns in CFs containing only standard
   columns (CASSANDRA-1139)
 * avoid preserving login information after client disconnects
   (CASSANDRA-1057)
 * prefer sun jdk to openjdk in debian init script (CASSANDRA-1174)
 * detect partioner config changes between restarts and fail fast 
   (CASSANDRA-1146)
 * use generation time to resolve node token reassignment disagreements
   (CASSANDRA-1118)
 * restructure the startup ordering of Gossiper and MessageService to avoid
   timing anomalies (CASSANDRA-1160)
 * detect incomplete commit log hearders (CASSANDRA-1119)
 * force anti-entropy service to stream files on the stream stage to avoid
   sending streams out of order (CASSANDRA-1169)
 * remove inactive stream managers after AES streams files (CASSANDRA-1169)
 * allow removing entire row through batch_mutate Deletion (CASSANDRA-1027)
 * add JMX metrics for row-level bloom filter false positives (CASSANDRA-1212)
 * added a redhat init script to contrib (CASSANDRA-1201)
 * use midpoint when bootstrapping a new machine into range with not
   much data yet instead of random token (CASSANDRA-1112)
 * kill server on OOM in executor stage as well as Thrift (CASSANDRA-1226)
 * remove opportunistic repairs, when two machines with overlapping replica
   responsibilities happen to finish major compactions of the same CF near
   the same time.  repairs are now fully manual (CASSANDRA-1190)
 * add ability to lower compaction priority (default is no change from 0.6.2)
   (CASSANDRA-1181)


0.6.2
 * fix contrib/word_count build. (CASSANDRA-992)
 * split CommitLogExecutorService into BatchCommitLogExecutorService and 
   PeriodicCommitLogExecutorService (CASSANDRA-1014)
 * add latency histograms to CFSMBean (CASSANDRA-1024)
 * make resolving timestamp ties deterministic by using value bytes
   as a tiebreaker (CASSANDRA-1039)
 * Add option to turn off Hinted Handoff (CASSANDRA-894)
 * fix windows startup (CASSANDRA-948)
 * make concurrent_reads, concurrent_writes configurable at runtime via JMX
   (CASSANDRA-1060)
 * disable GCInspector on non-Sun JVMs (CASSANDRA-1061)
 * fix tombstone handling in sstable rows with no other data (CASSANDRA-1063)
 * fix size of row in spanned index entries (CASSANDRA-1056)
 * install json2sstable, sstable2json, and sstablekeys to Debian package
 * StreamingService.StreamDestinations wouldn't empty itself after streaming
   finished (CASSANDRA-1076)
 * added Collections.shuffle(splits) before returning the splits in 
   ColumnFamilyInputFormat (CASSANDRA-1096)
 * do not recalculate cache capacity post-compaction if it's been manually 
   modified (CASSANDRA-1079)
 * better defaults for flush sorter + writer executor queue sizes
   (CASSANDRA-1100)
 * windows scripts for SSTableImport/Export (CASSANDRA-1051)
 * windows script for nodetool (CASSANDRA-1113)
 * expose PhiConvictThreshold (CASSANDRA-1053)
 * make repair of RF==1 a no-op (CASSANDRA-1090)
 * improve default JVM GC options (CASSANDRA-1014)
 * fix SlicePredicate serialization inside Hadoop jobs (CASSANDRA-1049)
 * close Thrift sockets in Hadoop ColumnFamilyRecordReader (CASSANDRA-1081)


0.6.1
 * fix NPE in sstable2json when no excluded keys are given (CASSANDRA-934)
 * keep the replica set constant throughout the read repair process
   (CASSANDRA-937)
 * allow querying getAllRanges with empty token list (CASSANDRA-933)
 * fix command line arguments inversion in clustertool (CASSANDRA-942)
 * fix race condition that could trigger a false-positive assertion
   during post-flush discard of old commitlog segments (CASSANDRA-936)
 * fix neighbor calculation for anti-entropy repair (CASSANDRA-924)
 * perform repair even for small entropy differences (CASSANDRA-924)
 * Use hostnames in CFInputFormat to allow Hadoop's naive string-based
   locality comparisons to work (CASSANDRA-955)
 * cache read-only BufferedRandomAccessFile length to avoid
   3 system calls per invocation (CASSANDRA-950)
 * nodes with IPv6 (and no IPv4) addresses could not join cluster
   (CASSANDRA-969)
 * Retrieve the correct number of undeleted columns, if any, from
   a supercolumn in a row that had been deleted previously (CASSANDRA-920)
 * fix index scans that cross the 2GB mmap boundaries for both mmap
   and standard i/o modes (CASSANDRA-866)
 * expose drain via nodetool (CASSANDRA-978)


0.6.0-RC1
 * JMX drain to flush memtables and run through commit log (CASSANDRA-880)
 * Bootstrapping can skip ranges under the right conditions (CASSANDRA-902)
 * fix merging row versions in range_slice for CL > ONE (CASSANDRA-884)
 * default write ConsistencyLeven chaned from ZERO to ONE
 * fix for index entries spanning mmap buffer boundaries (CASSANDRA-857)
 * use lexical comparison if time part of TimeUUIDs are the same 
   (CASSANDRA-907)
 * bound read, mutation, and response stages to fix possible OOM
   during log replay (CASSANDRA-885)
 * Use microseconds-since-epoch (UTC) in cli, instead of milliseconds
 * Treat batch_mutate Deletion with null supercolumn as "apply this predicate 
   to top level supercolumns" (CASSANDRA-834)
 * Streaming destination nodes do not update their JMX status (CASSANDRA-916)
 * Fix internal RPC timeout calculation (CASSANDRA-911)
 * Added Pig loadfunc to contrib/pig (CASSANDRA-910)


0.6.0-beta3
 * fix compaction bucketing bug (CASSANDRA-814)
 * update windows batch file (CASSANDRA-824)
 * deprecate KeysCachedFraction configuration directive in favor
   of KeysCached; move to unified-per-CF key cache (CASSANDRA-801)
 * add invalidateRowCache to ColumnFamilyStoreMBean (CASSANDRA-761)
 * send Handoff hints to natural locations to reduce load on
   remaining nodes in a failure scenario (CASSANDRA-822)
 * Add RowWarningThresholdInMB configuration option to warn before very 
   large rows get big enough to threaten node stability, and -x option to
   be able to remove them with sstable2json if the warning is unheeded
   until it's too late (CASSANDRA-843)
 * Add logging of GC activity (CASSANDRA-813)
 * fix ConcurrentModificationException in commitlog discard (CASSANDRA-853)
 * Fix hardcoded row count in Hadoop RecordReader (CASSANDRA-837)
 * Add a jmx status to the streaming service and change several DEBUG
   messages to INFO (CASSANDRA-845)
 * fix classpath in cassandra-cli.bat for Windows (CASSANDRA-858)
 * allow re-specifying host, port to cassandra-cli if invalid ones
   are first tried (CASSANDRA-867)
 * fix race condition handling rpc timeout in the coordinator
   (CASSANDRA-864)
 * Remove CalloutLocation and StagingFileDirectory from storage-conf files 
   since those settings are no longer used (CASSANDRA-878)
 * Parse a long from RowWarningThresholdInMB instead of an int (CASSANDRA-882)
 * Remove obsolete ControlPort code from DatabaseDescriptor (CASSANDRA-886)
 * move skipBytes side effect out of assert (CASSANDRA-899)
 * add "double getLoad" to StorageServiceMBean (CASSANDRA-898)
 * track row stats per CF at compaction time (CASSANDRA-870)
 * disallow CommitLogDirectory matching a DataFileDirectory (CASSANDRA-888)
 * default key cache size is 200k entries, changed from 10% (CASSANDRA-863)
 * add -Dcassandra-foreground=yes to cassandra.bat
 * exit if cluster name is changed unexpectedly (CASSANDRA-769)


0.6.0-beta1/beta2
 * add batch_mutate thrift command, deprecating batch_insert (CASSANDRA-336)
 * remove get_key_range Thrift API, deprecated in 0.5 (CASSANDRA-710)
 * add optional login() Thrift call for authentication (CASSANDRA-547)
 * support fat clients using gossiper and StorageProxy to perform
   replication in-process [jvm-only] (CASSANDRA-535)
 * support mmapped I/O for reads, on by default on 64bit JVMs 
   (CASSANDRA-408, CASSANDRA-669)
 * improve insert concurrency, particularly during Hinted Handoff
   (CASSANDRA-658)
 * faster network code (CASSANDRA-675)
 * stress.py moved to contrib (CASSANDRA-635)
 * row caching [must be explicitly enabled per-CF in config] (CASSANDRA-678)
 * present a useful measure of compaction progress in JMX (CASSANDRA-599)
 * add bin/sstablekeys (CASSNADRA-679)
 * add ConsistencyLevel.ANY (CASSANDRA-687)
 * make removetoken remove nodes from gossip entirely (CASSANDRA-644)
 * add ability to set cache sizes at runtime (CASSANDRA-708)
 * report latency and cache hit rate statistics with lifetime totals
   instead of average over the last minute (CASSANDRA-702)
 * support get_range_slice for RandomPartitioner (CASSANDRA-745)
 * per-keyspace replication factory and replication strategy (CASSANDRA-620)
 * track latency in microseconds (CASSANDRA-733)
 * add describe_ Thrift methods, deprecating get_string_property and 
   get_string_list_property
 * jmx interface for tracking operation mode and streams in general.
   (CASSANDRA-709)
 * keep memtables in sorted order to improve range query performance
   (CASSANDRA-799)
 * use while loop instead of recursion when trimming sstables compaction list 
   to avoid blowing stack in pathological cases (CASSANDRA-804)
 * basic Hadoop map/reduce support (CASSANDRA-342)


0.5.1
 * ensure all files for an sstable are streamed to the same directory.
   (CASSANDRA-716)
 * more accurate load estimate for bootstrapping (CASSANDRA-762)
 * tolerate dead or unavailable bootstrap target on write (CASSANDRA-731)
 * allow larger numbers of keys (> 140M) in a sstable bloom filter
   (CASSANDRA-790)
 * include jvm argument improvements from CASSANDRA-504 in debian package
 * change streaming chunk size to 32MB to accomodate Windows XP limitations
   (was 64MB) (CASSANDRA-795)
 * fix get_range_slice returning results in the wrong order (CASSANDRA-781)
 

0.5.0 final
 * avoid attempting to delete temporary bootstrap files twice (CASSANDRA-681)
 * fix bogus NaN in nodeprobe cfstats output (CASSANDRA-646)
 * provide a policy for dealing with single thread executors w/ a full queue
   (CASSANDRA-694)
 * optimize inner read in MessagingService, vastly improving multiple-node
   performance (CASSANDRA-675)
 * wait for table flush before streaming data back to a bootstrapping node.
   (CASSANDRA-696)
 * keep track of bootstrapping sources by table so that bootstrapping doesn't 
   give the indication of finishing early (CASSANDRA-673)


0.5.0 RC3
 * commit the correct version of the patch for CASSANDRA-663


0.5.0 RC2 (unreleased)
 * fix bugs in converting get_range_slice results to Thrift 
   (CASSANDRA-647, CASSANDRA-649)
 * expose java.util.concurrent.TimeoutException in StorageProxy methods
   (CASSANDRA-600)
 * TcpConnectionManager was holding on to disconnected connections, 
   giving the false indication they were being used. (CASSANDRA-651)
 * Remove duplicated write. (CASSANDRA-662)
 * Abort bootstrap if IP is already in the token ring (CASSANDRA-663)
 * increase default commitlog sync period, and wait for last sync to 
   finish before submitting another (CASSANDRA-668)


0.5.0 RC1
 * Fix potential NPE in get_range_slice (CASSANDRA-623)
 * add CRC32 to commitlog entries (CASSANDRA-605)
 * fix data streaming on windows (CASSANDRA-630)
 * GC compacted sstables after cleanup and compaction (CASSANDRA-621)
 * Speed up anti-entropy validation (CASSANDRA-629)
 * Fix anti-entropy assertion error (CASSANDRA-639)
 * Fix pending range conflicts when bootstapping or moving
   multiple nodes at once (CASSANDRA-603)
 * Handle obsolete gossip related to node movement in the case where
   one or more nodes is down when the movement occurs (CASSANDRA-572)
 * Include dead nodes in gossip to avoid a variety of problems
   and fix HH to removed nodes (CASSANDRA-634)
 * return an InvalidRequestException for mal-formed SlicePredicates
   (CASSANDRA-643)
 * fix bug determining closest neighbor for use in multiple datacenters
   (CASSANDRA-648)
 * Vast improvements in anticompaction speed (CASSANDRA-607)
 * Speed up log replay and writes by avoiding redundant serializations
   (CASSANDRA-652)


0.5.0 beta 2
 * Bootstrap improvements (several tickets)
 * add nodeprobe repair anti-entropy feature (CASSANDRA-193, CASSANDRA-520)
 * fix possibility of partition when many nodes restart at once
   in clusters with multiple seeds (CASSANDRA-150)
 * fix NPE in get_range_slice when no data is found (CASSANDRA-578)
 * fix potential NPE in hinted handoff (CASSANDRA-585)
 * fix cleanup of local "system" keyspace (CASSANDRA-576)
 * improve computation of cluster load balance (CASSANDRA-554)
 * added super column read/write, column count, and column/row delete to
   cassandra-cli (CASSANDRA-567, CASSANDRA-594)
 * fix returning live subcolumns of deleted supercolumns (CASSANDRA-583)
 * respect JAVA_HOME in bin/ scripts (several tickets)
 * add StorageService.initClient for fat clients on the JVM (CASSANDRA-535)
   (see contrib/client_only for an example of use)
 * make consistency_level functional in get_range_slice (CASSANDRA-568)
 * optimize key deserialization for RandomPartitioner (CASSANDRA-581)
 * avoid GCing tombstones except on major compaction (CASSANDRA-604)
 * increase failure conviction threshold, resulting in less nodes
   incorrectly (and temporarily) marked as down (CASSANDRA-610)
 * respect memtable thresholds during log replay (CASSANDRA-609)
 * support ConsistencyLevel.ALL on read (CASSANDRA-584)
 * add nodeprobe removetoken command (CASSANDRA-564)


0.5.0 beta
 * Allow multiple simultaneous flushes, improving flush throughput 
   on multicore systems (CASSANDRA-401)
 * Split up locks to improve write and read throughput on multicore systems
   (CASSANDRA-444, CASSANDRA-414)
 * More efficient use of memory during compaction (CASSANDRA-436)
 * autobootstrap option: when enabled, all non-seed nodes will attempt
   to bootstrap when started, until bootstrap successfully
   completes. -b option is removed.  (CASSANDRA-438)
 * Unless a token is manually specified in the configuration xml,
   a bootstraping node will use a token that gives it half the
   keys from the most-heavily-loaded node in the cluster,
   instead of generating a random token. 
   (CASSANDRA-385, CASSANDRA-517)
 * Miscellaneous bootstrap fixes (several tickets)
 * Ability to change a node's token even after it has data on it
   (CASSANDRA-541)
 * Ability to decommission a live node from the ring (CASSANDRA-435)
 * Semi-automatic loadbalancing via nodeprobe (CASSANDRA-192)
 * Add ability to set compaction thresholds at runtime via
   JMX / nodeprobe.  (CASSANDRA-465)
 * Add "comment" field to ColumnFamily definition. (CASSANDRA-481)
 * Additional JMX metrics (CASSANDRA-482)
 * JSON based export and import tools (several tickets)
 * Hinted Handoff fixes (several tickets)
 * Add key cache to improve read performance (CASSANDRA-423)
 * Simplified construction of custom ReplicationStrategy classes
   (CASSANDRA-497)
 * Graphical application (Swing) for ring integrity verification and 
   visualization was added to contrib (CASSANDRA-252)
 * Add DCQUORUM, DCQUORUMSYNC consistency levels and corresponding
   ReplicationStrategy / EndpointSnitch classes.  Experimental.
   (CASSANDRA-492)
 * Web client interface added to contrib (CASSANDRA-457)
 * More-efficient flush for Random, CollatedOPP partitioners 
   for normal writes (CASSANDRA-446) and bulk load (CASSANDRA-420)
 * Add MemtableFlushAfterMinutes, a global replacement for the old 
   per-CF FlushPeriodInMinutes setting (CASSANDRA-463)
 * optimizations to slice reading (CASSANDRA-350) and supercolumn
   queries (CASSANDRA-510)
 * force binding to given listenaddress for nodes with multiple
   interfaces (CASSANDRA-546)
 * stress.py benchmarking tool improvements (several tickets)
 * optimized replica placement code (CASSANDRA-525)
 * faster log replay on restart (CASSANDRA-539, CASSANDRA-540)
 * optimized local-node writes (CASSANDRA-558)
 * added get_range_slice, deprecating get_key_range (CASSANDRA-344)
 * expose TimedOutException to thrift (CASSANDRA-563)
 

0.4.2
 * Add validation disallowing null keys (CASSANDRA-486)
 * Fix race conditions in TCPConnectionManager (CASSANDRA-487)
 * Fix using non-utf8-aware comparison as a sanity check.
   (CASSANDRA-493)
 * Improve default garbage collector options (CASSANDRA-504)
 * Add "nodeprobe flush" (CASSANDRA-505)
 * remove NotFoundException from get_slice throws list (CASSANDRA-518)
 * fix get (not get_slice) of entire supercolumn (CASSANDRA-508)
 * fix null token during bootstrap (CASSANDRA-501)


0.4.1
 * Fix FlushPeriod columnfamily configuration regression
   (CASSANDRA-455)
 * Fix long column name support (CASSANDRA-460)
 * Fix for serializing a row that only contains tombstones
   (CASSANDRA-458)
 * Fix for discarding unneeded commitlog segments (CASSANDRA-459)
 * Add SnapshotBeforeCompaction configuration option (CASSANDRA-426)
 * Fix compaction abort under insufficient disk space (CASSANDRA-473)
 * Fix reading subcolumn slice from tombstoned CF (CASSANDRA-484)
 * Fix race condition in RVH causing occasional NPE (CASSANDRA-478)


0.4.0
 * fix get_key_range problems when a node is down (CASSANDRA-440)
   and add UnavailableException to more Thrift methods
 * Add example EndPointSnitch contrib code (several tickets)


0.4.0 RC2
 * fix SSTable generation clash during compaction (CASSANDRA-418)
 * reject method calls with null parameters (CASSANDRA-308)
 * properly order ranges in nodeprobe output (CASSANDRA-421)
 * fix logging of certain errors on executor threads (CASSANDRA-425)


0.4.0 RC1
 * Bootstrap feature is live; use -b on startup (several tickets)
 * Added multiget api (CASSANDRA-70)
 * fix Deadlock with SelectorManager.doProcess and TcpConnection.write
   (CASSANDRA-392)
 * remove key cache b/c of concurrency bugs in third-party
   CLHM library (CASSANDRA-405)
 * update non-major compaction logic to use two threshold values
   (CASSANDRA-407)
 * add periodic / batch commitlog sync modes (several tickets)
 * inline BatchMutation into batch_insert params (CASSANDRA-403)
 * allow setting the logging level at runtime via mbean (CASSANDRA-402)
 * change default comparator to BytesType (CASSANDRA-400)
 * add forwards-compatible ConsistencyLevel parameter to get_key_range
   (CASSANDRA-322)
 * r/m special case of blocking for local destination when writing with 
   ConsistencyLevel.ZERO (CASSANDRA-399)
 * Fixes to make BinaryMemtable [bulk load interface] useful (CASSANDRA-337);
   see contrib/bmt_example for an example of using it.
 * More JMX properties added (several tickets)
 * Thrift changes (several tickets)
    - Merged _super get methods with the normal ones; return values
      are now of ColumnOrSuperColumn.
    - Similarly, merged batch_insert_super into batch_insert.



0.4.0 beta
 * On-disk data format has changed to allow billions of keys/rows per
   node instead of only millions
 * Multi-keyspace support
 * Scan all sstables for all queries to avoid situations where
   different types of operation on the same ColumnFamily could
   disagree on what data was present
 * Snapshot support via JMX
 * Thrift API has changed a _lot_:
    - removed time-sorted CFs; instead, user-defined comparators
      may be defined on the column names, which are now byte arrays.
      Default comparators are provided for UTF8, Bytes, Ascii, Long (i64),
      and UUID types.
    - removed colon-delimited strings in thrift api in favor of explicit
      structs such as ColumnPath, ColumnParent, etc.  Also normalized
      thrift struct and argument naming.
    - Added columnFamily argument to get_key_range.
    - Change signature of get_slice to accept starting and ending
      columns as well as an offset.  (This allows use of indexes.)
      Added "ascending" flag to allow reasonably-efficient reverse
      scans as well.  Removed get_slice_by_range as redundant.
    - get_key_range operates on one CF at a time
    - changed `block` boolean on insert methods to ConsistencyLevel enum,
      with options of NONE, ONE, QUORUM, and ALL.
    - added similar consistency_level parameter to read methods
    - column-name-set slice with no names given now returns zero columns
      instead of all of them.  ("all" can run your server out of memory.
      use a range-based slice with a high max column count instead.)
 * Removed the web interface. Node information can now be obtained by 
   using the newly introduced nodeprobe utility.
 * More JMX stats
 * Remove magic values from internals (e.g. special key to indicate
   when to flush memtables)
 * Rename configuration "table" to "keyspace"
 * Moved to crash-only design; no more shutdown (just kill the process)
 * Lots of bug fixes

Full list of issues resolved in 0.4 is at https://issues.apache.org/jira/secure/IssueNavigator.jspa?reset=true&&pid=12310865&fixfor=12313862&resolution=1&sorter/field=issuekey&sorter/order=DESC


0.3.0 RC3
 * Fix potential deadlock under load in TCPConnection.
   (CASSANDRA-220)


0.3.0 RC2
 * Fix possible data loss when server is stopped after replaying
   log but before new inserts force memtable flush.
   (CASSANDRA-204)
 * Added BUGS file


0.3.0 RC1
 * Range queries on keys, including user-defined key collation
 * Remove support
 * Workarounds for a weird bug in JDK select/register that seems
   particularly common on VM environments. Cassandra should deploy
   fine on EC2 now
 * Much improved infrastructure: the beginnings of a decent test suite
   ("ant test" for unit tests; "nosetests" for system tests), code
   coverage reporting, etc.
 * Expanded node status reporting via JMX
 * Improved error reporting/logging on both server and client
 * Reduced memory footprint in default configuration
 * Combined blocking and non-blocking versions of insert APIs
 * Added FlushPeriodInMinutes configuration parameter to force
   flushing of infrequently-updated ColumnFamilies<|MERGE_RESOLUTION|>--- conflicted
+++ resolved
@@ -1,10 +1,6 @@
-<<<<<<< HEAD
 3.1
-=======
-3.0.1
 Merged from 2.2:
  * (Hadoop) ensure that Cluster instances are always closed (CASSANDRA-10058)
->>>>>>> d766f4fb
 Merged from 2.1:
  * Reject counter writes in CQLSSTableWriter (CASSANDRA-10258)
  * Remove superfluous COUNTER_MUTATION stage mapping (CASSANDRA-10605)
