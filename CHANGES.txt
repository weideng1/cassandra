2.1.0-rc7
 * Track added sstable size correctly (CASSANDRA-7239)
 * (cqlsh) Fix case insensitivity (CASSANDRA-7834)
 * Fix failure to stream ranges when moving (CASSANDRA-7836)
 * Correctly remove tmplink files (CASSANDRA-7803)
 * (cqlsh) Fix column name formatting for functions, CAS operations,
   and UDT field selections (CASSANDRA-7806)
 * (cqlsh) Fix COPY FROM handling of null/empty primary key
   values (CASSANDRA-7792)
 * Fix ordering of static cells (CASSANDRA-7763)
Merged from 2.0:
 * Forbid re-adding dropped counter columns (CASSANDRA-7831)
 * Fix CFMetaData#isThriftCompatible() for PK-only tables (CASSANDRA-7832)
 * Always reject inequality on the partition key without token()
   (CASSANDRA-7722)
 * Always send Paxos commit to all replicas (CASSANDRA-7479)
 * Don't send schema change responses and events for no-op DDL
   statements (CASSANDRA-7600)
 * (Hadoop) fix cluster initialisation for a split fetching (CASSANDRA-7774)
 * Configure system.paxos with LeveledCompactionStrategy (CASSANDRA-7753)
 * Fix ALTER clustering column type from DateType to TimestampType when
   using DESC clustering order (CASSANRDA-7797)
 * Throw EOFException if we run out of chunks in compressed datafile
   (CASSANDRA-7664)
 * Fix PRSI handling of CQL3 row markers for row cleanup (CASSANDRA-7787)
 * Fix dropping collection when it's the last regular column (CASSANDRA-7744)
 * Properly reject operations on list index with conditions (CASSANDRA-7499)
 * Make StreamReceiveTask thread safe and gc friendly (CASSANDRA-7795)
 * Validate empty cell names from counter updates (CASSANDRA-7798)
Merged from 1.2:
 * Track expired tombstones (CASSANDRA-7810)


2.1.0-rc6
 * Fix OOM issue from netty caching over time (CASSANDRA-7743)
 * json2sstable couldn't import JSON for CQL table (CASSANDRA-7477)
 * Invalidate all caches on table drop (CASSANDRA-7561)
 * Skip strict endpoint selection for ranges if RF == nodes (CASSANRA-7765)
 * Fix Thrift range filtering without 2ary index lookups (CASSANDRA-7741)
 * Add tracing entries about concurrent range requests (CASSANDRA-7599)
 * (cqlsh) Fix DESCRIBE for NTS keyspaces (CASSANDRA-7729)
 * Remove netty buffer ref-counting (CASSANDRA-7735)
 * Pass mutated cf to index updater for use by PRSI (CASSANDRA-7742)
 * Include stress yaml example in release and deb (CASSANDRA-7717)
 * workaround for netty issue causing corrupted data off the wire (CASSANDRA-7695)
 * cqlsh DESC CLUSTER fails retrieving ring information (CASSANDRA-7687)
 * Fix binding null values inside UDT (CASSANDRA-7685)
 * Fix UDT field selection with empty fields (CASSANDRA-7670)
 * Bogus deserialization of static cells from sstable (CASSANDRA-7684)
 * Fix NPE on compaction leftover cleanup for dropped table (CASSANDRA-7770)
Merged from 2.0:
 * (cqlsh) Wait up to 10 sec for a tracing session (CASSANDRA-7222)
 * Fix NPE in FileCacheService.sizeInBytes (CASSANDRA-7756)
 * Remove duplicates from StorageService.getJoiningNodes (CASSANDRA-7478)
 * Clone token map outside of hot gossip loops (CASSANDRA-7758)
 * Fix MS expiring map timeout for Paxos messages (CASSANDRA-7752)
 * Do not flush on truncate if durable_writes is false (CASSANDRA-7750)
 * Give CRR a default input_cql Statement (CASSANDRA-7226)
 * Better error message when adding a collection with the same name
   than a previously dropped one (CASSANDRA-6276)
 * Fix validation when adding static columns (CASSANDRA-7730)
 * (Thrift) fix range deletion of supercolumns (CASSANDRA-7733)
 * Fix potential AssertionError in RangeTombstoneList (CASSANDRA-7700)
 * Validate arguments of blobAs* functions (CASSANDRA-7707)
 * Fix potential AssertionError with 2ndary indexes (CASSANDRA-6612)
 * Avoid logging CompactionInterrupted at ERROR (CASSANDRA-7694)
 * Minor leak in sstable2jon (CASSANDRA-7709)
 * Add cassandra.auto_bootstrap system property (CASSANDRA-7650)
 * Update java driver (for hadoop) (CASSANDRA-7618)
 * Remove CqlPagingRecordReader/CqlPagingInputFormat (CASSANDRA-7570)
 * Support connecting to ipv6 jmx with nodetool (CASSANDRA-7669)


2.1.0-rc5
 * Reject counters inside user types (CASSANDRA-7672)
 * Switch to notification-based GCInspector (CASSANDRA-7638)
 * (cqlsh) Handle nulls in UDTs and tuples correctly (CASSANDRA-7656)
 * Don't use strict consistency when replacing (CASSANDRA-7568)
 * Fix min/max cell name collection on 2.0 SSTables with range
   tombstones (CASSANDRA-7593)
 * Tolerate min/max cell names of different lengths (CASSANDRA-7651)
 * Filter cached results correctly (CASSANDRA-7636)
 * Fix tracing on the new SEPExecutor (CASSANDRA-7644)
 * Remove shuffle and taketoken (CASSANDRA-7601)
 * Clean up Windows batch scripts (CASSANDRA-7619)
 * Fix native protocol drop user type notification (CASSANDRA-7571)
 * Give read access to system.schema_usertypes to all authenticated users
   (CASSANDRA-7578)
 * (cqlsh) Fix cqlsh display when zero rows are returned (CASSANDRA-7580)
 * Get java version correctly when JAVA_TOOL_OPTIONS is set (CASSANDRA-7572)
 * Fix NPE when dropping index from non-existent keyspace, AssertionError when
   dropping non-existent index with IF EXISTS (CASSANDRA-7590)
 * Fix sstablelevelresetter hang (CASSANDRA-7614)
 * (cqlsh) Fix deserialization of blobs (CASSANDRA-7603)
 * Use "keyspace updated" schema change message for UDT changes in v1 and
   v2 protocols (CASSANDRA-7617)
 * Fix tracing of range slices and secondary index lookups that are local
   to the coordinator (CASSANDRA-7599)
 * Set -Dcassandra.storagedir for all tool shell scripts (CASSANDRA-7587)
 * Don't swap max/min col names when mutating sstable metadata (CASSANDRA-7596)
 * (cqlsh) Correctly handle paged result sets (CASSANDRA-7625)
 * (cqlsh) Improve waiting for a trace to complete (CASSANDRA-7626)
 * Fix tracing of concurrent range slices and 2ary index queries (CASSANDRA-7626)
 * Fix scrub against collection type (CASSANDRA-7665)
Merged from 2.0:
 * Set gc_grace_seconds to seven days for system schema tables (CASSANDRA-7668)
 * SimpleSeedProvider no longer caches seeds forever (CASSANDRA-7663)
 * Always flush on truncate (CASSANDRA-7511)
 * Fix ReversedType(DateType) mapping to native protocol (CASSANDRA-7576)
 * Always merge ranges owned by a single node (CASSANDRA-6930)
 * Track max/min timestamps for range tombstones (CASSANDRA-7647)
 * Fix NPE when listing saved caches dir (CASSANDRA-7632)


2.1.0-rc4
 * Fix word count hadoop example (CASSANDRA-7200)
 * Updated memtable_cleanup_threshold and memtable_flush_writers defaults 
   (CASSANDRA-7551)
 * (Windows) fix startup when WMI memory query fails (CASSANDRA-7505)
 * Anti-compaction proceeds if any part of the repair failed (CASANDRA-7521)
 * Add missing table name to DROP INDEX responses and notifications (CASSANDRA-7539)
 * Bump CQL version to 3.2.0 and update CQL documentation (CASSANDRA-7527)
 * Fix configuration error message when running nodetool ring (CASSANDRA-7508)
 * Support conditional updates, tuple type, and the v3 protocol in cqlsh (CASSANDRA-7509)
 * Handle queries on multiple secondary index types (CASSANDRA-7525)
 * Fix cqlsh authentication with v3 native protocol (CASSANDRA-7564)
 * Fix NPE when unknown prepared statement ID is used (CASSANDRA-7454)
Merged from 2.0:
 * (Windows) force range-based repair to non-sequential mode (CASSANDRA-7541)
 * Fix range merging when DES scores are zero (CASSANDRA-7535)
 * Warn when SSL certificates have expired (CASSANDRA-7528)
 * Fix error when doing reversed queries with static columns (CASSANDRA-7490)
Merged from 1.2:
 * Set correct stream ID on responses when non-Exception Throwables
   are thrown while handling native protocol messages (CASSANDRA-7470)


2.1.0-rc3
 * Consider expiry when reconciling otherwise equal cells (CASSANDRA-7403)
 * Introduce CQL support for stress tool (CASSANDRA-6146)
 * Fix ClassCastException processing expired messages (CASSANDRA-7496)
 * Fix prepared marker for collections inside UDT (CASSANDRA-7472)
 * Remove left-over populate_io_cache_on_flush and replicate_on_write
   uses (CASSANDRA-7493)
 * (Windows) handle spaces in path names (CASSANDRA-7451)
 * Ensure writes have completed after dropping a table, before recycling
   commit log segments (CASSANDRA-7437)
 * Remove left-over rows_per_partition_to_cache (CASSANDRA-7493)
 * Fix error when CONTAINS is used with a bind marker (CASSANDRA-7502)
 * Properly reject unknown UDT field (CASSANDRA-7484)
Merged from 2.0:
 * Fix CC#collectTimeOrderedData() tombstone optimisations (CASSANDRA-7394)
 * Support DISTINCT for static columns and fix behaviour when DISTINC is
   not use (CASSANDRA-7305).
 * Workaround JVM NPE on JMX bind failure (CASSANDRA-7254)
 * Fix race in FileCacheService RemovalListener (CASSANDRA-7278)
 * Fix inconsistent use of consistencyForCommit that allowed LOCAL_QUORUM
   operations to incorrect become full QUORUM (CASSANDRA-7345)
 * Properly handle unrecognized opcodes and flags (CASSANDRA-7440)
 * (Hadoop) close CqlRecordWriter clients when finished (CASSANDRA-7459)
 * Commit disk failure policy (CASSANDRA-7429)
 * Make sure high level sstables get compacted (CASSANDRA-7414)
 * Fix AssertionError when using empty clustering columns and static columns
   (CASSANDRA-7455)
 * Add option to disable STCS in L0 (CASSANDRA-6621)
 * Upgrade to snappy-java 1.0.5.2 (CASSANDRA-7476)


2.1.0-rc2
 * Fix heap size calculation for CompoundSparseCellName and 
   CompoundSparseCellName.WithCollection (CASSANDRA-7421)
 * Allow counter mutations in UNLOGGED batches (CASSANDRA-7351)
 * Modify reconcile logic to always pick a tombstone over a counter cell
   (CASSANDRA-7346)
 * Avoid incremental compaction on Windows (CASSANDRA-7365)
 * Fix exception when querying a composite-keyed table with a collection index
   (CASSANDRA-7372)
 * Use node's host id in place of counter ids (CASSANDRA-7366)
 * Fix error when doing reversed queries with static columns (CASSANDRA-7490)
 * Backport CASSANDRA-6747 (CASSANDRA-7560)
 * Track max/min timestamps for range tombstones (CASSANDRA-7647)
 * Fix NPE when listing saved caches dir (CASSANDRA-7632)
Merged from 1.2:
<<<<<<< HEAD
=======
 * Don't allow compacted sstables to be marked as compacting (CASSANDRA-7145)
 * Track expired tombstones (CASSANDRA-7810)
 * Validate empty cell names from counter updates (CASSANDRA-7798)
 * Improve PasswordAuthenticator default super user setup (CASSANDRA-7788)
 * Remove duplicates from StorageService.getJoiningNodes (CASSANDRA-7478)
>>>>>>> 968ffd8d
 * Clone token map outside of hot gossip loops (CASSANDRA-7758)
 * Add stop method to EmbeddedCassandraService (CASSANDRA-7595)
 * Support connecting to ipv6 jmx with nodetool (CASSANDRA-7669)
 * Set gc_grace_seconds to seven days for system schema tables (CASSANDRA-7668)
 * SimpleSeedProvider no longer caches seeds forever (CASSANDRA-7663)
 * Set correct stream ID on responses when non-Exception Throwables
   are thrown while handling native protocol messages (CASSANDRA-7470)
 * Fix row size miscalculation in LazilyCompactedRow (CASSANDRA-7543)
 * Fix race in background compaction check (CASSANDRA-7745)
 * Don't clear out range tombstones during compaction (CASSANDRA-7808)


2.1.0-rc1
 * Revert flush directory (CASSANDRA-6357)
 * More efficient executor service for fast operations (CASSANDRA-4718)
 * Move less common tools into a new cassandra-tools package (CASSANDRA-7160)
 * Support more concurrent requests in native protocol (CASSANDRA-7231)
 * Add tab-completion to debian nodetool packaging (CASSANDRA-6421)
 * Change concurrent_compactors defaults (CASSANDRA-7139)
 * Add PowerShell Windows launch scripts (CASSANDRA-7001)
 * Make commitlog archive+restore more robust (CASSANDRA-6974)
 * Fix marking commitlogsegments clean (CASSANDRA-6959)
 * Add snapshot "manifest" describing files included (CASSANDRA-6326)
 * Parallel streaming for sstableloader (CASSANDRA-3668)
 * Fix bugs in supercolumns handling (CASSANDRA-7138)
 * Fix ClassClassException on composite dense tables (CASSANDRA-7112)
 * Cleanup and optimize collation and slice iterators (CASSANDRA-7107)
 * Upgrade NBHM lib (CASSANDRA-7128)
 * Optimize netty server (CASSANDRA-6861)
 * Fix repair hang when given CF does not exist (CASSANDRA-7189)
 * Allow c* to be shutdown in an embedded mode (CASSANDRA-5635)
 * Add server side batching to native transport (CASSANDRA-5663)
 * Make batchlog replay asynchronous (CASSANDRA-6134)
 * remove unused classes (CASSANDRA-7197)
 * Limit user types to the keyspace they are defined in (CASSANDRA-6643)
 * Add validate method to CollectionType (CASSANDRA-7208)
 * New serialization format for UDT values (CASSANDRA-7209, CASSANDRA-7261)
 * Fix nodetool netstats (CASSANDRA-7270)
 * Fix potential ClassCastException in HintedHandoffManager (CASSANDRA-7284)
 * Use prepared statements internally (CASSANDRA-6975)
 * Fix broken paging state with prepared statement (CASSANDRA-7120)
 * Fix IllegalArgumentException in CqlStorage (CASSANDRA-7287)
 * Allow nulls/non-existant fields in UDT (CASSANDRA-7206)
 * Backport Thrift MultiSliceRequest (CASSANDRA-7027)
 * Handle overlapping MultiSlices (CASSANDRA-7279)
 * Fix DataOutputTest on Windows (CASSANDRA-7265)
 * Embedded sets in user defined data-types are not updating (CASSANDRA-7267)
 * Add tuple type to CQL/native protocol (CASSANDRA-7248)
 * Fix CqlPagingRecordReader on tables with few rows (CASSANDRA-7322)
Merged from 2.0:
 * Copy compaction options to make sure they are reloaded (CASSANDRA-7290)
 * Add option to do more aggressive tombstone compactions (CASSANDRA-6563)
 * Don't try to compact already-compacting files in HHOM (CASSANDRA-7288)
 * Always reallocate buffers in HSHA (CASSANDRA-6285)
 * (Hadoop) support authentication in CqlRecordReader (CASSANDRA-7221)
 * (Hadoop) Close java driver Cluster in CQLRR.close (CASSANDRA-7228)
 * Warn when 'USING TIMESTAMP' is used on a CAS BATCH (CASSANDRA-7067)
 * return all cpu values from BackgroundActivityMonitor.readAndCompute (CASSANDRA-7183)
 * Correctly delete scheduled range xfers (CASSANDRA-7143)
 * return all cpu values from BackgroundActivityMonitor.readAndCompute (CASSANDRA-7183)  
 * reduce garbage creation in calculatePendingRanges (CASSANDRA-7191)
 * fix c* launch issues on Russian os's due to output of linux 'free' cmd (CASSANDRA-6162)
 * Fix disabling autocompaction (CASSANDRA-7187)
 * Fix potential NumberFormatException when deserializing IntegerType (CASSANDRA-7088)
 * cqlsh can't tab-complete disabling compaction (CASSANDRA-7185)
 * cqlsh: Accept and execute CQL statement(s) from command-line parameter (CASSANDRA-7172)
 * Fix IllegalStateException in CqlPagingRecordReader (CASSANDRA-7198)
 * Fix the InvertedIndex trigger example (CASSANDRA-7211)
 * Add --resolve-ip option to 'nodetool ring' (CASSANDRA-7210)
 * reduce garbage on codec flag deserialization (CASSANDRA-7244) 
 * Fix duplicated error messages on directory creation error at startup (CASSANDRA-5818)
 * Proper null handle for IF with map element access (CASSANDRA-7155)
 * Improve compaction visibility (CASSANDRA-7242)
 * Correctly delete scheduled range xfers (CASSANDRA-7143)
 * Make batchlog replica selection rack-aware (CASSANDRA-6551)
 * Fix CFMetaData#getColumnDefinitionFromColumnName() (CASSANDRA-7074)
 * Fix writetime/ttl functions for static columns (CASSANDRA-7081)
 * Suggest CTRL-C or semicolon after three blank lines in cqlsh (CASSANDRA-7142)
 * Fix 2ndary index queries with DESC clustering order (CASSANDRA-6950)
 * Invalid key cache entries on DROP (CASSANDRA-6525)
 * Fix flapping RecoveryManagerTest (CASSANDRA-7084)
 * Add missing iso8601 patterns for date strings (CASSANDRA-6973)
 * Support selecting multiple rows in a partition using IN (CASSANDRA-6875)
 * Add authentication support to shuffle (CASSANDRA-6484)
 * Swap local and global default read repair chances (CASSANDRA-7320)
 * Add conditional CREATE/DROP USER support (CASSANDRA-7264)
 * Cqlsh counts non-empty lines for "Blank lines" warning (CASSANDRA-7325)
Merged from 1.2:
 * Add Cloudstack snitch (CASSANDRA-7147)
 * Update system.peers correctly when relocating tokens (CASSANDRA-7126)
 * Add Google Compute Engine snitch (CASSANDRA-7132)
 * remove duplicate query for local tokens (CASSANDRA-7182)
 * exit CQLSH with error status code if script fails (CASSANDRA-6344)
 * Fix bug with some IN queries missig results (CASSANDRA-7105)
 * Fix availability validation for LOCAL_ONE CL (CASSANDRA-7319)
 * Hint streaming can cause decommission to fail (CASSANDRA-7219)


2.1.0-beta2
 * Increase default CL space to 8GB (CASSANDRA-7031)
 * Add range tombstones to read repair digests (CASSANDRA-6863)
 * Fix BTree.clear for large updates (CASSANDRA-6943)
 * Fail write instead of logging a warning when unable to append to CL
   (CASSANDRA-6764)
 * Eliminate possibility of CL segment appearing twice in active list 
   (CASSANDRA-6557)
 * Apply DONTNEED fadvise to commitlog segments (CASSANDRA-6759)
 * Switch CRC component to Adler and include it for compressed sstables 
   (CASSANDRA-4165)
 * Allow cassandra-stress to set compaction strategy options (CASSANDRA-6451)
 * Add broadcast_rpc_address option to cassandra.yaml (CASSANDRA-5899)
 * Auto reload GossipingPropertyFileSnitch config (CASSANDRA-5897)
 * Fix overflow of memtable_total_space_in_mb (CASSANDRA-6573)
 * Fix ABTC NPE and apply update function correctly (CASSANDRA-6692)
 * Allow nodetool to use a file or prompt for password (CASSANDRA-6660)
 * Fix AIOOBE when concurrently accessing ABSC (CASSANDRA-6742)
 * Fix assertion error in ALTER TYPE RENAME (CASSANDRA-6705)
 * Scrub should not always clear out repaired status (CASSANDRA-5351)
 * Improve handling of range tombstone for wide partitions (CASSANDRA-6446)
 * Fix ClassCastException for compact table with composites (CASSANDRA-6738)
 * Fix potentially repairing with wrong nodes (CASSANDRA-6808)
 * Change caching option syntax (CASSANDRA-6745)
 * Fix stress to do proper counter reads (CASSANDRA-6835)
 * Fix help message for stress counter_write (CASSANDRA-6824)
 * Fix stress smart Thrift client to pick servers correctly (CASSANDRA-6848)
 * Add logging levels (minimal, normal or verbose) to stress tool (CASSANDRA-6849)
 * Fix race condition in Batch CLE (CASSANDRA-6860)
 * Improve cleanup/scrub/upgradesstables failure handling (CASSANDRA-6774)
 * ByteBuffer write() methods for serializing sstables (CASSANDRA-6781)
 * Proper compare function for CollectionType (CASSANDRA-6783)
 * Update native server to Netty 4 (CASSANDRA-6236)
 * Fix off-by-one error in stress (CASSANDRA-6883)
 * Make OpOrder AutoCloseable (CASSANDRA-6901)
 * Remove sync repair JMX interface (CASSANDRA-6900)
 * Add multiple memory allocation options for memtables (CASSANDRA-6689, 6694)
 * Remove adjusted op rate from stress output (CASSANDRA-6921)
 * Add optimized CF.hasColumns() implementations (CASSANDRA-6941)
 * Serialize batchlog mutations with the version of the target node
   (CASSANDRA-6931)
 * Optimize CounterColumn#reconcile() (CASSANDRA-6953)
 * Properly remove 1.2 sstable support in 2.1 (CASSANDRA-6869)
 * Lock counter cells, not partitions (CASSANDRA-6880)
 * Track presence of legacy counter shards in sstables (CASSANDRA-6888)
 * Ensure safe resource cleanup when replacing sstables (CASSANDRA-6912)
 * Add failure handler to async callback (CASSANDRA-6747)
 * Fix AE when closing SSTable without releasing reference (CASSANDRA-7000)
 * Clean up IndexInfo on keyspace/table drops (CASSANDRA-6924)
 * Only snapshot relative SSTables when sequential repair (CASSANDRA-7024)
 * Require nodetool rebuild_index to specify index names (CASSANDRA-7038)
 * fix cassandra stress errors on reads with native protocol (CASSANDRA-7033)
 * Use OpOrder to guard sstable references for reads (CASSANDRA-6919)
 * Preemptive opening of compaction result (CASSANDRA-6916)
 * Multi-threaded scrub/cleanup/upgradesstables (CASSANDRA-5547)
 * Optimize cellname comparison (CASSANDRA-6934)
 * Native protocol v3 (CASSANDRA-6855)
 * Optimize Cell liveness checks and clean up Cell (CASSANDRA-7119)
 * Support consistent range movements (CASSANDRA-2434)
Merged from 2.0:
 * Avoid race-prone second "scrub" of system keyspace (CASSANDRA-6797)
 * Pool CqlRecordWriter clients by inetaddress rather than Range
   (CASSANDRA-6665)
 * Fix compaction_history timestamps (CASSANDRA-6784)
 * Compare scores of full replica ordering in DES (CASSANDRA-6683)
 * fix CME in SessionInfo updateProgress affecting netstats (CASSANDRA-6577)
 * Allow repairing between specific replicas (CASSANDRA-6440)
 * Allow per-dc enabling of hints (CASSANDRA-6157)
 * Add compatibility for Hadoop 0.2.x (CASSANDRA-5201)
 * Fix EstimatedHistogram races (CASSANDRA-6682)
 * Failure detector correctly converts initial value to nanos (CASSANDRA-6658)
 * Add nodetool taketoken to relocate vnodes (CASSANDRA-4445)
 * Expose bulk loading progress over JMX (CASSANDRA-4757)
 * Correctly handle null with IF conditions and TTL (CASSANDRA-6623)
 * Account for range/row tombstones in tombstone drop
   time histogram (CASSANDRA-6522)
 * Stop CommitLogSegment.close() from calling sync() (CASSANDRA-6652)
 * Make commitlog failure handling configurable (CASSANDRA-6364)
 * Avoid overlaps in LCS (CASSANDRA-6688)
 * Improve support for paginating over composites (CASSANDRA-4851)
 * Fix count(*) queries in a mixed cluster (CASSANDRA-6707)
 * Improve repair tasks(snapshot, differencing) concurrency (CASSANDRA-6566)
 * Fix replaying pre-2.0 commit logs (CASSANDRA-6714)
 * Add static columns to CQL3 (CASSANDRA-6561)
 * Optimize single partition batch statements (CASSANDRA-6737)
 * Disallow post-query re-ordering when paging (CASSANDRA-6722)
 * Fix potential paging bug with deleted columns (CASSANDRA-6748)
 * Fix NPE on BulkLoader caused by losing StreamEvent (CASSANDRA-6636)
 * Fix truncating compression metadata (CASSANDRA-6791)
 * Add CMSClassUnloadingEnabled JVM option (CASSANDRA-6541)
 * Catch memtable flush exceptions during shutdown (CASSANDRA-6735)
 * Fix upgradesstables NPE for non-CF-based indexes (CASSANDRA-6645)
 * Fix UPDATE updating PRIMARY KEY columns implicitly (CASSANDRA-6782)
 * Fix IllegalArgumentException when updating from 1.2 with SuperColumns
   (CASSANDRA-6733)
 * FBUtilities.singleton() should use the CF comparator (CASSANDRA-6778)
 * Fix CQLSStableWriter.addRow(Map<String, Object>) (CASSANDRA-6526)
 * Fix HSHA server introducing corrupt data (CASSANDRA-6285)
 * Fix CAS conditions for COMPACT STORAGE tables (CASSANDRA-6813)
 * Starting threads in OutboundTcpConnectionPool constructor causes race conditions (CASSANDRA-7177)
 * Allow overriding cassandra-rackdc.properties file (CASSANDRA-7072)
 * Set JMX RMI port to 7199 (CASSANDRA-7087)
 * Use LOCAL_QUORUM for data reads at LOCAL_SERIAL (CASSANDRA-6939)
 * Log a warning for large batches (CASSANDRA-6487)
 * Put nodes in hibernate when join_ring is false (CASSANDRA-6961)
 * Avoid early loading of non-system keyspaces before compaction-leftovers 
   cleanup at startup (CASSANDRA-6913)
 * Restrict Windows to parallel repairs (CASSANDRA-6907)
 * (Hadoop) Allow manually specifying start/end tokens in CFIF (CASSANDRA-6436)
 * Fix NPE in MeteredFlusher (CASSANDRA-6820)
 * Fix race processing range scan responses (CASSANDRA-6820)
 * Allow deleting snapshots from dropped keyspaces (CASSANDRA-6821)
 * Add uuid() function (CASSANDRA-6473)
 * Omit tombstones from schema digests (CASSANDRA-6862)
 * Include correct consistencyLevel in LWT timeout (CASSANDRA-6884)
 * Lower chances for losing new SSTables during nodetool refresh and
   ColumnFamilyStore.loadNewSSTables (CASSANDRA-6514)
 * Add support for DELETE ... IF EXISTS to CQL3 (CASSANDRA-5708)
 * Update hadoop_cql3_word_count example (CASSANDRA-6793)
 * Fix handling of RejectedExecution in sync Thrift server (CASSANDRA-6788)
 * Log more information when exceeding tombstone_warn_threshold (CASSANDRA-6865)
 * Fix truncate to not abort due to unreachable fat clients (CASSANDRA-6864)
 * Fix schema concurrency exceptions (CASSANDRA-6841)
 * Fix leaking validator FH in StreamWriter (CASSANDRA-6832)
 * Fix saving triggers to schema (CASSANDRA-6789)
 * Fix trigger mutations when base mutation list is immutable (CASSANDRA-6790)
 * Fix accounting in FileCacheService to allow re-using RAR (CASSANDRA-6838)
 * Fix static counter columns (CASSANDRA-6827)
 * Restore expiring->deleted (cell) compaction optimization (CASSANDRA-6844)
 * Fix CompactionManager.needsCleanup (CASSANDRA-6845)
 * Correctly compare BooleanType values other than 0 and 1 (CASSANDRA-6779)
 * Read message id as string from earlier versions (CASSANDRA-6840)
 * Properly use the Paxos consistency for (non-protocol) batch (CASSANDRA-6837)
 * Add paranoid disk failure option (CASSANDRA-6646)
 * Improve PerRowSecondaryIndex performance (CASSANDRA-6876)
 * Extend triggers to support CAS updates (CASSANDRA-6882)
 * Static columns with IF NOT EXISTS don't always work as expected (CASSANDRA-6873)
 * Fix paging with SELECT DISTINCT (CASSANDRA-6857)
 * Fix UnsupportedOperationException on CAS timeout (CASSANDRA-6923)
 * Improve MeteredFlusher handling of MF-unaffected column families
   (CASSANDRA-6867)
 * Add CqlRecordReader using native pagination (CASSANDRA-6311)
 * Add QueryHandler interface (CASSANDRA-6659)
 * Track liveRatio per-memtable, not per-CF (CASSANDRA-6945)
 * Make sure upgradesstables keeps sstable level (CASSANDRA-6958)
 * Fix LIMIT with static columns (CASSANDRA-6956)
 * Fix clash with CQL column name in thrift validation (CASSANDRA-6892)
 * Fix error with super columns in mixed 1.2-2.0 clusters (CASSANDRA-6966)
 * Fix bad skip of sstables on slice query with composite start/finish (CASSANDRA-6825)
 * Fix unintended update with conditional statement (CASSANDRA-6893)
 * Fix map element access in IF (CASSANDRA-6914)
 * Avoid costly range calculations for range queries on system keyspaces
   (CASSANDRA-6906)
 * Fix SSTable not released if stream session fails (CASSANDRA-6818)
 * Avoid build failure due to ANTLR timeout (CASSANDRA-6991)
 * Queries on compact tables can return more rows that requested (CASSANDRA-7052)
 * USING TIMESTAMP for batches does not work (CASSANDRA-7053)
 * Fix performance regression from CASSANDRA-5614 (CASSANDRA-6949)
 * Ensure that batchlog and hint timeouts do not produce hints (CASSANDRA-7058)
 * Merge groupable mutations in TriggerExecutor#execute() (CASSANDRA-7047)
 * Plug holes in resource release when wiring up StreamSession (CASSANDRA-7073)
 * Re-add parameter columns to tracing session (CASSANDRA-6942)
 * Preserves CQL metadata when updating table from thrift (CASSANDRA-6831)
Merged from 1.2:
 * Fix nodetool display with vnodes (CASSANDRA-7082)
 * Add UNLOGGED, COUNTER options to BATCH documentation (CASSANDRA-6816)
 * add extra SSL cipher suites (CASSANDRA-6613)
 * fix nodetool getsstables for blob PK (CASSANDRA-6803)
 * Fix BatchlogManager#deleteBatch() use of millisecond timestamps
   (CASSANDRA-6822)
 * Continue assassinating even if the endpoint vanishes (CASSANDRA-6787)
 * Schedule schema pulls on change (CASSANDRA-6971)
 * Non-droppable verbs shouldn't be dropped from OTC (CASSANDRA-6980)
 * Shutdown batchlog executor in SS#drain() (CASSANDRA-7025)
 * Fix batchlog to account for CF truncation records (CASSANDRA-6999)
 * Fix CQLSH parsing of functions and BLOB literals (CASSANDRA-7018)
 * Properly load trustore in the native protocol (CASSANDRA-6847)
 * Always clean up references in SerializingCache (CASSANDRA-6994)
 * Don't shut MessagingService down when replacing a node (CASSANDRA-6476)
 * fix npe when doing -Dcassandra.fd_initial_value_ms (CASSANDRA-6751)


2.1.0-beta1
 * Add flush directory distinct from compaction directories (CASSANDRA-6357)
 * Require JNA by default (CASSANDRA-6575)
 * add listsnapshots command to nodetool (CASSANDRA-5742)
 * Introduce AtomicBTreeColumns (CASSANDRA-6271, 6692)
 * Multithreaded commitlog (CASSANDRA-3578)
 * allocate fixed index summary memory pool and resample cold index summaries 
   to use less memory (CASSANDRA-5519)
 * Removed multithreaded compaction (CASSANDRA-6142)
 * Parallelize fetching rows for low-cardinality indexes (CASSANDRA-1337)
 * change logging from log4j to logback (CASSANDRA-5883)
 * switch to LZ4 compression for internode communication (CASSANDRA-5887)
 * Stop using Thrift-generated Index* classes internally (CASSANDRA-5971)
 * Remove 1.2 network compatibility code (CASSANDRA-5960)
 * Remove leveled json manifest migration code (CASSANDRA-5996)
 * Remove CFDefinition (CASSANDRA-6253)
 * Use AtomicIntegerFieldUpdater in RefCountedMemory (CASSANDRA-6278)
 * User-defined types for CQL3 (CASSANDRA-5590)
 * Use of o.a.c.metrics in nodetool (CASSANDRA-5871, 6406)
 * Batch read from OTC's queue and cleanup (CASSANDRA-1632)
 * Secondary index support for collections (CASSANDRA-4511, 6383)
 * SSTable metadata(Stats.db) format change (CASSANDRA-6356)
 * Push composites support in the storage engine
   (CASSANDRA-5417, CASSANDRA-6520)
 * Add snapshot space used to cfstats (CASSANDRA-6231)
 * Add cardinality estimator for key count estimation (CASSANDRA-5906)
 * CF id is changed to be non-deterministic. Data dir/key cache are created
   uniquely for CF id (CASSANDRA-5202)
 * New counters implementation (CASSANDRA-6504)
 * Replace UnsortedColumns, EmptyColumns, TreeMapBackedSortedColumns with new
   ArrayBackedSortedColumns (CASSANDRA-6630, CASSANDRA-6662, CASSANDRA-6690)
 * Add option to use row cache with a given amount of rows (CASSANDRA-5357)
 * Avoid repairing already repaired data (CASSANDRA-5351)
 * Reject counter updates with USING TTL/TIMESTAMP (CASSANDRA-6649)
 * Replace index_interval with min/max_index_interval (CASSANDRA-6379)
 * Lift limitation that order by columns must be selected for IN queries (CASSANDRA-4911)


2.0.5
 * Reduce garbage generated by bloom filter lookups (CASSANDRA-6609)
 * Add ks.cf names to tombstone logging (CASSANDRA-6597)
 * Use LOCAL_QUORUM for LWT operations at LOCAL_SERIAL (CASSANDRA-6495)
 * Wait for gossip to settle before accepting client connections (CASSANDRA-4288)
 * Delete unfinished compaction incrementally (CASSANDRA-6086)
 * Allow specifying custom secondary index options in CQL3 (CASSANDRA-6480)
 * Improve replica pinning for cache efficiency in DES (CASSANDRA-6485)
 * Fix LOCAL_SERIAL from thrift (CASSANDRA-6584)
 * Don't special case received counts in CAS timeout exceptions (CASSANDRA-6595)
 * Add support for 2.1 global counter shards (CASSANDRA-6505)
 * Fix NPE when streaming connection is not yet established (CASSANDRA-6210)
 * Avoid rare duplicate read repair triggering (CASSANDRA-6606)
 * Fix paging discardFirst (CASSANDRA-6555)
 * Fix ArrayIndexOutOfBoundsException in 2ndary index query (CASSANDRA-6470)
 * Release sstables upon rebuilding 2i (CASSANDRA-6635)
 * Add AbstractCompactionStrategy.startup() method (CASSANDRA-6637)
 * SSTableScanner may skip rows during cleanup (CASSANDRA-6638)
 * sstables from stalled repair sessions can resurrect deleted data (CASSANDRA-6503)
 * Switch stress to use ITransportFactory (CASSANDRA-6641)
 * Fix IllegalArgumentException during prepare (CASSANDRA-6592)
 * Fix possible loss of 2ndary index entries during compaction (CASSANDRA-6517)
 * Fix direct Memory on architectures that do not support unaligned long access
   (CASSANDRA-6628)
 * Let scrub optionally skip broken counter partitions (CASSANDRA-5930)
Merged from 1.2:
 * fsync compression metadata (CASSANDRA-6531)
 * Validate CF existence on execution for prepared statement (CASSANDRA-6535)
 * Add ability to throttle batchlog replay (CASSANDRA-6550)
 * Fix executing LOCAL_QUORUM with SimpleStrategy (CASSANDRA-6545)
 * Avoid StackOverflow when using large IN queries (CASSANDRA-6567)
 * Nodetool upgradesstables includes secondary indexes (CASSANDRA-6598)
 * Paginate batchlog replay (CASSANDRA-6569)
 * skip blocking on streaming during drain (CASSANDRA-6603)
 * Improve error message when schema doesn't match loaded sstable (CASSANDRA-6262)
 * Add properties to adjust FD initial value and max interval (CASSANDRA-4375)
 * Fix preparing with batch and delete from collection (CASSANDRA-6607)
 * Fix ABSC reverse iterator's remove() method (CASSANDRA-6629)
 * Handle host ID conflicts properly (CASSANDRA-6615)
 * Move handling of migration event source to solve bootstrap race. (CASSANDRA-6648)
 * Make sure compaction throughput value doesn't overflow with int math (CASSANDRA-6647)


2.0.4
 * Allow removing snapshots of no-longer-existing CFs (CASSANDRA-6418)
 * add StorageService.stopDaemon() (CASSANDRA-4268)
 * add IRE for invalid CF supplied to get_count (CASSANDRA-5701)
 * add client encryption support to sstableloader (CASSANDRA-6378)
 * Fix accept() loop for SSL sockets post-shutdown (CASSANDRA-6468)
 * Fix size-tiered compaction in LCS L0 (CASSANDRA-6496)
 * Fix assertion failure in filterColdSSTables (CASSANDRA-6483)
 * Fix row tombstones in larger-than-memory compactions (CASSANDRA-6008)
 * Fix cleanup ClassCastException (CASSANDRA-6462)
 * Reduce gossip memory use by interning VersionedValue strings (CASSANDRA-6410)
 * Allow specifying datacenters to participate in a repair (CASSANDRA-6218)
 * Fix divide-by-zero in PCI (CASSANDRA-6403)
 * Fix setting last compacted key in the wrong level for LCS (CASSANDRA-6284)
 * Add millisecond precision formats to the timestamp parser (CASSANDRA-6395)
 * Expose a total memtable size metric for a CF (CASSANDRA-6391)
 * cqlsh: handle symlinks properly (CASSANDRA-6425)
 * Fix potential infinite loop when paging query with IN (CASSANDRA-6464)
 * Fix assertion error in AbstractQueryPager.discardFirst (CASSANDRA-6447)
 * Fix streaming older SSTable yields unnecessary tombstones (CASSANDRA-6527)
Merged from 1.2:
 * Improved error message on bad properties in DDL queries (CASSANDRA-6453)
 * Randomize batchlog candidates selection (CASSANDRA-6481)
 * Fix thundering herd on endpoint cache invalidation (CASSANDRA-6345, 6485)
 * Improve batchlog write performance with vnodes (CASSANDRA-6488)
 * cqlsh: quote single quotes in strings inside collections (CASSANDRA-6172)
 * Improve gossip performance for typical messages (CASSANDRA-6409)
 * Throw IRE if a prepared statement has more markers than supported 
   (CASSANDRA-5598)
 * Expose Thread metrics for the native protocol server (CASSANDRA-6234)
 * Change snapshot response message verb to INTERNAL to avoid dropping it 
   (CASSANDRA-6415)
 * Warn when collection read has > 65K elements (CASSANDRA-5428)
 * Fix cache persistence when both row and key cache are enabled 
   (CASSANDRA-6413)
 * (Hadoop) add describe_local_ring (CASSANDRA-6268)
 * Fix handling of concurrent directory creation failure (CASSANDRA-6459)
 * Allow executing CREATE statements multiple times (CASSANDRA-6471)
 * Don't send confusing info with timeouts (CASSANDRA-6491)
 * Don't resubmit counter mutation runnables internally (CASSANDRA-6427)
 * Don't drop local mutations without a hint (CASSANDRA-6510)
 * Don't allow null max_hint_window_in_ms (CASSANDRA-6419)
 * Validate SliceRange start and finish lengths (CASSANDRA-6521)


2.0.3
 * Fix FD leak on slice read path (CASSANDRA-6275)
 * Cancel read meter task when closing SSTR (CASSANDRA-6358)
 * free off-heap IndexSummary during bulk (CASSANDRA-6359)
 * Recover from IOException in accept() thread (CASSANDRA-6349)
 * Improve Gossip tolerance of abnormally slow tasks (CASSANDRA-6338)
 * Fix trying to hint timed out counter writes (CASSANDRA-6322)
 * Allow restoring specific columnfamilies from archived CL (CASSANDRA-4809)
 * Avoid flushing compaction_history after each operation (CASSANDRA-6287)
 * Fix repair assertion error when tombstones expire (CASSANDRA-6277)
 * Skip loading corrupt key cache (CASSANDRA-6260)
 * Fixes for compacting larger-than-memory rows (CASSANDRA-6274)
 * Compact hottest sstables first and optionally omit coldest from
   compaction entirely (CASSANDRA-6109)
 * Fix modifying column_metadata from thrift (CASSANDRA-6182)
 * cqlsh: fix LIST USERS output (CASSANDRA-6242)
 * Add IRequestSink interface (CASSANDRA-6248)
 * Update memtable size while flushing (CASSANDRA-6249)
 * Provide hooks around CQL2/CQL3 statement execution (CASSANDRA-6252)
 * Require Permission.SELECT for CAS updates (CASSANDRA-6247)
 * New CQL-aware SSTableWriter (CASSANDRA-5894)
 * Reject CAS operation when the protocol v1 is used (CASSANDRA-6270)
 * Correctly throw error when frame too large (CASSANDRA-5981)
 * Fix serialization bug in PagedRange with 2ndary indexes (CASSANDRA-6299)
 * Fix CQL3 table validation in Thrift (CASSANDRA-6140)
 * Fix bug missing results with IN clauses (CASSANDRA-6327)
 * Fix paging with reversed slices (CASSANDRA-6343)
 * Set minTimestamp correctly to be able to drop expired sstables (CASSANDRA-6337)
 * Support NaN and Infinity as float literals (CASSANDRA-6003)
 * Remove RF from nodetool ring output (CASSANDRA-6289)
 * Fix attempting to flush empty rows (CASSANDRA-6374)
 * Fix potential out of bounds exception when paging (CASSANDRA-6333)
Merged from 1.2:
 * Optimize FD phi calculation (CASSANDRA-6386)
 * Improve initial FD phi estimate when starting up (CASSANDRA-6385)
 * Don't list CQL3 table in CLI describe even if named explicitely 
   (CASSANDRA-5750)
 * Invalidate row cache when dropping CF (CASSANDRA-6351)
 * add non-jamm path for cached statements (CASSANDRA-6293)
 * add windows bat files for shell commands (CASSANDRA-6145)
 * Require logging in for Thrift CQL2/3 statement preparation (CASSANDRA-6254)
 * restrict max_num_tokens to 1536 (CASSANDRA-6267)
 * Nodetool gets default JMX port from cassandra-env.sh (CASSANDRA-6273)
 * make calculatePendingRanges asynchronous (CASSANDRA-6244)
 * Remove blocking flushes in gossip thread (CASSANDRA-6297)
 * Fix potential socket leak in connectionpool creation (CASSANDRA-6308)
 * Allow LOCAL_ONE/LOCAL_QUORUM to work with SimpleStrategy (CASSANDRA-6238)
 * cqlsh: handle 'null' as session duration (CASSANDRA-6317)
 * Fix json2sstable handling of range tombstones (CASSANDRA-6316)
 * Fix missing one row in reverse query (CASSANDRA-6330)
 * Fix reading expired row value from row cache (CASSANDRA-6325)
 * Fix AssertionError when doing set element deletion (CASSANDRA-6341)
 * Make CL code for the native protocol match the one in C* 2.0
   (CASSANDRA-6347)
 * Disallow altering CQL3 table from thrift (CASSANDRA-6370)
 * Fix size computation of prepared statement (CASSANDRA-6369)


2.0.2
 * Update FailureDetector to use nanontime (CASSANDRA-4925)
 * Fix FileCacheService regressions (CASSANDRA-6149)
 * Never return WriteTimeout for CL.ANY (CASSANDRA-6132)
 * Fix race conditions in bulk loader (CASSANDRA-6129)
 * Add configurable metrics reporting (CASSANDRA-4430)
 * drop queries exceeding a configurable number of tombstones (CASSANDRA-6117)
 * Track and persist sstable read activity (CASSANDRA-5515)
 * Fixes for speculative retry (CASSANDRA-5932, CASSANDRA-6194)
 * Improve memory usage of metadata min/max column names (CASSANDRA-6077)
 * Fix thrift validation refusing row markers on CQL3 tables (CASSANDRA-6081)
 * Fix insertion of collections with CAS (CASSANDRA-6069)
 * Correctly send metadata on SELECT COUNT (CASSANDRA-6080)
 * Track clients' remote addresses in ClientState (CASSANDRA-6070)
 * Create snapshot dir if it does not exist when migrating
   leveled manifest (CASSANDRA-6093)
 * make sequential nodetool repair the default (CASSANDRA-5950)
 * Add more hooks for compaction strategy implementations (CASSANDRA-6111)
 * Fix potential NPE on composite 2ndary indexes (CASSANDRA-6098)
 * Delete can potentially be skipped in batch (CASSANDRA-6115)
 * Allow alter keyspace on system_traces (CASSANDRA-6016)
 * Disallow empty column names in cql (CASSANDRA-6136)
 * Use Java7 file-handling APIs and fix file moving on Windows (CASSANDRA-5383)
 * Save compaction history to system keyspace (CASSANDRA-5078)
 * Fix NPE if StorageService.getOperationMode() is executed before full startup (CASSANDRA-6166)
 * CQL3: support pre-epoch longs for TimestampType (CASSANDRA-6212)
 * Add reloadtriggers command to nodetool (CASSANDRA-4949)
 * cqlsh: ignore empty 'value alias' in DESCRIBE (CASSANDRA-6139)
 * Fix sstable loader (CASSANDRA-6205)
 * Reject bootstrapping if the node already exists in gossip (CASSANDRA-5571)
 * Fix NPE while loading paxos state (CASSANDRA-6211)
 * cqlsh: add SHOW SESSION <tracing-session> command (CASSANDRA-6228)
Merged from 1.2:
 * (Hadoop) Require CFRR batchSize to be at least 2 (CASSANDRA-6114)
 * Add a warning for small LCS sstable size (CASSANDRA-6191)
 * Add ability to list specific KS/CF combinations in nodetool cfstats (CASSANDRA-4191)
 * Mark CF clean if a mutation raced the drop and got it marked dirty (CASSANDRA-5946)
 * Add a LOCAL_ONE consistency level (CASSANDRA-6202)
 * Limit CQL prepared statement cache by size instead of count (CASSANDRA-6107)
 * Tracing should log write failure rather than raw exceptions (CASSANDRA-6133)
 * lock access to TM.endpointToHostIdMap (CASSANDRA-6103)
 * Allow estimated memtable size to exceed slab allocator size (CASSANDRA-6078)
 * Start MeteredFlusher earlier to prevent OOM during CL replay (CASSANDRA-6087)
 * Avoid sending Truncate command to fat clients (CASSANDRA-6088)
 * Allow where clause conditions to be in parenthesis (CASSANDRA-6037)
 * Do not open non-ssl storage port if encryption option is all (CASSANDRA-3916)
 * Move batchlog replay to its own executor (CASSANDRA-6079)
 * Add tombstone debug threshold and histogram (CASSANDRA-6042, 6057)
 * Enable tcp keepalive on incoming connections (CASSANDRA-4053)
 * Fix fat client schema pull NPE (CASSANDRA-6089)
 * Fix memtable flushing for indexed tables (CASSANDRA-6112)
 * Fix skipping columns with multiple slices (CASSANDRA-6119)
 * Expose connected thrift + native client counts (CASSANDRA-5084)
 * Optimize auth setup (CASSANDRA-6122)
 * Trace index selection (CASSANDRA-6001)
 * Update sstablesPerReadHistogram to use biased sampling (CASSANDRA-6164)
 * Log UnknownColumnfamilyException when closing socket (CASSANDRA-5725)
 * Properly error out on CREATE INDEX for counters table (CASSANDRA-6160)
 * Handle JMX notification failure for repair (CASSANDRA-6097)
 * (Hadoop) Fetch no more than 128 splits in parallel (CASSANDRA-6169)
 * stress: add username/password authentication support (CASSANDRA-6068)
 * Fix indexed queries with row cache enabled on parent table (CASSANDRA-5732)
 * Fix compaction race during columnfamily drop (CASSANDRA-5957)
 * Fix validation of empty column names for compact tables (CASSANDRA-6152)
 * Skip replaying mutations that pass CRC but fail to deserialize (CASSANDRA-6183)
 * Rework token replacement to use replace_address (CASSANDRA-5916)
 * Fix altering column types (CASSANDRA-6185)
 * cqlsh: fix CREATE/ALTER WITH completion (CASSANDRA-6196)
 * add windows bat files for shell commands (CASSANDRA-6145)
 * Fix potential stack overflow during range tombstones insertion (CASSANDRA-6181)
 * (Hadoop) Make LOCAL_ONE the default consistency level (CASSANDRA-6214)


2.0.1
 * Fix bug that could allow reading deleted data temporarily (CASSANDRA-6025)
 * Improve memory use defaults (CASSANDRA-6059)
 * Make ThriftServer more easlly extensible (CASSANDRA-6058)
 * Remove Hadoop dependency from ITransportFactory (CASSANDRA-6062)
 * add file_cache_size_in_mb setting (CASSANDRA-5661)
 * Improve error message when yaml contains invalid properties (CASSANDRA-5958)
 * Improve leveled compaction's ability to find non-overlapping L0 compactions
   to work on concurrently (CASSANDRA-5921)
 * Notify indexer of columns shadowed by range tombstones (CASSANDRA-5614)
 * Log Merkle tree stats (CASSANDRA-2698)
 * Switch from crc32 to adler32 for compressed sstable checksums (CASSANDRA-5862)
 * Improve offheap memcpy performance (CASSANDRA-5884)
 * Use a range aware scanner for cleanup (CASSANDRA-2524)
 * Cleanup doesn't need to inspect sstables that contain only local data
   (CASSANDRA-5722)
 * Add ability for CQL3 to list partition keys (CASSANDRA-4536)
 * Improve native protocol serialization (CASSANDRA-5664)
 * Upgrade Thrift to 0.9.1 (CASSANDRA-5923)
 * Require superuser status for adding triggers (CASSANDRA-5963)
 * Make standalone scrubber handle old and new style leveled manifest
   (CASSANDRA-6005)
 * Fix paxos bugs (CASSANDRA-6012, 6013, 6023)
 * Fix paged ranges with multiple replicas (CASSANDRA-6004)
 * Fix potential AssertionError during tracing (CASSANDRA-6041)
 * Fix NPE in sstablesplit (CASSANDRA-6027)
 * Migrate pre-2.0 key/value/column aliases to system.schema_columns
   (CASSANDRA-6009)
 * Paging filter empty rows too agressively (CASSANDRA-6040)
 * Support variadic parameters for IN clauses (CASSANDRA-4210)
 * cqlsh: return the result of CAS writes (CASSANDRA-5796)
 * Fix validation of IN clauses with 2ndary indexes (CASSANDRA-6050)
 * Support named bind variables in CQL (CASSANDRA-6033)
Merged from 1.2:
 * Allow cache-keys-to-save to be set at runtime (CASSANDRA-5980)
 * Avoid second-guessing out-of-space state (CASSANDRA-5605)
 * Tuning knobs for dealing with large blobs and many CFs (CASSANDRA-5982)
 * (Hadoop) Fix CQLRW for thrift tables (CASSANDRA-6002)
 * Fix possible divide-by-zero in HHOM (CASSANDRA-5990)
 * Allow local batchlog writes for CL.ANY (CASSANDRA-5967)
 * Upgrade metrics-core to version 2.2.0 (CASSANDRA-5947)
 * Fix CqlRecordWriter with composite keys (CASSANDRA-5949)
 * Add snitch, schema version, cluster, partitioner to JMX (CASSANDRA-5881)
 * Allow disabling SlabAllocator (CASSANDRA-5935)
 * Make user-defined compaction JMX blocking (CASSANDRA-4952)
 * Fix streaming does not transfer wrapped range (CASSANDRA-5948)
 * Fix loading index summary containing empty key (CASSANDRA-5965)
 * Correctly handle limits in CompositesSearcher (CASSANDRA-5975)
 * Pig: handle CQL collections (CASSANDRA-5867)
 * Pass the updated cf to the PRSI index() method (CASSANDRA-5999)
 * Allow empty CQL3 batches (as no-op) (CASSANDRA-5994)
 * Support null in CQL3 functions (CASSANDRA-5910)
 * Replace the deprecated MapMaker with CacheLoader (CASSANDRA-6007)
 * Add SSTableDeletingNotification to DataTracker (CASSANDRA-6010)
 * Fix snapshots in use get deleted during snapshot repair (CASSANDRA-6011)
 * Move hints and exception count to o.a.c.metrics (CASSANDRA-6017)
 * Fix memory leak in snapshot repair (CASSANDRA-6047)
 * Fix sstable2sjon for CQL3 tables (CASSANDRA-5852)


2.0.0
 * Fix thrift validation when inserting into CQL3 tables (CASSANDRA-5138)
 * Fix periodic memtable flushing behavior with clean memtables (CASSANDRA-5931)
 * Fix dateOf() function for pre-2.0 timestamp columns (CASSANDRA-5928)
 * Fix SSTable unintentionally loads BF when opened for batch (CASSANDRA-5938)
 * Add stream session progress to JMX (CASSANDRA-4757)
 * Fix NPE during CAS operation (CASSANDRA-5925)
Merged from 1.2:
 * Fix getBloomFilterDiskSpaceUsed for AlwaysPresentFilter (CASSANDRA-5900)
 * Don't announce schema version until we've loaded the changes locally
   (CASSANDRA-5904)
 * Fix to support off heap bloom filters size greater than 2 GB (CASSANDRA-5903)
 * Properly handle parsing huge map and set literals (CASSANDRA-5893)


2.0.0-rc2
 * enable vnodes by default (CASSANDRA-5869)
 * fix CAS contention timeout (CASSANDRA-5830)
 * fix HsHa to respect max frame size (CASSANDRA-4573)
 * Fix (some) 2i on composite components omissions (CASSANDRA-5851)
 * cqlsh: add DESCRIBE FULL SCHEMA variant (CASSANDRA-5880)
Merged from 1.2:
 * Correctly validate sparse composite cells in scrub (CASSANDRA-5855)
 * Add KeyCacheHitRate metric to CF metrics (CASSANDRA-5868)
 * cqlsh: add support for multiline comments (CASSANDRA-5798)
 * Handle CQL3 SELECT duplicate IN restrictions on clustering columns
   (CASSANDRA-5856)


2.0.0-rc1
 * improve DecimalSerializer performance (CASSANDRA-5837)
 * fix potential spurious wakeup in AsyncOneResponse (CASSANDRA-5690)
 * fix schema-related trigger issues (CASSANDRA-5774)
 * Better validation when accessing CQL3 table from thrift (CASSANDRA-5138)
 * Fix assertion error during repair (CASSANDRA-5801)
 * Fix range tombstone bug (CASSANDRA-5805)
 * DC-local CAS (CASSANDRA-5797)
 * Add a native_protocol_version column to the system.local table (CASSANRDA-5819)
 * Use index_interval from cassandra.yaml when upgraded (CASSANDRA-5822)
 * Fix buffer underflow on socket close (CASSANDRA-5792)
Merged from 1.2:
 * Fix reading DeletionTime from 1.1-format sstables (CASSANDRA-5814)
 * cqlsh: add collections support to COPY (CASSANDRA-5698)
 * retry important messages for any IOException (CASSANDRA-5804)
 * Allow empty IN relations in SELECT/UPDATE/DELETE statements (CASSANDRA-5626)
 * cqlsh: fix crashing on Windows due to libedit detection (CASSANDRA-5812)
 * fix bulk-loading compressed sstables (CASSANDRA-5820)
 * (Hadoop) fix quoting in CqlPagingRecordReader and CqlRecordWriter 
   (CASSANDRA-5824)
 * update default LCS sstable size to 160MB (CASSANDRA-5727)
 * Allow compacting 2Is via nodetool (CASSANDRA-5670)
 * Hex-encode non-String keys in OPP (CASSANDRA-5793)
 * nodetool history logging (CASSANDRA-5823)
 * (Hadoop) fix support for Thrift tables in CqlPagingRecordReader 
   (CASSANDRA-5752)
 * add "all time blocked" to StatusLogger output (CASSANDRA-5825)
 * Future-proof inter-major-version schema migrations (CASSANDRA-5845)
 * (Hadoop) add CqlPagingRecordReader support for ReversedType in Thrift table
   (CASSANDRA-5718)
 * Add -no-snapshot option to scrub (CASSANDRA-5891)
 * Fix to support off heap bloom filters size greater than 2 GB (CASSANDRA-5903)
 * Properly handle parsing huge map and set literals (CASSANDRA-5893)
 * Fix LCS L0 compaction may overlap in L1 (CASSANDRA-5907)
 * New sstablesplit tool to split large sstables offline (CASSANDRA-4766)
 * Fix potential deadlock in native protocol server (CASSANDRA-5926)
 * Disallow incompatible type change in CQL3 (CASSANDRA-5882)
Merged from 1.1:
 * Correctly validate sparse composite cells in scrub (CASSANDRA-5855)


2.0.0-beta2
 * Replace countPendingHints with Hints Created metric (CASSANDRA-5746)
 * Allow nodetool with no args, and with help to run without a server (CASSANDRA-5734)
 * Cleanup AbstractType/TypeSerializer classes (CASSANDRA-5744)
 * Remove unimplemented cli option schema-mwt (CASSANDRA-5754)
 * Support range tombstones in thrift (CASSANDRA-5435)
 * Normalize table-manipulating CQL3 statements' class names (CASSANDRA-5759)
 * cqlsh: add missing table options to DESCRIBE output (CASSANDRA-5749)
 * Fix assertion error during repair (CASSANDRA-5757)
 * Fix bulkloader (CASSANDRA-5542)
 * Add LZ4 compression to the native protocol (CASSANDRA-5765)
 * Fix bugs in the native protocol v2 (CASSANDRA-5770)
 * CAS on 'primary key only' table (CASSANDRA-5715)
 * Support streaming SSTables of old versions (CASSANDRA-5772)
 * Always respect protocol version in native protocol (CASSANDRA-5778)
 * Fix ConcurrentModificationException during streaming (CASSANDRA-5782)
 * Update deletion timestamp in Commit#updatesWithPaxosTime (CASSANDRA-5787)
 * Thrift cas() method crashes if input columns are not sorted (CASSANDRA-5786)
 * Order columns names correctly when querying for CAS (CASSANDRA-5788)
 * Fix streaming retry (CASSANDRA-5775)
Merged from 1.2:
 * if no seeds can be a reached a node won't start in a ring by itself (CASSANDRA-5768)
 * add cassandra.unsafesystem property (CASSANDRA-5704)
 * (Hadoop) quote identifiers in CqlPagingRecordReader (CASSANDRA-5763)
 * Add replace_node functionality for vnodes (CASSANDRA-5337)
 * Add timeout events to query traces (CASSANDRA-5520)
 * Fix serialization of the LEFT gossip value (CASSANDRA-5696)
 * Pig: support for cql3 tables (CASSANDRA-5234)
 * Fix skipping range tombstones with reverse queries (CASSANDRA-5712)
 * Expire entries out of ThriftSessionManager (CASSANDRA-5719)
 * Don't keep ancestor information in memory (CASSANDRA-5342)
 * Expose native protocol server status in nodetool info (CASSANDRA-5735)
 * Fix pathetic performance of range tombstones (CASSANDRA-5677)
 * Fix querying with an empty (impossible) range (CASSANDRA-5573)
 * cqlsh: handle CUSTOM 2i in DESCRIBE output (CASSANDRA-5760)
 * Fix minor bug in Range.intersects(Bound) (CASSANDRA-5771)
 * cqlsh: handle disabled compression in DESCRIBE output (CASSANDRA-5766)
 * Ensure all UP events are notified on the native protocol (CASSANDRA-5769)
 * Fix formatting of sstable2json with multiple -k arguments (CASSANDRA-5781)
 * Don't rely on row marker for queries in general to hide lost markers
   after TTL expires (CASSANDRA-5762)
 * Sort nodetool help output (CASSANDRA-5776)
 * Fix column expiring during 2 phases compaction (CASSANDRA-5799)
 * now() is being rejected in INSERTs when inside collections (CASSANDRA-5795)


2.0.0-beta1
 * Add support for indexing clustered columns (CASSANDRA-5125)
 * Removed on-heap row cache (CASSANDRA-5348)
 * use nanotime consistently for node-local timeouts (CASSANDRA-5581)
 * Avoid unnecessary second pass on name-based queries (CASSANDRA-5577)
 * Experimental triggers (CASSANDRA-1311)
 * JEMalloc support for off-heap allocation (CASSANDRA-3997)
 * Single-pass compaction (CASSANDRA-4180)
 * Removed token range bisection (CASSANDRA-5518)
 * Removed compatibility with pre-1.2.5 sstables and network messages
   (CASSANDRA-5511)
 * removed PBSPredictor (CASSANDRA-5455)
 * CAS support (CASSANDRA-5062, 5441, 5442, 5443, 5619, 5667)
 * Leveled compaction performs size-tiered compactions in L0 
   (CASSANDRA-5371, 5439)
 * Add yaml network topology snitch for mixed ec2/other envs (CASSANDRA-5339)
 * Log when a node is down longer than the hint window (CASSANDRA-4554)
 * Optimize tombstone creation for ExpiringColumns (CASSANDRA-4917)
 * Improve LeveledScanner work estimation (CASSANDRA-5250, 5407)
 * Replace compaction lock with runWithCompactionsDisabled (CASSANDRA-3430)
 * Change Message IDs to ints (CASSANDRA-5307)
 * Move sstable level information into the Stats component, removing the
   need for a separate Manifest file (CASSANDRA-4872)
 * avoid serializing to byte[] on commitlog append (CASSANDRA-5199)
 * make index_interval configurable per columnfamily (CASSANDRA-3961, CASSANDRA-5650)
 * add default_time_to_live (CASSANDRA-3974)
 * add memtable_flush_period_in_ms (CASSANDRA-4237)
 * replace supercolumns internally by composites (CASSANDRA-3237, 5123)
 * upgrade thrift to 0.9.0 (CASSANDRA-3719)
 * drop unnecessary keyspace parameter from user-defined compaction API 
   (CASSANDRA-5139)
 * more robust solution to incomplete compactions + counters (CASSANDRA-5151)
 * Change order of directory searching for c*.in.sh (CASSANDRA-3983)
 * Add tool to reset SSTable compaction level for LCS (CASSANDRA-5271)
 * Allow custom configuration loader (CASSANDRA-5045)
 * Remove memory emergency pressure valve logic (CASSANDRA-3534)
 * Reduce request latency with eager retry (CASSANDRA-4705)
 * cqlsh: Remove ASSUME command (CASSANDRA-5331)
 * Rebuild BF when loading sstables if bloom_filter_fp_chance
   has changed since compaction (CASSANDRA-5015)
 * remove row-level bloom filters (CASSANDRA-4885)
 * Change Kernel Page Cache skipping into row preheating (disabled by default)
   (CASSANDRA-4937)
 * Improve repair by deciding on a gcBefore before sending
   out TreeRequests (CASSANDRA-4932)
 * Add an official way to disable compactions (CASSANDRA-5074)
 * Reenable ALTER TABLE DROP with new semantics (CASSANDRA-3919)
 * Add binary protocol versioning (CASSANDRA-5436)
 * Swap THshaServer for TThreadedSelectorServer (CASSANDRA-5530)
 * Add alias support to SELECT statement (CASSANDRA-5075)
 * Don't create empty RowMutations in CommitLogReplayer (CASSANDRA-5541)
 * Use range tombstones when dropping cfs/columns from schema (CASSANDRA-5579)
 * cqlsh: drop CQL2/CQL3-beta support (CASSANDRA-5585)
 * Track max/min column names in sstables to be able to optimize slice
   queries (CASSANDRA-5514, CASSANDRA-5595, CASSANDRA-5600)
 * Binary protocol: allow batching already prepared statements (CASSANDRA-4693)
 * Allow preparing timestamp, ttl and limit in CQL3 queries (CASSANDRA-4450)
 * Support native link w/o JNA in Java7 (CASSANDRA-3734)
 * Use SASL authentication in binary protocol v2 (CASSANDRA-5545)
 * Replace Thrift HsHa with LMAX Disruptor based implementation (CASSANDRA-5582)
 * cqlsh: Add row count to SELECT output (CASSANDRA-5636)
 * Include a timestamp with all read commands to determine column expiration
   (CASSANDRA-5149)
 * Streaming 2.0 (CASSANDRA-5286, 5699)
 * Conditional create/drop ks/table/index statements in CQL3 (CASSANDRA-2737)
 * more pre-table creation property validation (CASSANDRA-5693)
 * Redesign repair messages (CASSANDRA-5426)
 * Fix ALTER RENAME post-5125 (CASSANDRA-5702)
 * Disallow renaming a 2ndary indexed column (CASSANDRA-5705)
 * Rename Table to Keyspace (CASSANDRA-5613)
 * Ensure changing column_index_size_in_kb on different nodes don't corrupt the
   sstable (CASSANDRA-5454)
 * Move resultset type information into prepare, not execute (CASSANDRA-5649)
 * Auto paging in binary protocol (CASSANDRA-4415, 5714)
 * Don't tie client side use of AbstractType to JDBC (CASSANDRA-4495)
 * Adds new TimestampType to replace DateType (CASSANDRA-5723, CASSANDRA-5729)
Merged from 1.2:
 * make starting native protocol server idempotent (CASSANDRA-5728)
 * Fix loading key cache when a saved entry is no longer valid (CASSANDRA-5706)
 * Fix serialization of the LEFT gossip value (CASSANDRA-5696)
 * cqlsh: Don't show 'null' in place of empty values (CASSANDRA-5675)
 * Race condition in detecting version on a mixed 1.1/1.2 cluster
   (CASSANDRA-5692)
 * Fix skipping range tombstones with reverse queries (CASSANDRA-5712)
 * Expire entries out of ThriftSessionManager (CASSANRDA-5719)
 * Don't keep ancestor information in memory (CASSANDRA-5342)
 * cqlsh: fix handling of semicolons inside BATCH queries (CASSANDRA-5697)


1.2.6
 * Fix tracing when operation completes before all responses arrive 
   (CASSANDRA-5668)
 * Fix cross-DC mutation forwarding (CASSANDRA-5632)
 * Reduce SSTableLoader memory usage (CASSANDRA-5555)
 * Scale hinted_handoff_throttle_in_kb to cluster size (CASSANDRA-5272)
 * (Hadoop) Add CQL3 input/output formats (CASSANDRA-4421, 5622)
 * (Hadoop) Fix InputKeyRange in CFIF (CASSANDRA-5536)
 * Fix dealing with ridiculously large max sstable sizes in LCS (CASSANDRA-5589)
 * Ignore pre-truncate hints (CASSANDRA-4655)
 * Move System.exit on OOM into a separate thread (CASSANDRA-5273)
 * Write row markers when serializing schema (CASSANDRA-5572)
 * Check only SSTables for the requested range when streaming (CASSANDRA-5569)
 * Improve batchlog replay behavior and hint ttl handling (CASSANDRA-5314)
 * Exclude localTimestamp from validation for tombstones (CASSANDRA-5398)
 * cqlsh: add custom prompt support (CASSANDRA-5539)
 * Reuse prepared statements in hot auth queries (CASSANDRA-5594)
 * cqlsh: add vertical output option (see EXPAND) (CASSANDRA-5597)
 * Add a rate limit option to stress (CASSANDRA-5004)
 * have BulkLoader ignore snapshots directories (CASSANDRA-5587) 
 * fix SnitchProperties logging context (CASSANDRA-5602)
 * Expose whether jna is enabled and memory is locked via JMX (CASSANDRA-5508)
 * cqlsh: fix COPY FROM with ReversedType (CASSANDRA-5610)
 * Allow creating CUSTOM indexes on collections (CASSANDRA-5615)
 * Evaluate now() function at execution time (CASSANDRA-5616)
 * Expose detailed read repair metrics (CASSANDRA-5618)
 * Correct blob literal + ReversedType parsing (CASSANDRA-5629)
 * Allow GPFS to prefer the internal IP like EC2MRS (CASSANDRA-5630)
 * fix help text for -tspw cassandra-cli (CASSANDRA-5643)
 * don't throw away initial causes exceptions for internode encryption issues 
   (CASSANDRA-5644)
 * Fix message spelling errors for cql select statements (CASSANDRA-5647)
 * Suppress custom exceptions thru jmx (CASSANDRA-5652)
 * Update CREATE CUSTOM INDEX syntax (CASSANDRA-5639)
 * Fix PermissionDetails.equals() method (CASSANDRA-5655)
 * Never allow partition key ranges in CQL3 without token() (CASSANDRA-5666)
 * Gossiper incorrectly drops AppState for an upgrading node (CASSANDRA-5660)
 * Connection thrashing during multi-region ec2 during upgrade, due to 
   messaging version (CASSANDRA-5669)
 * Avoid over reconnecting in EC2MRS (CASSANDRA-5678)
 * Fix ReadResponseSerializer.serializedSize() for digest reads (CASSANDRA-5476)
 * allow sstable2json on 2i CFs (CASSANDRA-5694)
Merged from 1.1:
 * Remove buggy thrift max message length option (CASSANDRA-5529)
 * Fix NPE in Pig's widerow mode (CASSANDRA-5488)
 * Add split size parameter to Pig and disable split combination (CASSANDRA-5544)


1.2.5
 * make BytesToken.toString only return hex bytes (CASSANDRA-5566)
 * Ensure that submitBackground enqueues at least one task (CASSANDRA-5554)
 * fix 2i updates with identical values and timestamps (CASSANDRA-5540)
 * fix compaction throttling bursty-ness (CASSANDRA-4316)
 * reduce memory consumption of IndexSummary (CASSANDRA-5506)
 * remove per-row column name bloom filters (CASSANDRA-5492)
 * Include fatal errors in trace events (CASSANDRA-5447)
 * Ensure that PerRowSecondaryIndex is notified of row-level deletes
   (CASSANDRA-5445)
 * Allow empty blob literals in CQL3 (CASSANDRA-5452)
 * Fix streaming RangeTombstones at column index boundary (CASSANDRA-5418)
 * Fix preparing statements when current keyspace is not set (CASSANDRA-5468)
 * Fix SemanticVersion.isSupportedBy minor/patch handling (CASSANDRA-5496)
 * Don't provide oldCfId for post-1.1 system cfs (CASSANDRA-5490)
 * Fix primary range ignores replication strategy (CASSANDRA-5424)
 * Fix shutdown of binary protocol server (CASSANDRA-5507)
 * Fix repair -snapshot not working (CASSANDRA-5512)
 * Set isRunning flag later in binary protocol server (CASSANDRA-5467)
 * Fix use of CQL3 functions with descending clustering order (CASSANDRA-5472)
 * Disallow renaming columns one at a time for thrift table in CQL3
   (CASSANDRA-5531)
 * cqlsh: add CLUSTERING ORDER BY support to DESCRIBE (CASSANDRA-5528)
 * Add custom secondary index support to CQL3 (CASSANDRA-5484)
 * Fix repair hanging silently on unexpected error (CASSANDRA-5229)
 * Fix Ec2Snitch regression introduced by CASSANDRA-5171 (CASSANDRA-5432)
 * Add nodetool enablebackup/disablebackup (CASSANDRA-5556)
 * cqlsh: fix DESCRIBE after case insensitive USE (CASSANDRA-5567)
Merged from 1.1
 * Add retry mechanism to OTC for non-droppable_verbs (CASSANDRA-5393)
 * Use allocator information to improve memtable memory usage estimate
   (CASSANDRA-5497)
 * Fix trying to load deleted row into row cache on startup (CASSANDRA-4463)
 * fsync leveled manifest to avoid corruption (CASSANDRA-5535)
 * Fix Bound intersection computation (CASSANDRA-5551)
 * sstablescrub now respects max memory size in cassandra.in.sh (CASSANDRA-5562)


1.2.4
 * Ensure that PerRowSecondaryIndex updates see the most recent values
   (CASSANDRA-5397)
 * avoid duplicate index entries ind PrecompactedRow and 
   ParallelCompactionIterable (CASSANDRA-5395)
 * remove the index entry on oldColumn when new column is a tombstone 
   (CASSANDRA-5395)
 * Change default stream throughput from 400 to 200 mbps (CASSANDRA-5036)
 * Gossiper logs DOWN for symmetry with UP (CASSANDRA-5187)
 * Fix mixing prepared statements between keyspaces (CASSANDRA-5352)
 * Fix consistency level during bootstrap - strike 3 (CASSANDRA-5354)
 * Fix transposed arguments in AlreadyExistsException (CASSANDRA-5362)
 * Improve asynchronous hint delivery (CASSANDRA-5179)
 * Fix Guava dependency version (12.0 -> 13.0.1) for Maven (CASSANDRA-5364)
 * Validate that provided CQL3 collection value are < 64K (CASSANDRA-5355)
 * Make upgradeSSTable skip current version sstables by default (CASSANDRA-5366)
 * Optimize min/max timestamp collection (CASSANDRA-5373)
 * Invalid streamId in cql binary protocol when using invalid CL 
   (CASSANDRA-5164)
 * Fix validation for IN where clauses with collections (CASSANDRA-5376)
 * Copy resultSet on count query to avoid ConcurrentModificationException 
   (CASSANDRA-5382)
 * Correctly typecheck in CQL3 even with ReversedType (CASSANDRA-5386)
 * Fix streaming compressed files when using encryption (CASSANDRA-5391)
 * cassandra-all 1.2.0 pom missing netty dependency (CASSANDRA-5392)
 * Fix writetime/ttl functions on null values (CASSANDRA-5341)
 * Fix NPE during cql3 select with token() (CASSANDRA-5404)
 * IndexHelper.skipBloomFilters won't skip non-SHA filters (CASSANDRA-5385)
 * cqlsh: Print maps ordered by key, sort sets (CASSANDRA-5413)
 * Add null syntax support in CQL3 for inserts (CASSANDRA-3783)
 * Allow unauthenticated set_keyspace() calls (CASSANDRA-5423)
 * Fix potential incremental backups race (CASSANDRA-5410)
 * Fix prepared BATCH statements with batch-level timestamps (CASSANDRA-5415)
 * Allow overriding superuser setup delay (CASSANDRA-5430)
 * cassandra-shuffle with JMX usernames and passwords (CASSANDRA-5431)
Merged from 1.1:
 * cli: Quote ks and cf names in schema output when needed (CASSANDRA-5052)
 * Fix bad default for min/max timestamp in SSTableMetadata (CASSANDRA-5372)
 * Fix cf name extraction from manifest in Directories.migrateFile() 
   (CASSANDRA-5242)
 * Support pluggable internode authentication (CASSANDRA-5401)


1.2.3
 * add check for sstable overlap within a level on startup (CASSANDRA-5327)
 * replace ipv6 colons in jmx object names (CASSANDRA-5298, 5328)
 * Avoid allocating SSTableBoundedScanner during repair when the range does 
   not intersect the sstable (CASSANDRA-5249)
 * Don't lowercase property map keys (this breaks NTS) (CASSANDRA-5292)
 * Fix composite comparator with super columns (CASSANDRA-5287)
 * Fix insufficient validation of UPDATE queries against counter cfs
   (CASSANDRA-5300)
 * Fix PropertyFileSnitch default DC/Rack behavior (CASSANDRA-5285)
 * Handle null values when executing prepared statement (CASSANDRA-5081)
 * Add netty to pom dependencies (CASSANDRA-5181)
 * Include type arguments in Thrift CQLPreparedResult (CASSANDRA-5311)
 * Fix compaction not removing columns when bf_fp_ratio is 1 (CASSANDRA-5182)
 * cli: Warn about missing CQL3 tables in schema descriptions (CASSANDRA-5309)
 * Re-enable unknown option in replication/compaction strategies option for
   backward compatibility (CASSANDRA-4795)
 * Add binary protocol support to stress (CASSANDRA-4993)
 * cqlsh: Fix COPY FROM value quoting and null handling (CASSANDRA-5305)
 * Fix repair -pr for vnodes (CASSANDRA-5329)
 * Relax CL for auth queries for non-default users (CASSANDRA-5310)
 * Fix AssertionError during repair (CASSANDRA-5245)
 * Don't announce migrations to pre-1.2 nodes (CASSANDRA-5334)
Merged from 1.1:
 * Update offline scrub for 1.0 -> 1.1 directory structure (CASSANDRA-5195)
 * add tmp flag to Descriptor hashcode (CASSANDRA-4021)
 * fix logging of "Found table data in data directories" when only system tables
   are present (CASSANDRA-5289)
 * cli: Add JMX authentication support (CASSANDRA-5080)
 * nodetool: ability to repair specific range (CASSANDRA-5280)
 * Fix possible assertion triggered in SliceFromReadCommand (CASSANDRA-5284)
 * cqlsh: Add inet type support on Windows (ipv4-only) (CASSANDRA-4801)
 * Fix race when initializing ColumnFamilyStore (CASSANDRA-5350)
 * Add UseTLAB JVM flag (CASSANDRA-5361)


1.2.2
 * fix potential for multiple concurrent compactions of the same sstables
   (CASSANDRA-5256)
 * avoid no-op caching of byte[] on commitlog append (CASSANDRA-5199)
 * fix symlinks under data dir not working (CASSANDRA-5185)
 * fix bug in compact storage metadata handling (CASSANDRA-5189)
 * Validate login for USE queries (CASSANDRA-5207)
 * cli: remove default username and password (CASSANDRA-5208)
 * configure populate_io_cache_on_flush per-CF (CASSANDRA-4694)
 * allow configuration of internode socket buffer (CASSANDRA-3378)
 * Make sstable directory picking blacklist-aware again (CASSANDRA-5193)
 * Correctly expire gossip states for edge cases (CASSANDRA-5216)
 * Improve handling of directory creation failures (CASSANDRA-5196)
 * Expose secondary indicies to the rest of nodetool (CASSANDRA-4464)
 * Binary protocol: avoid sending notification for 0.0.0.0 (CASSANDRA-5227)
 * add UseCondCardMark XX jvm settings on jdk 1.7 (CASSANDRA-4366)
 * CQL3 refactor to allow conversion function (CASSANDRA-5226)
 * Fix drop of sstables in some circumstance (CASSANDRA-5232)
 * Implement caching of authorization results (CASSANDRA-4295)
 * Add support for LZ4 compression (CASSANDRA-5038)
 * Fix missing columns in wide rows queries (CASSANDRA-5225)
 * Simplify auth setup and make system_auth ks alterable (CASSANDRA-5112)
 * Stop compactions from hanging during bootstrap (CASSANDRA-5244)
 * fix compressed streaming sending extra chunk (CASSANDRA-5105)
 * Add CQL3-based implementations of IAuthenticator and IAuthorizer
   (CASSANDRA-4898)
 * Fix timestamp-based tomstone removal logic (CASSANDRA-5248)
 * cli: Add JMX authentication support (CASSANDRA-5080)
 * Fix forceFlush behavior (CASSANDRA-5241)
 * cqlsh: Add username autocompletion (CASSANDRA-5231)
 * Fix CQL3 composite partition key error (CASSANDRA-5240)
 * Allow IN clause on last clustering key (CASSANDRA-5230)
Merged from 1.1:
 * fix start key/end token validation for wide row iteration (CASSANDRA-5168)
 * add ConfigHelper support for Thrift frame and max message sizes (CASSANDRA-5188)
 * fix nodetool repair not fail on node down (CASSANDRA-5203)
 * always collect tombstone hints (CASSANDRA-5068)
 * Fix error when sourcing file in cqlsh (CASSANDRA-5235)


1.2.1
 * stream undelivered hints on decommission (CASSANDRA-5128)
 * GossipingPropertyFileSnitch loads saved dc/rack info if needed (CASSANDRA-5133)
 * drain should flush system CFs too (CASSANDRA-4446)
 * add inter_dc_tcp_nodelay setting (CASSANDRA-5148)
 * re-allow wrapping ranges for start_token/end_token range pairitspwng (CASSANDRA-5106)
 * fix validation compaction of empty rows (CASSANDRA-5136)
 * nodetool methods to enable/disable hint storage/delivery (CASSANDRA-4750)
 * disallow bloom filter false positive chance of 0 (CASSANDRA-5013)
 * add threadpool size adjustment methods to JMXEnabledThreadPoolExecutor and 
   CompactionManagerMBean (CASSANDRA-5044)
 * fix hinting for dropped local writes (CASSANDRA-4753)
 * off-heap cache doesn't need mutable column container (CASSANDRA-5057)
 * apply disk_failure_policy to bad disks on initial directory creation 
   (CASSANDRA-4847)
 * Optimize name-based queries to use ArrayBackedSortedColumns (CASSANDRA-5043)
 * Fall back to old manifest if most recent is unparseable (CASSANDRA-5041)
 * pool [Compressed]RandomAccessReader objects on the partitioned read path
   (CASSANDRA-4942)
 * Add debug logging to list filenames processed by Directories.migrateFile 
   method (CASSANDRA-4939)
 * Expose black-listed directories via JMX (CASSANDRA-4848)
 * Log compaction merge counts (CASSANDRA-4894)
 * Minimize byte array allocation by AbstractData{Input,Output} (CASSANDRA-5090)
 * Add SSL support for the binary protocol (CASSANDRA-5031)
 * Allow non-schema system ks modification for shuffle to work (CASSANDRA-5097)
 * cqlsh: Add default limit to SELECT statements (CASSANDRA-4972)
 * cqlsh: fix DESCRIBE for 1.1 cfs in CQL3 (CASSANDRA-5101)
 * Correctly gossip with nodes >= 1.1.7 (CASSANDRA-5102)
 * Ensure CL guarantees on digest mismatch (CASSANDRA-5113)
 * Validate correctly selects on composite partition key (CASSANDRA-5122)
 * Fix exception when adding collection (CASSANDRA-5117)
 * Handle states for non-vnode clusters correctly (CASSANDRA-5127)
 * Refuse unrecognized replication and compaction strategy options (CASSANDRA-4795)
 * Pick the correct value validator in sstable2json for cql3 tables (CASSANDRA-5134)
 * Validate login for describe_keyspace, describe_keyspaces and set_keyspace
   (CASSANDRA-5144)
 * Fix inserting empty maps (CASSANDRA-5141)
 * Don't remove tokens from System table for node we know (CASSANDRA-5121)
 * fix streaming progress report for compresed files (CASSANDRA-5130)
 * Coverage analysis for low-CL queries (CASSANDRA-4858)
 * Stop interpreting dates as valid timeUUID value (CASSANDRA-4936)
 * Adds E notation for floating point numbers (CASSANDRA-4927)
 * Detect (and warn) unintentional use of the cql2 thrift methods when cql3 was
   intended (CASSANDRA-5172)
 * cli: Quote ks and cf names in schema output when needed (CASSANDRA-5052)
 * Fix cf name extraction from manifest in Directories.migrateFile() (CASSANDRA-5242)
 * Replace mistaken usage of commons-logging with slf4j (CASSANDRA-5464)
 * Ensure Jackson dependency matches lib (CASSANDRA-5126)
 * Expose droppable tombstone ratio stats over JMX (CASSANDRA-5159)
Merged from 1.1:
 * Simplify CompressedRandomAccessReader to work around JDK FD bug (CASSANDRA-5088)
 * Improve handling a changing target throttle rate mid-compaction (CASSANDRA-5087)
 * Pig: correctly decode row keys in widerow mode (CASSANDRA-5098)
 * nodetool repair command now prints progress (CASSANDRA-4767)
 * fix user defined compaction to run against 1.1 data directory (CASSANDRA-5118)
 * Fix CQL3 BATCH authorization caching (CASSANDRA-5145)
 * fix get_count returns incorrect value with TTL (CASSANDRA-5099)
 * better handling for mid-compaction failure (CASSANDRA-5137)
 * convert default marshallers list to map for better readability (CASSANDRA-5109)
 * fix ConcurrentModificationException in getBootstrapSource (CASSANDRA-5170)
 * fix sstable maxtimestamp for row deletes and pre-1.1.1 sstables (CASSANDRA-5153)
 * Fix thread growth on node removal (CASSANDRA-5175)
 * Make Ec2Region's datacenter name configurable (CASSANDRA-5155)


1.2.0
 * Disallow counters in collections (CASSANDRA-5082)
 * cqlsh: add unit tests (CASSANDRA-3920)
 * fix default bloom_filter_fp_chance for LeveledCompactionStrategy (CASSANDRA-5093)
Merged from 1.1:
 * add validation for get_range_slices with start_key and end_token (CASSANDRA-5089)


1.2.0-rc2
 * fix nodetool ownership display with vnodes (CASSANDRA-5065)
 * cqlsh: add DESCRIBE KEYSPACES command (CASSANDRA-5060)
 * Fix potential infinite loop when reloading CFS (CASSANDRA-5064)
 * Fix SimpleAuthorizer example (CASSANDRA-5072)
 * cqlsh: force CL.ONE for tracing and system.schema* queries (CASSANDRA-5070)
 * Includes cassandra-shuffle in the debian package (CASSANDRA-5058)
Merged from 1.1:
 * fix multithreaded compaction deadlock (CASSANDRA-4492)
 * fix temporarily missing schema after upgrade from pre-1.1.5 (CASSANDRA-5061)
 * Fix ALTER TABLE overriding compression options with defaults
   (CASSANDRA-4996, 5066)
 * fix specifying and altering crc_check_chance (CASSANDRA-5053)
 * fix Murmur3Partitioner ownership% calculation (CASSANDRA-5076)
 * Don't expire columns sooner than they should in 2ndary indexes (CASSANDRA-5079)


1.2-rc1
 * rename rpc_timeout settings to request_timeout (CASSANDRA-5027)
 * add BF with 0.1 FP to LCS by default (CASSANDRA-5029)
 * Fix preparing insert queries (CASSANDRA-5016)
 * Fix preparing queries with counter increment (CASSANDRA-5022)
 * Fix preparing updates with collections (CASSANDRA-5017)
 * Don't generate UUID based on other node address (CASSANDRA-5002)
 * Fix message when trying to alter a clustering key type (CASSANDRA-5012)
 * Update IAuthenticator to match the new IAuthorizer (CASSANDRA-5003)
 * Fix inserting only a key in CQL3 (CASSANDRA-5040)
 * Fix CQL3 token() function when used with strings (CASSANDRA-5050)
Merged from 1.1:
 * reduce log spam from invalid counter shards (CASSANDRA-5026)
 * Improve schema propagation performance (CASSANDRA-5025)
 * Fix for IndexHelper.IndexFor throws OOB Exception (CASSANDRA-5030)
 * cqlsh: make it possible to describe thrift CFs (CASSANDRA-4827)
 * cqlsh: fix timestamp formatting on some platforms (CASSANDRA-5046)


1.2-beta3
 * make consistency level configurable in cqlsh (CASSANDRA-4829)
 * fix cqlsh rendering of blob fields (CASSANDRA-4970)
 * fix cqlsh DESCRIBE command (CASSANDRA-4913)
 * save truncation position in system table (CASSANDRA-4906)
 * Move CompressionMetadata off-heap (CASSANDRA-4937)
 * allow CLI to GET cql3 columnfamily data (CASSANDRA-4924)
 * Fix rare race condition in getExpireTimeForEndpoint (CASSANDRA-4402)
 * acquire references to overlapping sstables during compaction so bloom filter
   doesn't get free'd prematurely (CASSANDRA-4934)
 * Don't share slice query filter in CQL3 SelectStatement (CASSANDRA-4928)
 * Separate tracing from Log4J (CASSANDRA-4861)
 * Exclude gcable tombstones from merkle-tree computation (CASSANDRA-4905)
 * Better printing of AbstractBounds for tracing (CASSANDRA-4931)
 * Optimize mostRecentTombstone check in CC.collectAllData (CASSANDRA-4883)
 * Change stream session ID to UUID to avoid collision from same node (CASSANDRA-4813)
 * Use Stats.db when bulk loading if present (CASSANDRA-4957)
 * Skip repair on system_trace and keyspaces with RF=1 (CASSANDRA-4956)
 * (cql3) Remove arbitrary SELECT limit (CASSANDRA-4918)
 * Correctly handle prepared operation on collections (CASSANDRA-4945)
 * Fix CQL3 LIMIT (CASSANDRA-4877)
 * Fix Stress for CQL3 (CASSANDRA-4979)
 * Remove cassandra specific exceptions from JMX interface (CASSANDRA-4893)
 * (CQL3) Force using ALLOW FILTERING on potentially inefficient queries (CASSANDRA-4915)
 * (cql3) Fix adding column when the table has collections (CASSANDRA-4982)
 * (cql3) Fix allowing collections with compact storage (CASSANDRA-4990)
 * (cql3) Refuse ttl/writetime function on collections (CASSANDRA-4992)
 * Replace IAuthority with new IAuthorizer (CASSANDRA-4874)
 * clqsh: fix KEY pseudocolumn escaping when describing Thrift tables
   in CQL3 mode (CASSANDRA-4955)
 * add basic authentication support for Pig CassandraStorage (CASSANDRA-3042)
 * fix CQL2 ALTER TABLE compaction_strategy_class altering (CASSANDRA-4965)
Merged from 1.1:
 * Fall back to old describe_splits if d_s_ex is not available (CASSANDRA-4803)
 * Improve error reporting when streaming ranges fail (CASSANDRA-5009)
 * Fix cqlsh timestamp formatting of timezone info (CASSANDRA-4746)
 * Fix assertion failure with leveled compaction (CASSANDRA-4799)
 * Check for null end_token in get_range_slice (CASSANDRA-4804)
 * Remove all remnants of removed nodes (CASSANDRA-4840)
 * Add aut-reloading of the log4j file in debian package (CASSANDRA-4855)
 * Fix estimated row cache entry size (CASSANDRA-4860)
 * reset getRangeSlice filter after finishing a row for get_paged_slice
   (CASSANDRA-4919)
 * expunge row cache post-truncate (CASSANDRA-4940)
 * Allow static CF definition with compact storage (CASSANDRA-4910)
 * Fix endless loop/compaction of schema_* CFs due to broken timestamps (CASSANDRA-4880)
 * Fix 'wrong class type' assertion in CounterColumn (CASSANDRA-4976)


1.2-beta2
 * fp rate of 1.0 disables BF entirely; LCS defaults to 1.0 (CASSANDRA-4876)
 * off-heap bloom filters for row keys (CASSANDRA_4865)
 * add extension point for sstable components (CASSANDRA-4049)
 * improve tracing output (CASSANDRA-4852, 4862)
 * make TRACE verb droppable (CASSANDRA-4672)
 * fix BulkLoader recognition of CQL3 columnfamilies (CASSANDRA-4755)
 * Sort commitlog segments for replay by id instead of mtime (CASSANDRA-4793)
 * Make hint delivery asynchronous (CASSANDRA-4761)
 * Pluggable Thrift transport factories for CLI and cqlsh (CASSANDRA-4609, 4610)
 * cassandra-cli: allow Double value type to be inserted to a column (CASSANDRA-4661)
 * Add ability to use custom TServerFactory implementations (CASSANDRA-4608)
 * optimize batchlog flushing to skip successful batches (CASSANDRA-4667)
 * include metadata for system keyspace itself in schema tables (CASSANDRA-4416)
 * add check to PropertyFileSnitch to verify presence of location for
   local node (CASSANDRA-4728)
 * add PBSPredictor consistency modeler (CASSANDRA-4261)
 * remove vestiges of Thrift unframed mode (CASSANDRA-4729)
 * optimize single-row PK lookups (CASSANDRA-4710)
 * adjust blockFor calculation to account for pending ranges due to node 
   movement (CASSANDRA-833)
 * Change CQL version to 3.0.0 and stop accepting 3.0.0-beta1 (CASSANDRA-4649)
 * (CQL3) Make prepared statement global instead of per connection 
   (CASSANDRA-4449)
 * Fix scrubbing of CQL3 created tables (CASSANDRA-4685)
 * (CQL3) Fix validation when using counter and regular columns in the same 
   table (CASSANDRA-4706)
 * Fix bug starting Cassandra with simple authentication (CASSANDRA-4648)
 * Add support for batchlog in CQL3 (CASSANDRA-4545, 4738)
 * Add support for multiple column family outputs in CFOF (CASSANDRA-4208)
 * Support repairing only the local DC nodes (CASSANDRA-4747)
 * Use rpc_address for binary protocol and change default port (CASSANDRA-4751)
 * Fix use of collections in prepared statements (CASSANDRA-4739)
 * Store more information into peers table (CASSANDRA-4351, 4814)
 * Configurable bucket size for size tiered compaction (CASSANDRA-4704)
 * Run leveled compaction in parallel (CASSANDRA-4310)
 * Fix potential NPE during CFS reload (CASSANDRA-4786)
 * Composite indexes may miss results (CASSANDRA-4796)
 * Move consistency level to the protocol level (CASSANDRA-4734, 4824)
 * Fix Subcolumn slice ends not respected (CASSANDRA-4826)
 * Fix Assertion error in cql3 select (CASSANDRA-4783)
 * Fix list prepend logic (CQL3) (CASSANDRA-4835)
 * Add booleans as literals in CQL3 (CASSANDRA-4776)
 * Allow renaming PK columns in CQL3 (CASSANDRA-4822)
 * Fix binary protocol NEW_NODE event (CASSANDRA-4679)
 * Fix potential infinite loop in tombstone compaction (CASSANDRA-4781)
 * Remove system tables accounting from schema (CASSANDRA-4850)
 * (cql3) Force provided columns in clustering key order in 
   'CLUSTERING ORDER BY' (CASSANDRA-4881)
 * Fix composite index bug (CASSANDRA-4884)
 * Fix short read protection for CQL3 (CASSANDRA-4882)
 * Add tracing support to the binary protocol (CASSANDRA-4699)
 * (cql3) Don't allow prepared marker inside collections (CASSANDRA-4890)
 * Re-allow order by on non-selected columns (CASSANDRA-4645)
 * Bug when composite index is created in a table having collections (CASSANDRA-4909)
 * log index scan subject in CompositesSearcher (CASSANDRA-4904)
Merged from 1.1:
 * add get[Row|Key]CacheEntries to CacheServiceMBean (CASSANDRA-4859)
 * fix get_paged_slice to wrap to next row correctly (CASSANDRA-4816)
 * fix indexing empty column values (CASSANDRA-4832)
 * allow JdbcDate to compose null Date objects (CASSANDRA-4830)
 * fix possible stackoverflow when compacting 1000s of sstables
   (CASSANDRA-4765)
 * fix wrong leveled compaction progress calculation (CASSANDRA-4807)
 * add a close() method to CRAR to prevent leaking file descriptors (CASSANDRA-4820)
 * fix potential infinite loop in get_count (CASSANDRA-4833)
 * fix compositeType.{get/from}String methods (CASSANDRA-4842)
 * (CQL) fix CREATE COLUMNFAMILY permissions check (CASSANDRA-4864)
 * Fix DynamicCompositeType same type comparison (CASSANDRA-4711)
 * Fix duplicate SSTable reference when stream session failed (CASSANDRA-3306)
 * Allow static CF definition with compact storage (CASSANDRA-4910)
 * Fix endless loop/compaction of schema_* CFs due to broken timestamps (CASSANDRA-4880)
 * Fix 'wrong class type' assertion in CounterColumn (CASSANDRA-4976)


1.2-beta1
 * add atomic_batch_mutate (CASSANDRA-4542, -4635)
 * increase default max_hint_window_in_ms to 3h (CASSANDRA-4632)
 * include message initiation time to replicas so they can more
   accurately drop timed-out requests (CASSANDRA-2858)
 * fix clientutil.jar dependencies (CASSANDRA-4566)
 * optimize WriteResponse (CASSANDRA-4548)
 * new metrics (CASSANDRA-4009)
 * redesign KEYS indexes to avoid read-before-write (CASSANDRA-2897)
 * debug tracing (CASSANDRA-1123)
 * parallelize row cache loading (CASSANDRA-4282)
 * Make compaction, flush JBOD-aware (CASSANDRA-4292)
 * run local range scans on the read stage (CASSANDRA-3687)
 * clean up ioexceptions (CASSANDRA-2116)
 * add disk_failure_policy (CASSANDRA-2118)
 * Introduce new json format with row level deletion (CASSANDRA-4054)
 * remove redundant "name" column from schema_keyspaces (CASSANDRA-4433)
 * improve "nodetool ring" handling of multi-dc clusters (CASSANDRA-3047)
 * update NTS calculateNaturalEndpoints to be O(N log N) (CASSANDRA-3881)
 * split up rpc timeout by operation type (CASSANDRA-2819)
 * rewrite key cache save/load to use only sequential i/o (CASSANDRA-3762)
 * update MS protocol with a version handshake + broadcast address id
   (CASSANDRA-4311)
 * multithreaded hint replay (CASSANDRA-4189)
 * add inter-node message compression (CASSANDRA-3127)
 * remove COPP (CASSANDRA-2479)
 * Track tombstone expiration and compact when tombstone content is
   higher than a configurable threshold, default 20% (CASSANDRA-3442, 4234)
 * update MurmurHash to version 3 (CASSANDRA-2975)
 * (CLI) track elapsed time for `delete' operation (CASSANDRA-4060)
 * (CLI) jline version is bumped to 1.0 to properly  support
   'delete' key function (CASSANDRA-4132)
 * Save IndexSummary into new SSTable 'Summary' component (CASSANDRA-2392, 4289)
 * Add support for range tombstones (CASSANDRA-3708)
 * Improve MessagingService efficiency (CASSANDRA-3617)
 * Avoid ID conflicts from concurrent schema changes (CASSANDRA-3794)
 * Set thrift HSHA server thread limit to unlimited by default (CASSANDRA-4277)
 * Avoids double serialization of CF id in RowMutation messages
   (CASSANDRA-4293)
 * stream compressed sstables directly with java nio (CASSANDRA-4297)
 * Support multiple ranges in SliceQueryFilter (CASSANDRA-3885)
 * Add column metadata to system column families (CASSANDRA-4018)
 * (cql3) Always use composite types by default (CASSANDRA-4329)
 * (cql3) Add support for set, map and list (CASSANDRA-3647)
 * Validate date type correctly (CASSANDRA-4441)
 * (cql3) Allow definitions with only a PK (CASSANDRA-4361)
 * (cql3) Add support for row key composites (CASSANDRA-4179)
 * improve DynamicEndpointSnitch by using reservoir sampling (CASSANDRA-4038)
 * (cql3) Add support for 2ndary indexes (CASSANDRA-3680)
 * (cql3) fix defining more than one PK to be invalid (CASSANDRA-4477)
 * remove schema agreement checking from all external APIs (Thrift, CQL and CQL3) (CASSANDRA-4487)
 * add Murmur3Partitioner and make it default for new installations (CASSANDRA-3772, 4621)
 * (cql3) update pseudo-map syntax to use map syntax (CASSANDRA-4497)
 * Finer grained exceptions hierarchy and provides error code with exceptions (CASSANDRA-3979)
 * Adds events push to binary protocol (CASSANDRA-4480)
 * Rewrite nodetool help (CASSANDRA-2293)
 * Make CQL3 the default for CQL (CASSANDRA-4640)
 * update stress tool to be able to use CQL3 (CASSANDRA-4406)
 * Accept all thrift update on CQL3 cf but don't expose their metadata (CASSANDRA-4377)
 * Replace Throttle with Guava's RateLimiter for HintedHandOff (CASSANDRA-4541)
 * fix counter add/get using CQL2 and CQL3 in stress tool (CASSANDRA-4633)
 * Add sstable count per level to cfstats (CASSANDRA-4537)
 * (cql3) Add ALTER KEYSPACE statement (CASSANDRA-4611)
 * (cql3) Allow defining default consistency levels (CASSANDRA-4448)
 * (cql3) Fix queries using LIMIT missing results (CASSANDRA-4579)
 * fix cross-version gossip messaging (CASSANDRA-4576)
 * added inet data type (CASSANDRA-4627)


1.1.6
 * Wait for writes on synchronous read digest mismatch (CASSANDRA-4792)
 * fix commitlog replay for nanotime-infected sstables (CASSANDRA-4782)
 * preflight check ttl for maximum of 20 years (CASSANDRA-4771)
 * (Pig) fix widerow input with single column rows (CASSANDRA-4789)
 * Fix HH to compact with correct gcBefore, which avoids wiping out
   undelivered hints (CASSANDRA-4772)
 * LCS will merge up to 32 L0 sstables as intended (CASSANDRA-4778)
 * NTS will default unconfigured DC replicas to zero (CASSANDRA-4675)
 * use default consistency level in counter validation if none is
   explicitly provide (CASSANDRA-4700)
 * Improve IAuthority interface by introducing fine-grained
   access permissions and grant/revoke commands (CASSANDRA-4490, 4644)
 * fix assumption error in CLI when updating/describing keyspace 
   (CASSANDRA-4322)
 * Adds offline sstablescrub to debian packaging (CASSANDRA-4642)
 * Automatic fixing of overlapping leveled sstables (CASSANDRA-4644)
 * fix error when using ORDER BY with extended selections (CASSANDRA-4689)
 * (CQL3) Fix validation for IN queries for non-PK cols (CASSANDRA-4709)
 * fix re-created keyspace disappering after 1.1.5 upgrade 
   (CASSANDRA-4698, 4752)
 * (CLI) display elapsed time in 2 fraction digits (CASSANDRA-3460)
 * add authentication support to sstableloader (CASSANDRA-4712)
 * Fix CQL3 'is reversed' logic (CASSANDRA-4716, 4759)
 * (CQL3) Don't return ReversedType in result set metadata (CASSANDRA-4717)
 * Backport adding AlterKeyspace statement (CASSANDRA-4611)
 * (CQL3) Correcty accept upper-case data types (CASSANDRA-4770)
 * Add binary protocol events for schema changes (CASSANDRA-4684)
Merged from 1.0:
 * Switch from NBHM to CHM in MessagingService's callback map, which
   prevents OOM in long-running instances (CASSANDRA-4708)


1.1.5
 * add SecondaryIndex.reload API (CASSANDRA-4581)
 * use millis + atomicint for commitlog segment creation instead of
   nanotime, which has issues under some hypervisors (CASSANDRA-4601)
 * fix FD leak in slice queries (CASSANDRA-4571)
 * avoid recursion in leveled compaction (CASSANDRA-4587)
 * increase stack size under Java7 to 180K
 * Log(info) schema changes (CASSANDRA-4547)
 * Change nodetool setcachecapcity to manipulate global caches (CASSANDRA-4563)
 * (cql3) fix setting compaction strategy (CASSANDRA-4597)
 * fix broken system.schema_* timestamps on system startup (CASSANDRA-4561)
 * fix wrong skip of cache saving (CASSANDRA-4533)
 * Avoid NPE when lost+found is in data dir (CASSANDRA-4572)
 * Respect five-minute flush moratorium after initial CL replay (CASSANDRA-4474)
 * Adds ntp as recommended in debian packaging (CASSANDRA-4606)
 * Configurable transport in CF Record{Reader|Writer} (CASSANDRA-4558)
 * (cql3) fix potential NPE with both equal and unequal restriction (CASSANDRA-4532)
 * (cql3) improves ORDER BY validation (CASSANDRA-4624)
 * Fix potential deadlock during counter writes (CASSANDRA-4578)
 * Fix cql error with ORDER BY when using IN (CASSANDRA-4612)
Merged from 1.0:
 * increase Xss to 160k to accomodate latest 1.6 JVMs (CASSANDRA-4602)
 * fix toString of hint destination tokens (CASSANDRA-4568)
 * Fix multiple values for CurrentLocal NodeID (CASSANDRA-4626)


1.1.4
 * fix offline scrub to catch >= out of order rows (CASSANDRA-4411)
 * fix cassandra-env.sh on RHEL and other non-dash-based systems 
   (CASSANDRA-4494)
Merged from 1.0:
 * (Hadoop) fix setting key length for old-style mapred api (CASSANDRA-4534)
 * (Hadoop) fix iterating through a resultset consisting entirely
   of tombstoned rows (CASSANDRA-4466)


1.1.3
 * (cqlsh) add COPY TO (CASSANDRA-4434)
 * munmap commitlog segments before rename (CASSANDRA-4337)
 * (JMX) rename getRangeKeySample to sampleKeyRange to avoid returning
   multi-MB results as an attribute (CASSANDRA-4452)
 * flush based on data size, not throughput; overwritten columns no 
   longer artificially inflate liveRatio (CASSANDRA-4399)
 * update default commitlog segment size to 32MB and total commitlog
   size to 32/1024 MB for 32/64 bit JVMs, respectively (CASSANDRA-4422)
 * avoid using global partitioner to estimate ranges in index sstables
   (CASSANDRA-4403)
 * restore pre-CASSANDRA-3862 approach to removing expired tombstones
   from row cache during compaction (CASSANDRA-4364)
 * (stress) support for CQL prepared statements (CASSANDRA-3633)
 * Correctly catch exception when Snappy cannot be loaded (CASSANDRA-4400)
 * (cql3) Support ORDER BY when IN condition is given in WHERE clause (CASSANDRA-4327)
 * (cql3) delete "component_index" column on DROP TABLE call (CASSANDRA-4420)
 * change nanoTime() to currentTimeInMillis() in schema related code (CASSANDRA-4432)
 * add a token generation tool (CASSANDRA-3709)
 * Fix LCS bug with sstable containing only 1 row (CASSANDRA-4411)
 * fix "Can't Modify Index Name" problem on CF update (CASSANDRA-4439)
 * Fix assertion error in getOverlappingSSTables during repair (CASSANDRA-4456)
 * fix nodetool's setcompactionthreshold command (CASSANDRA-4455)
 * Ensure compacted files are never used, to avoid counter overcount (CASSANDRA-4436)
Merged from 1.0:
 * Push the validation of secondary index values to the SecondaryIndexManager (CASSANDRA-4240)
 * allow dropping columns shadowed by not-yet-expired supercolumn or row
   tombstones in PrecompactedRow (CASSANDRA-4396)


1.1.2
 * Fix cleanup not deleting index entries (CASSANDRA-4379)
 * Use correct partitioner when saving + loading caches (CASSANDRA-4331)
 * Check schema before trying to export sstable (CASSANDRA-2760)
 * Raise a meaningful exception instead of NPE when PFS encounters
   an unconfigured node + no default (CASSANDRA-4349)
 * fix bug in sstable blacklisting with LCS (CASSANDRA-4343)
 * LCS no longer promotes tiny sstables out of L0 (CASSANDRA-4341)
 * skip tombstones during hint replay (CASSANDRA-4320)
 * fix NPE in compactionstats (CASSANDRA-4318)
 * enforce 1m min keycache for auto (CASSANDRA-4306)
 * Have DeletedColumn.isMFD always return true (CASSANDRA-4307)
 * (cql3) exeption message for ORDER BY constraints said primary filter can be
    an IN clause, which is misleading (CASSANDRA-4319)
 * (cql3) Reject (not yet supported) creation of 2ndardy indexes on tables with
   composite primary keys (CASSANDRA-4328)
 * Set JVM stack size to 160k for java 7 (CASSANDRA-4275)
 * cqlsh: add COPY command to load data from CSV flat files (CASSANDRA-4012)
 * CFMetaData.fromThrift to throw ConfigurationException upon error (CASSANDRA-4353)
 * Use CF comparator to sort indexed columns in SecondaryIndexManager
   (CASSANDRA-4365)
 * add strategy_options to the KSMetaData.toString() output (CASSANDRA-4248)
 * (cql3) fix range queries containing unqueried results (CASSANDRA-4372)
 * (cql3) allow updating column_alias types (CASSANDRA-4041)
 * (cql3) Fix deletion bug (CASSANDRA-4193)
 * Fix computation of overlapping sstable for leveled compaction (CASSANDRA-4321)
 * Improve scrub and allow to run it offline (CASSANDRA-4321)
 * Fix assertionError in StorageService.bulkLoad (CASSANDRA-4368)
 * (cqlsh) add option to authenticate to a keyspace at startup (CASSANDRA-4108)
 * (cqlsh) fix ASSUME functionality (CASSANDRA-4352)
 * Fix ColumnFamilyRecordReader to not return progress > 100% (CASSANDRA-3942)
Merged from 1.0:
 * Set gc_grace on index CF to 0 (CASSANDRA-4314)


1.1.1
 * add populate_io_cache_on_flush option (CASSANDRA-2635)
 * allow larger cache capacities than 2GB (CASSANDRA-4150)
 * add getsstables command to nodetool (CASSANDRA-4199)
 * apply parent CF compaction settings to secondary index CFs (CASSANDRA-4280)
 * preserve commitlog size cap when recycling segments at startup
   (CASSANDRA-4201)
 * (Hadoop) fix split generation regression (CASSANDRA-4259)
 * ignore min/max compactions settings in LCS, while preserving
   behavior that min=max=0 disables autocompaction (CASSANDRA-4233)
 * log number of rows read from saved cache (CASSANDRA-4249)
 * calculate exact size required for cleanup operations (CASSANDRA-1404)
 * avoid blocking additional writes during flush when the commitlog
   gets behind temporarily (CASSANDRA-1991)
 * enable caching on index CFs based on data CF cache setting (CASSANDRA-4197)
 * warn on invalid replication strategy creation options (CASSANDRA-4046)
 * remove [Freeable]Memory finalizers (CASSANDRA-4222)
 * include tombstone size in ColumnFamily.size, which can prevent OOM
   during sudden mass delete operations by yielding a nonzero liveRatio
   (CASSANDRA-3741)
 * Open 1 sstableScanner per level for leveled compaction (CASSANDRA-4142)
 * Optimize reads when row deletion timestamps allow us to restrict
   the set of sstables we check (CASSANDRA-4116)
 * add support for commitlog archiving and point-in-time recovery
   (CASSANDRA-3690)
 * avoid generating redundant compaction tasks during streaming
   (CASSANDRA-4174)
 * add -cf option to nodetool snapshot, and takeColumnFamilySnapshot to
   StorageService mbean (CASSANDRA-556)
 * optimize cleanup to drop entire sstables where possible (CASSANDRA-4079)
 * optimize truncate when autosnapshot is disabled (CASSANDRA-4153)
 * update caches to use byte[] keys to reduce memory overhead (CASSANDRA-3966)
 * add column limit to cli (CASSANDRA-3012, 4098)
 * clean up and optimize DataOutputBuffer, used by CQL compression and
   CompositeType (CASSANDRA-4072)
 * optimize commitlog checksumming (CASSANDRA-3610)
 * identify and blacklist corrupted SSTables from future compactions 
   (CASSANDRA-2261)
 * Move CfDef and KsDef validation out of thrift (CASSANDRA-4037)
 * Expose API to repair a user provided range (CASSANDRA-3912)
 * Add way to force the cassandra-cli to refresh its schema (CASSANDRA-4052)
 * Avoid having replicate on write tasks stacking up at CL.ONE (CASSANDRA-2889)
 * (cql3) Backwards compatibility for composite comparators in non-cql3-aware
   clients (CASSANDRA-4093)
 * (cql3) Fix order by for reversed queries (CASSANDRA-4160)
 * (cql3) Add ReversedType support (CASSANDRA-4004)
 * (cql3) Add timeuuid type (CASSANDRA-4194)
 * (cql3) Minor fixes (CASSANDRA-4185)
 * (cql3) Fix prepared statement in BATCH (CASSANDRA-4202)
 * (cql3) Reduce the list of reserved keywords (CASSANDRA-4186)
 * (cql3) Move max/min compaction thresholds to compaction strategy options
   (CASSANDRA-4187)
 * Fix exception during move when localhost is the only source (CASSANDRA-4200)
 * (cql3) Allow paging through non-ordered partitioner results (CASSANDRA-3771)
 * (cql3) Fix drop index (CASSANDRA-4192)
 * (cql3) Don't return range ghosts anymore (CASSANDRA-3982)
 * fix re-creating Keyspaces/ColumnFamilies with the same name as dropped
   ones (CASSANDRA-4219)
 * fix SecondaryIndex LeveledManifest save upon snapshot (CASSANDRA-4230)
 * fix missing arrayOffset in FBUtilities.hash (CASSANDRA-4250)
 * (cql3) Add name of parameters in CqlResultSet (CASSANDRA-4242)
 * (cql3) Correctly validate order by queries (CASSANDRA-4246)
 * rename stress to cassandra-stress for saner packaging (CASSANDRA-4256)
 * Fix exception on colum metadata with non-string comparator (CASSANDRA-4269)
 * Check for unknown/invalid compression options (CASSANDRA-4266)
 * (cql3) Adds simple access to column timestamp and ttl (CASSANDRA-4217)
 * (cql3) Fix range queries with secondary indexes (CASSANDRA-4257)
 * Better error messages from improper input in cli (CASSANDRA-3865)
 * Try to stop all compaction upon Keyspace or ColumnFamily drop (CASSANDRA-4221)
 * (cql3) Allow keyspace properties to contain hyphens (CASSANDRA-4278)
 * (cql3) Correctly validate keyspace access in create table (CASSANDRA-4296)
 * Avoid deadlock in migration stage (CASSANDRA-3882)
 * Take supercolumn names and deletion info into account in memtable throughput
   (CASSANDRA-4264)
 * Add back backward compatibility for old style replication factor (CASSANDRA-4294)
 * Preserve compatibility with pre-1.1 index queries (CASSANDRA-4262)
Merged from 1.0:
 * Fix super columns bug where cache is not updated (CASSANDRA-4190)
 * fix maxTimestamp to include row tombstones (CASSANDRA-4116)
 * (CLI) properly handle quotes in create/update keyspace commands (CASSANDRA-4129)
 * Avoids possible deadlock during bootstrap (CASSANDRA-4159)
 * fix stress tool that hangs forever on timeout or error (CASSANDRA-4128)
 * stress tool to return appropriate exit code on failure (CASSANDRA-4188)
 * fix compaction NPE when out of disk space and assertions disabled
   (CASSANDRA-3985)
 * synchronize LCS getEstimatedTasks to avoid CME (CASSANDRA-4255)
 * ensure unique streaming session id's (CASSANDRA-4223)
 * kick off background compaction when min/max thresholds change 
   (CASSANDRA-4279)
 * improve ability of STCS.getBuckets to deal with 100s of 1000s of
   sstables, such as when convertinb back from LCS (CASSANDRA-4287)
 * Oversize integer in CQL throws NumberFormatException (CASSANDRA-4291)
 * fix 1.0.x node join to mixed version cluster, other nodes >= 1.1 (CASSANDRA-4195)
 * Fix LCS splitting sstable base on uncompressed size (CASSANDRA-4419)
 * Push the validation of secondary index values to the SecondaryIndexManager (CASSANDRA-4240)
 * Don't purge columns during upgradesstables (CASSANDRA-4462)
 * Make cqlsh work with piping (CASSANDRA-4113)
 * Validate arguments for nodetool decommission (CASSANDRA-4061)
 * Report thrift status in nodetool info (CASSANDRA-4010)


1.1.0-final
 * average a reduced liveRatio estimate with the previous one (CASSANDRA-4065)
 * Allow KS and CF names up to 48 characters (CASSANDRA-4157)
 * fix stress build (CASSANDRA-4140)
 * add time remaining estimate to nodetool compactionstats (CASSANDRA-4167)
 * (cql) fix NPE in cql3 ALTER TABLE (CASSANDRA-4163)
 * (cql) Add support for CL.TWO and CL.THREE in CQL (CASSANDRA-4156)
 * (cql) Fix type in CQL3 ALTER TABLE preventing update (CASSANDRA-4170)
 * (cql) Throw invalid exception from CQL3 on obsolete options (CASSANDRA-4171)
 * (cqlsh) fix recognizing uppercase SELECT keyword (CASSANDRA-4161)
 * Pig: wide row support (CASSANDRA-3909)
Merged from 1.0:
 * avoid streaming empty files with bulk loader if sstablewriter errors out
   (CASSANDRA-3946)


1.1-rc1
 * Include stress tool in binary builds (CASSANDRA-4103)
 * (Hadoop) fix wide row iteration when last row read was deleted
   (CASSANDRA-4154)
 * fix read_repair_chance to really default to 0.1 in the cli (CASSANDRA-4114)
 * Adds caching and bloomFilterFpChange to CQL options (CASSANDRA-4042)
 * Adds posibility to autoconfigure size of the KeyCache (CASSANDRA-4087)
 * fix KEYS index from skipping results (CASSANDRA-3996)
 * Remove sliced_buffer_size_in_kb dead option (CASSANDRA-4076)
 * make loadNewSStable preserve sstable version (CASSANDRA-4077)
 * Respect 1.0 cache settings as much as possible when upgrading 
   (CASSANDRA-4088)
 * relax path length requirement for sstable files when upgrading on 
   non-Windows platforms (CASSANDRA-4110)
 * fix terminination of the stress.java when errors were encountered
   (CASSANDRA-4128)
 * Move CfDef and KsDef validation out of thrift (CASSANDRA-4037)
 * Fix get_paged_slice (CASSANDRA-4136)
 * CQL3: Support slice with exclusive start and stop (CASSANDRA-3785)
Merged from 1.0:
 * support PropertyFileSnitch in bulk loader (CASSANDRA-4145)
 * add auto_snapshot option allowing disabling snapshot before drop/truncate
   (CASSANDRA-3710)
 * allow short snitch names (CASSANDRA-4130)


1.1-beta2
 * rename loaded sstables to avoid conflicts with local snapshots
   (CASSANDRA-3967)
 * start hint replay as soon as FD notifies that the target is back up
   (CASSANDRA-3958)
 * avoid unproductive deserializing of cached rows during compaction
   (CASSANDRA-3921)
 * fix concurrency issues with CQL keyspace creation (CASSANDRA-3903)
 * Show Effective Owership via Nodetool ring <keyspace> (CASSANDRA-3412)
 * Update ORDER BY syntax for CQL3 (CASSANDRA-3925)
 * Fix BulkRecordWriter to not throw NPE if reducer gets no map data from Hadoop (CASSANDRA-3944)
 * Fix bug with counters in super columns (CASSANDRA-3821)
 * Remove deprecated merge_shard_chance (CASSANDRA-3940)
 * add a convenient way to reset a node's schema (CASSANDRA-2963)
 * fix for intermittent SchemaDisagreementException (CASSANDRA-3884)
 * CLI `list <CF>` to limit number of columns and their order (CASSANDRA-3012)
 * ignore deprecated KsDef/CfDef/ColumnDef fields in native schema (CASSANDRA-3963)
 * CLI to report when unsupported column_metadata pair was given (CASSANDRA-3959)
 * reincarnate removed and deprecated KsDef/CfDef attributes (CASSANDRA-3953)
 * Fix race between writes and read for cache (CASSANDRA-3862)
 * perform static initialization of StorageProxy on start-up (CASSANDRA-3797)
 * support trickling fsync() on writes (CASSANDRA-3950)
 * expose counters for unavailable/timeout exceptions given to thrift clients (CASSANDRA-3671)
 * avoid quadratic startup time in LeveledManifest (CASSANDRA-3952)
 * Add type information to new schema_ columnfamilies and remove thrift
   serialization for schema (CASSANDRA-3792)
 * add missing column validator options to the CLI help (CASSANDRA-3926)
 * skip reading saved key cache if CF's caching strategy is NONE or ROWS_ONLY (CASSANDRA-3954)
 * Unify migration code (CASSANDRA-4017)
Merged from 1.0:
 * cqlsh: guess correct version of Python for Arch Linux (CASSANDRA-4090)
 * (CLI) properly handle quotes in create/update keyspace commands (CASSANDRA-4129)
 * Avoids possible deadlock during bootstrap (CASSANDRA-4159)
 * fix stress tool that hangs forever on timeout or error (CASSANDRA-4128)
 * Fix super columns bug where cache is not updated (CASSANDRA-4190)
 * stress tool to return appropriate exit code on failure (CASSANDRA-4188)


1.0.9
 * improve index sampling performance (CASSANDRA-4023)
 * always compact away deleted hints immediately after handoff (CASSANDRA-3955)
 * delete hints from dropped ColumnFamilies on handoff instead of
   erroring out (CASSANDRA-3975)
 * add CompositeType ref to the CLI doc for create/update column family (CASSANDRA-3980)
 * Pig: support Counter ColumnFamilies (CASSANDRA-3973)
 * Pig: Composite column support (CASSANDRA-3684)
 * Avoid NPE during repair when a keyspace has no CFs (CASSANDRA-3988)
 * Fix division-by-zero error on get_slice (CASSANDRA-4000)
 * don't change manifest level for cleanup, scrub, and upgradesstables
   operations under LeveledCompactionStrategy (CASSANDRA-3989, 4112)
 * fix race leading to super columns assertion failure (CASSANDRA-3957)
 * fix NPE on invalid CQL delete command (CASSANDRA-3755)
 * allow custom types in CLI's assume command (CASSANDRA-4081)
 * fix totalBytes count for parallel compactions (CASSANDRA-3758)
 * fix intermittent NPE in get_slice (CASSANDRA-4095)
 * remove unnecessary asserts in native code interfaces (CASSANDRA-4096)
 * Validate blank keys in CQL to avoid assertion errors (CASSANDRA-3612)
 * cqlsh: fix bad decoding of some column names (CASSANDRA-4003)
 * cqlsh: fix incorrect padding with unicode chars (CASSANDRA-4033)
 * Fix EC2 snitch incorrectly reporting region (CASSANDRA-4026)
 * Shut down thrift during decommission (CASSANDRA-4086)
 * Expose nodetool cfhistograms for 2ndary indexes (CASSANDRA-4063)
Merged from 0.8:
 * Fix ConcurrentModificationException in gossiper (CASSANDRA-4019)


1.1-beta1
 * (cqlsh)
   + add SOURCE and CAPTURE commands, and --file option (CASSANDRA-3479)
   + add ALTER COLUMNFAMILY WITH (CASSANDRA-3523)
   + bundle Python dependencies with Cassandra (CASSANDRA-3507)
   + added to Debian package (CASSANDRA-3458)
   + display byte data instead of erroring out on decode failure 
     (CASSANDRA-3874)
 * add nodetool rebuild_index (CASSANDRA-3583)
 * add nodetool rangekeysample (CASSANDRA-2917)
 * Fix streaming too much data during move operations (CASSANDRA-3639)
 * Nodetool and CLI connect to localhost by default (CASSANDRA-3568)
 * Reduce memory used by primary index sample (CASSANDRA-3743)
 * (Hadoop) separate input/output configurations (CASSANDRA-3197, 3765)
 * avoid returning internal Cassandra classes over JMX (CASSANDRA-2805)
 * add row-level isolation via SnapTree (CASSANDRA-2893)
 * Optimize key count estimation when opening sstable on startup
   (CASSANDRA-2988)
 * multi-dc replication optimization supporting CL > ONE (CASSANDRA-3577)
 * add command to stop compactions (CASSANDRA-1740, 3566, 3582)
 * multithreaded streaming (CASSANDRA-3494)
 * removed in-tree redhat spec (CASSANDRA-3567)
 * "defragment" rows for name-based queries under STCS, again (CASSANDRA-2503)
 * Recycle commitlog segments for improved performance 
   (CASSANDRA-3411, 3543, 3557, 3615)
 * update size-tiered compaction to prioritize small tiers (CASSANDRA-2407)
 * add message expiration logic to OutboundTcpConnection (CASSANDRA-3005)
 * off-heap cache to use sun.misc.Unsafe instead of JNA (CASSANDRA-3271)
 * EACH_QUORUM is only supported for writes (CASSANDRA-3272)
 * replace compactionlock use in schema migration by checking CFS.isValid
   (CASSANDRA-3116)
 * recognize that "SELECT first ... *" isn't really "SELECT *" (CASSANDRA-3445)
 * Use faster bytes comparison (CASSANDRA-3434)
 * Bulk loader is no longer a fat client, (HADOOP) bulk load output format
   (CASSANDRA-3045)
 * (Hadoop) add support for KeyRange.filter
 * remove assumption that keys and token are in bijection
   (CASSANDRA-1034, 3574, 3604)
 * always remove endpoints from delevery queue in HH (CASSANDRA-3546)
 * fix race between cf flush and its 2ndary indexes flush (CASSANDRA-3547)
 * fix potential race in AES when a repair fails (CASSANDRA-3548)
 * Remove columns shadowed by a deleted container even when we cannot purge
   (CASSANDRA-3538)
 * Improve memtable slice iteration performance (CASSANDRA-3545)
 * more efficient allocation of small bloom filters (CASSANDRA-3618)
 * Use separate writer thread in SSTableSimpleUnsortedWriter (CASSANDRA-3619)
 * fsync the directory after new sstable or commitlog segment are created (CASSANDRA-3250)
 * fix minor issues reported by FindBugs (CASSANDRA-3658)
 * global key/row caches (CASSANDRA-3143, 3849)
 * optimize memtable iteration during range scan (CASSANDRA-3638)
 * introduce 'crc_check_chance' in CompressionParameters to support
   a checksum percentage checking chance similarly to read-repair (CASSANDRA-3611)
 * a way to deactivate global key/row cache on per-CF basis (CASSANDRA-3667)
 * fix LeveledCompactionStrategy broken because of generation pre-allocation
   in LeveledManifest (CASSANDRA-3691)
 * finer-grained control over data directories (CASSANDRA-2749)
 * Fix ClassCastException during hinted handoff (CASSANDRA-3694)
 * Upgrade Thrift to 0.7 (CASSANDRA-3213)
 * Make stress.java insert operation to use microseconds (CASSANDRA-3725)
 * Allows (internally) doing a range query with a limit of columns instead of
   rows (CASSANDRA-3742)
 * Allow rangeSlice queries to be start/end inclusive/exclusive (CASSANDRA-3749)
 * Fix BulkLoader to support new SSTable layout and add stream
   throttling to prevent an NPE when there is no yaml config (CASSANDRA-3752)
 * Allow concurrent schema migrations (CASSANDRA-1391, 3832)
 * Add SnapshotCommand to trigger snapshot on remote node (CASSANDRA-3721)
 * Make CFMetaData conversions to/from thrift/native schema inverses
   (CASSANDRA_3559)
 * Add initial code for CQL 3.0-beta (CASSANDRA-2474, 3781, 3753)
 * Add wide row support for ColumnFamilyInputFormat (CASSANDRA-3264)
 * Allow extending CompositeType comparator (CASSANDRA-3657)
 * Avoids over-paging during get_count (CASSANDRA-3798)
 * Add new command to rebuild a node without (repair) merkle tree calculations
   (CASSANDRA-3483, 3922)
 * respect not only row cache capacity but caching mode when
   trying to read data (CASSANDRA-3812)
 * fix system tests (CASSANDRA-3827)
 * CQL support for altering row key type in ALTER TABLE (CASSANDRA-3781)
 * turn compression on by default (CASSANDRA-3871)
 * make hexToBytes refuse invalid input (CASSANDRA-2851)
 * Make secondary indexes CF inherit compression and compaction from their
   parent CF (CASSANDRA-3877)
 * Finish cleanup up tombstone purge code (CASSANDRA-3872)
 * Avoid NPE on aboarted stream-out sessions (CASSANDRA-3904)
 * BulkRecordWriter throws NPE for counter columns (CASSANDRA-3906)
 * Support compression using BulkWriter (CASSANDRA-3907)


1.0.8
 * fix race between cleanup and flush on secondary index CFSes (CASSANDRA-3712)
 * avoid including non-queried nodes in rangeslice read repair
   (CASSANDRA-3843)
 * Only snapshot CF being compacted for snapshot_before_compaction 
   (CASSANDRA-3803)
 * Log active compactions in StatusLogger (CASSANDRA-3703)
 * Compute more accurate compaction score per level (CASSANDRA-3790)
 * Return InvalidRequest when using a keyspace that doesn't exist
   (CASSANDRA-3764)
 * disallow user modification of System keyspace (CASSANDRA-3738)
 * allow using sstable2json on secondary index data (CASSANDRA-3738)
 * (cqlsh) add DESCRIBE COLUMNFAMILIES (CASSANDRA-3586)
 * (cqlsh) format blobs correctly and use colors to improve output
   readability (CASSANDRA-3726)
 * synchronize BiMap of bootstrapping tokens (CASSANDRA-3417)
 * show index options in CLI (CASSANDRA-3809)
 * add optional socket timeout for streaming (CASSANDRA-3838)
 * fix truncate not to leave behind non-CFS backed secondary indexes
   (CASSANDRA-3844)
 * make CLI `show schema` to use output stream directly instead
   of StringBuilder (CASSANDRA-3842)
 * remove the wait on hint future during write (CASSANDRA-3870)
 * (cqlsh) ignore missing CfDef opts (CASSANDRA-3933)
 * (cqlsh) look for cqlshlib relative to realpath (CASSANDRA-3767)
 * Fix short read protection (CASSANDRA-3934)
 * Make sure infered and actual schema match (CASSANDRA-3371)
 * Fix NPE during HH delivery (CASSANDRA-3677)
 * Don't put boostrapping node in 'hibernate' status (CASSANDRA-3737)
 * Fix double quotes in windows bat files (CASSANDRA-3744)
 * Fix bad validator lookup (CASSANDRA-3789)
 * Fix soft reset in EC2MultiRegionSnitch (CASSANDRA-3835)
 * Don't leave zombie connections with THSHA thrift server (CASSANDRA-3867)
 * (cqlsh) fix deserialization of data (CASSANDRA-3874)
 * Fix removetoken force causing an inconsistent state (CASSANDRA-3876)
 * Fix ahndling of some types with Pig (CASSANDRA-3886)
 * Don't allow to drop the system keyspace (CASSANDRA-3759)
 * Make Pig deletes disabled by default and configurable (CASSANDRA-3628)
Merged from 0.8:
 * (Pig) fix CassandraStorage to use correct comparator in Super ColumnFamily
   case (CASSANDRA-3251)
 * fix thread safety issues in commitlog replay, primarily affecting
   systems with many (100s) of CF definitions (CASSANDRA-3751)
 * Fix relevant tombstone ignored with super columns (CASSANDRA-3875)


1.0.7
 * fix regression in HH page size calculation (CASSANDRA-3624)
 * retry failed stream on IOException (CASSANDRA-3686)
 * allow configuring bloom_filter_fp_chance (CASSANDRA-3497)
 * attempt hint delivery every ten minutes, or when failure detector
   notifies us that a node is back up, whichever comes first.  hint
   handoff throttle delay default changed to 1ms, from 50 (CASSANDRA-3554)
 * add nodetool setstreamthroughput (CASSANDRA-3571)
 * fix assertion when dropping a columnfamily with no sstables (CASSANDRA-3614)
 * more efficient allocation of small bloom filters (CASSANDRA-3618)
 * CLibrary.createHardLinkWithExec() to check for errors (CASSANDRA-3101)
 * Avoid creating empty and non cleaned writer during compaction (CASSANDRA-3616)
 * stop thrift service in shutdown hook so we can quiesce MessagingService
   (CASSANDRA-3335)
 * (CQL) compaction_strategy_options and compression_parameters for
   CREATE COLUMNFAMILY statement (CASSANDRA-3374)
 * Reset min/max compaction threshold when creating size tiered compaction
   strategy (CASSANDRA-3666)
 * Don't ignore IOException during compaction (CASSANDRA-3655)
 * Fix assertion error for CF with gc_grace=0 (CASSANDRA-3579)
 * Shutdown ParallelCompaction reducer executor after use (CASSANDRA-3711)
 * Avoid < 0 value for pending tasks in leveled compaction (CASSANDRA-3693)
 * (Hadoop) Support TimeUUID in Pig CassandraStorage (CASSANDRA-3327)
 * Check schema is ready before continuing boostrapping (CASSANDRA-3629)
 * Catch overflows during parsing of chunk_length_kb (CASSANDRA-3644)
 * Improve stream protocol mismatch errors (CASSANDRA-3652)
 * Avoid multiple thread doing HH to the same target (CASSANDRA-3681)
 * Add JMX property for rp_timeout_in_ms (CASSANDRA-2940)
 * Allow DynamicCompositeType to compare component of different types
   (CASSANDRA-3625)
 * Flush non-cfs backed secondary indexes (CASSANDRA-3659)
 * Secondary Indexes should report memory consumption (CASSANDRA-3155)
 * fix for SelectStatement start/end key are not set correctly
   when a key alias is involved (CASSANDRA-3700)
 * fix CLI `show schema` command insert of an extra comma in
   column_metadata (CASSANDRA-3714)
Merged from 0.8:
 * avoid logging (harmless) exception when GC takes < 1ms (CASSANDRA-3656)
 * prevent new nodes from thinking down nodes are up forever (CASSANDRA-3626)
 * use correct list of replicas for LOCAL_QUORUM reads when read repair
   is disabled (CASSANDRA-3696)
 * block on flush before compacting hints (may prevent OOM) (CASSANDRA-3733)


1.0.6
 * (CQL) fix cqlsh support for replicate_on_write (CASSANDRA-3596)
 * fix adding to leveled manifest after streaming (CASSANDRA-3536)
 * filter out unavailable cipher suites when using encryption (CASSANDRA-3178)
 * (HADOOP) add old-style api support for CFIF and CFRR (CASSANDRA-2799)
 * Support TimeUUIDType column names in Stress.java tool (CASSANDRA-3541)
 * (CQL) INSERT/UPDATE/DELETE/TRUNCATE commands should allow CF names to
   be qualified by keyspace (CASSANDRA-3419)
 * always remove endpoints from delevery queue in HH (CASSANDRA-3546)
 * fix race between cf flush and its 2ndary indexes flush (CASSANDRA-3547)
 * fix potential race in AES when a repair fails (CASSANDRA-3548)
 * fix default value validation usage in CLI SET command (CASSANDRA-3553)
 * Optimize componentsFor method for compaction and startup time
   (CASSANDRA-3532)
 * (CQL) Proper ColumnFamily metadata validation on CREATE COLUMNFAMILY 
   (CASSANDRA-3565)
 * fix compression "chunk_length_kb" option to set correct kb value for 
   thrift/avro (CASSANDRA-3558)
 * fix missing response during range slice repair (CASSANDRA-3551)
 * 'describe ring' moved from CLI to nodetool and available through JMX (CASSANDRA-3220)
 * add back partitioner to sstable metadata (CASSANDRA-3540)
 * fix NPE in get_count for counters (CASSANDRA-3601)
Merged from 0.8:
 * remove invalid assertion that table was opened before dropping it
   (CASSANDRA-3580)
 * range and index scans now only send requests to enough replicas to
   satisfy requested CL + RR (CASSANDRA-3598)
 * use cannonical host for local node in nodetool info (CASSANDRA-3556)
 * remove nonlocal DC write optimization since it only worked with
   CL.ONE or CL.LOCAL_QUORUM (CASSANDRA-3577, 3585)
 * detect misuses of CounterColumnType (CASSANDRA-3422)
 * turn off string interning in json2sstable, take 2 (CASSANDRA-2189)
 * validate compression parameters on add/update of the ColumnFamily 
   (CASSANDRA-3573)
 * Check for 0.0.0.0 is incorrect in CFIF (CASSANDRA-3584)
 * Increase vm.max_map_count in debian packaging (CASSANDRA-3563)
 * gossiper will never add itself to saved endpoints (CASSANDRA-3485)


1.0.5
 * revert CASSANDRA-3407 (see CASSANDRA-3540)
 * fix assertion error while forwarding writes to local nodes (CASSANDRA-3539)


1.0.4
 * fix self-hinting of timed out read repair updates and make hinted handoff
   less prone to OOMing a coordinator (CASSANDRA-3440)
 * expose bloom filter sizes via JMX (CASSANDRA-3495)
 * enforce RP tokens 0..2**127 (CASSANDRA-3501)
 * canonicalize paths exposed through JMX (CASSANDRA-3504)
 * fix "liveSize" stat when sstables are removed (CASSANDRA-3496)
 * add bloom filter FP rates to nodetool cfstats (CASSANDRA-3347)
 * record partitioner in sstable metadata component (CASSANDRA-3407)
 * add new upgradesstables nodetool command (CASSANDRA-3406)
 * skip --debug requirement to see common exceptions in CLI (CASSANDRA-3508)
 * fix incorrect query results due to invalid max timestamp (CASSANDRA-3510)
 * make sstableloader recognize compressed sstables (CASSANDRA-3521)
 * avoids race in OutboundTcpConnection in multi-DC setups (CASSANDRA-3530)
 * use SETLOCAL in cassandra.bat (CASSANDRA-3506)
 * fix ConcurrentModificationException in Table.all() (CASSANDRA-3529)
Merged from 0.8:
 * fix concurrence issue in the FailureDetector (CASSANDRA-3519)
 * fix array out of bounds error in counter shard removal (CASSANDRA-3514)
 * avoid dropping tombstones when they might still be needed to shadow
   data in a different sstable (CASSANDRA-2786)


1.0.3
 * revert name-based query defragmentation aka CASSANDRA-2503 (CASSANDRA-3491)
 * fix invalidate-related test failures (CASSANDRA-3437)
 * add next-gen cqlsh to bin/ (CASSANDRA-3188, 3131, 3493)
 * (CQL) fix handling of rows with no columns (CASSANDRA-3424, 3473)
 * fix querying supercolumns by name returning only a subset of
   subcolumns or old subcolumn versions (CASSANDRA-3446)
 * automatically compute sha1 sum for uncompressed data files (CASSANDRA-3456)
 * fix reading metadata/statistics component for version < h (CASSANDRA-3474)
 * add sstable forward-compatibility (CASSANDRA-3478)
 * report compression ratio in CFSMBean (CASSANDRA-3393)
 * fix incorrect size exception during streaming of counters (CASSANDRA-3481)
 * (CQL) fix for counter decrement syntax (CASSANDRA-3418)
 * Fix race introduced by CASSANDRA-2503 (CASSANDRA-3482)
 * Fix incomplete deletion of delivered hints (CASSANDRA-3466)
 * Avoid rescheduling compactions when no compaction was executed 
   (CASSANDRA-3484)
 * fix handling of the chunk_length_kb compression options (CASSANDRA-3492)
Merged from 0.8:
 * fix updating CF row_cache_provider (CASSANDRA-3414)
 * CFMetaData.convertToThrift method to set RowCacheProvider (CASSANDRA-3405)
 * acquire compactionlock during truncate (CASSANDRA-3399)
 * fix displaying cfdef entries for super columnfamilies (CASSANDRA-3415)
 * Make counter shard merging thread safe (CASSANDRA-3178)
 * Revert CASSANDRA-2855
 * Fix bug preventing the use of efficient cross-DC writes (CASSANDRA-3472)
 * `describe ring` command for CLI (CASSANDRA-3220)
 * (Hadoop) skip empty rows when entire row is requested, redux (CASSANDRA-2855)


1.0.2
 * "defragment" rows for name-based queries under STCS (CASSANDRA-2503)
 * Add timing information to cassandra-cli GET/SET/LIST queries (CASSANDRA-3326)
 * Only create one CompressionMetadata object per sstable (CASSANDRA-3427)
 * cleanup usage of StorageService.setMode() (CASSANDRA-3388)
 * Avoid large array allocation for compressed chunk offsets (CASSANDRA-3432)
 * fix DecimalType bytebuffer marshalling (CASSANDRA-3421)
 * fix bug that caused first column in per row indexes to be ignored 
   (CASSANDRA-3441)
 * add JMX call to clean (failed) repair sessions (CASSANDRA-3316)
 * fix sstableloader reference acquisition bug (CASSANDRA-3438)
 * fix estimated row size regression (CASSANDRA-3451)
 * make sure we don't return more columns than asked (CASSANDRA-3303, 3395)
Merged from 0.8:
 * acquire compactionlock during truncate (CASSANDRA-3399)
 * fix displaying cfdef entries for super columnfamilies (CASSANDRA-3415)


1.0.1
 * acquire references during index build to prevent delete problems
   on Windows (CASSANDRA-3314)
 * describe_ring should include datacenter/topology information (CASSANDRA-2882)
 * Thrift sockets are not properly buffered (CASSANDRA-3261)
 * performance improvement for bytebufferutil compare function (CASSANDRA-3286)
 * add system.versions ColumnFamily (CASSANDRA-3140)
 * reduce network copies (CASSANDRA-3333, 3373)
 * limit nodetool to 32MB of heap (CASSANDRA-3124)
 * (CQL) update parser to accept "timestamp" instead of "date" (CASSANDRA-3149)
 * Fix CLI `show schema` to include "compression_options" (CASSANDRA-3368)
 * Snapshot to include manifest under LeveledCompactionStrategy (CASSANDRA-3359)
 * (CQL) SELECT query should allow CF name to be qualified by keyspace (CASSANDRA-3130)
 * (CQL) Fix internal application error specifying 'using consistency ...'
   in lower case (CASSANDRA-3366)
 * fix Deflate compression when compression actually makes the data bigger
   (CASSANDRA-3370)
 * optimize UUIDGen to avoid lock contention on InetAddress.getLocalHost 
   (CASSANDRA-3387)
 * tolerate index being dropped mid-mutation (CASSANDRA-3334, 3313)
 * CompactionManager is now responsible for checking for new candidates
   post-task execution, enabling more consistent leveled compaction 
   (CASSANDRA-3391)
 * Cache HSHA threads (CASSANDRA-3372)
 * use CF/KS names as snapshot prefix for drop + truncate operations
   (CASSANDRA-2997)
 * Break bloom filters up to avoid heap fragmentation (CASSANDRA-2466)
 * fix cassandra hanging on jsvc stop (CASSANDRA-3302)
 * Avoid leveled compaction getting blocked on errors (CASSANDRA-3408)
 * Make reloading the compaction strategy safe (CASSANDRA-3409)
 * ignore 0.8 hints even if compaction begins before we try to purge
   them (CASSANDRA-3385)
 * remove procrun (bin\daemon) from Cassandra source tree and 
   artifacts (CASSANDRA-3331)
 * make cassandra compile under JDK7 (CASSANDRA-3275)
 * remove dependency of clientutil.jar to FBUtilities (CASSANDRA-3299)
 * avoid truncation errors by using long math on long values (CASSANDRA-3364)
 * avoid clock drift on some Windows machine (CASSANDRA-3375)
 * display cache provider in cli 'describe keyspace' command (CASSANDRA-3384)
 * fix incomplete topology information in describe_ring (CASSANDRA-3403)
 * expire dead gossip states based on time (CASSANDRA-2961)
 * improve CompactionTask extensibility (CASSANDRA-3330)
 * Allow one leveled compaction task to kick off another (CASSANDRA-3363)
 * allow encryption only between datacenters (CASSANDRA-2802)
Merged from 0.8:
 * fix truncate allowing data to be replayed post-restart (CASSANDRA-3297)
 * make iwriter final in IndexWriter to avoid NPE (CASSANDRA-2863)
 * (CQL) update grammar to require key clause in DELETE statement
   (CASSANDRA-3349)
 * (CQL) allow numeric keyspace names in USE statement (CASSANDRA-3350)
 * (Hadoop) skip empty rows when slicing the entire row (CASSANDRA-2855)
 * Fix handling of tombstone by SSTableExport/Import (CASSANDRA-3357)
 * fix ColumnIndexer to use long offsets (CASSANDRA-3358)
 * Improved CLI exceptions (CASSANDRA-3312)
 * Fix handling of tombstone by SSTableExport/Import (CASSANDRA-3357)
 * Only count compaction as active (for throttling) when they have
   successfully acquired the compaction lock (CASSANDRA-3344)
 * Display CLI version string on startup (CASSANDRA-3196)
 * (Hadoop) make CFIF try rpc_address or fallback to listen_address
   (CASSANDRA-3214)
 * (Hadoop) accept comma delimited lists of initial thrift connections
   (CASSANDRA-3185)
 * ColumnFamily min_compaction_threshold should be >= 2 (CASSANDRA-3342)
 * (Pig) add 0.8+ types and key validation type in schema (CASSANDRA-3280)
 * Fix completely removing column metadata using CLI (CASSANDRA-3126)
 * CLI `describe cluster;` output should be on separate lines for separate versions
   (CASSANDRA-3170)
 * fix changing durable_writes keyspace option during CF creation
   (CASSANDRA-3292)
 * avoid locking on update when no indexes are involved (CASSANDRA-3386)
 * fix assertionError during repair with ordered partitioners (CASSANDRA-3369)
 * correctly serialize key_validation_class for avro (CASSANDRA-3391)
 * don't expire counter tombstone after streaming (CASSANDRA-3394)
 * prevent nodes that failed to join from hanging around forever 
   (CASSANDRA-3351)
 * remove incorrect optimization from slice read path (CASSANDRA-3390)
 * Fix race in AntiEntropyService (CASSANDRA-3400)


1.0.0-final
 * close scrubbed sstable fd before deleting it (CASSANDRA-3318)
 * fix bug preventing obsolete commitlog segments from being removed
   (CASSANDRA-3269)
 * tolerate whitespace in seed CDL (CASSANDRA-3263)
 * Change default heap thresholds to max(min(1/2 ram, 1G), min(1/4 ram, 8GB))
   (CASSANDRA-3295)
 * Fix broken CompressedRandomAccessReaderTest (CASSANDRA-3298)
 * (CQL) fix type information returned for wildcard queries (CASSANDRA-3311)
 * add estimated tasks to LeveledCompactionStrategy (CASSANDRA-3322)
 * avoid including compaction cache-warming in keycache stats (CASSANDRA-3325)
 * run compaction and hinted handoff threads at MIN_PRIORITY (CASSANDRA-3308)
 * default hsha thrift server to cpu core count in rpc pool (CASSANDRA-3329)
 * add bin\daemon to binary tarball for Windows service (CASSANDRA-3331)
 * Fix places where uncompressed size of sstables was use in place of the
   compressed one (CASSANDRA-3338)
 * Fix hsha thrift server (CASSANDRA-3346)
 * Make sure repair only stream needed sstables (CASSANDRA-3345)


1.0.0-rc2
 * Log a meaningful warning when a node receives a message for a repair session
   that doesn't exist anymore (CASSANDRA-3256)
 * test for NUMA policy support as well as numactl presence (CASSANDRA-3245)
 * Fix FD leak when internode encryption is enabled (CASSANDRA-3257)
 * Remove incorrect assertion in mergeIterator (CASSANDRA-3260)
 * FBUtilities.hexToBytes(String) to throw NumberFormatException when string
   contains non-hex characters (CASSANDRA-3231)
 * Keep SimpleSnitch proximity ordering unchanged from what the Strategy
   generates, as intended (CASSANDRA-3262)
 * remove Scrub from compactionstats when finished (CASSANDRA-3255)
 * fix counter entry in jdbc TypesMap (CASSANDRA-3268)
 * fix full queue scenario for ParallelCompactionIterator (CASSANDRA-3270)
 * fix bootstrap process (CASSANDRA-3285)
 * don't try delivering hints if when there isn't any (CASSANDRA-3176)
 * CLI documentation change for ColumnFamily `compression_options` (CASSANDRA-3282)
 * ignore any CF ids sent by client for adding CF/KS (CASSANDRA-3288)
 * remove obsolete hints on first startup (CASSANDRA-3291)
 * use correct ISortedColumns for time-optimized reads (CASSANDRA-3289)
 * Evict gossip state immediately when a token is taken over by a new IP 
   (CASSANDRA-3259)


1.0.0-rc1
 * Update CQL to generate microsecond timestamps by default (CASSANDRA-3227)
 * Fix counting CFMetadata towards Memtable liveRatio (CASSANDRA-3023)
 * Kill server on wrapped OOME such as from FileChannel.map (CASSANDRA-3201)
 * remove unnecessary copy when adding to row cache (CASSANDRA-3223)
 * Log message when a full repair operation completes (CASSANDRA-3207)
 * Fix streamOutSession keeping sstables references forever if the remote end
   dies (CASSANDRA-3216)
 * Remove dynamic_snitch boolean from example configuration (defaulting to 
   true) and set default badness threshold to 0.1 (CASSANDRA-3229)
 * Base choice of random or "balanced" token on bootstrap on whether
   schema definitions were found (CASSANDRA-3219)
 * Fixes for LeveledCompactionStrategy score computation, prioritization,
   scheduling, and performance (CASSANDRA-3224, 3234)
 * parallelize sstable open at server startup (CASSANDRA-2988)
 * fix handling of exceptions writing to OutboundTcpConnection (CASSANDRA-3235)
 * Allow using quotes in "USE <keyspace>;" CLI command (CASSANDRA-3208)
 * Don't allow any cache loading exceptions to halt startup (CASSANDRA-3218)
 * Fix sstableloader --ignores option (CASSANDRA-3247)
 * File descriptor limit increased in packaging (CASSANDRA-3206)
 * Fix deadlock in commit log during flush (CASSANDRA-3253) 


1.0.0-beta1
 * removed binarymemtable (CASSANDRA-2692)
 * add commitlog_total_space_in_mb to prevent fragmented logs (CASSANDRA-2427)
 * removed commitlog_rotation_threshold_in_mb configuration (CASSANDRA-2771)
 * make AbstractBounds.normalize de-overlapp overlapping ranges (CASSANDRA-2641)
 * replace CollatingIterator, ReducingIterator with MergeIterator 
   (CASSANDRA-2062)
 * Fixed the ability to set compaction strategy in cli using create column 
   family command (CASSANDRA-2778)
 * clean up tmp files after failed compaction (CASSANDRA-2468)
 * restrict repair streaming to specific columnfamilies (CASSANDRA-2280)
 * don't bother persisting columns shadowed by a row tombstone (CASSANDRA-2589)
 * reset CF and SC deletion times after gc_grace (CASSANDRA-2317)
 * optimize away seek when compacting wide rows (CASSANDRA-2879)
 * single-pass streaming (CASSANDRA-2677, 2906, 2916, 3003)
 * use reference counting for deleting sstables instead of relying on GC
   (CASSANDRA-2521, 3179)
 * store hints as serialized mutations instead of pointers to data row
   (CASSANDRA-2045)
 * store hints in the coordinator node instead of in the closest replica 
   (CASSANDRA-2914)
 * add row_cache_keys_to_save CF option (CASSANDRA-1966)
 * check column family validity in nodetool repair (CASSANDRA-2933)
 * use lazy initialization instead of class initialization in NodeId
   (CASSANDRA-2953)
 * add paging to get_count (CASSANDRA-2894)
 * fix "short reads" in [multi]get (CASSANDRA-2643, 3157, 3192)
 * add optional compression for sstables (CASSANDRA-47, 2994, 3001, 3128)
 * add scheduler JMX metrics (CASSANDRA-2962)
 * add block level checksum for compressed data (CASSANDRA-1717)
 * make column family backed column map pluggable and introduce unsynchronized
   ArrayList backed one to speedup reads (CASSANDRA-2843, 3165, 3205)
 * refactoring of the secondary index api (CASSANDRA-2982)
 * make CL > ONE reads wait for digest reconciliation before returning
   (CASSANDRA-2494)
 * fix missing logging for some exceptions (CASSANDRA-2061)
 * refactor and optimize ColumnFamilyStore.files(...) and Descriptor.fromFilename(String)
   and few other places responsible for work with SSTable files (CASSANDRA-3040)
 * Stop reading from sstables once we know we have the most recent columns,
   for query-by-name requests (CASSANDRA-2498)
 * Add query-by-column mode to stress.java (CASSANDRA-3064)
 * Add "install" command to cassandra.bat (CASSANDRA-292)
 * clean up KSMetadata, CFMetadata from unnecessary
   Thrift<->Avro conversion methods (CASSANDRA-3032)
 * Add timeouts to client request schedulers (CASSANDRA-3079, 3096)
 * Cli to use hashes rather than array of hashes for strategy options (CASSANDRA-3081)
 * LeveledCompactionStrategy (CASSANDRA-1608, 3085, 3110, 3087, 3145, 3154, 3182)
 * Improvements of the CLI `describe` command (CASSANDRA-2630)
 * reduce window where dropped CF sstables may not be deleted (CASSANDRA-2942)
 * Expose gossip/FD info to JMX (CASSANDRA-2806)
 * Fix streaming over SSL when compressed SSTable involved (CASSANDRA-3051)
 * Add support for pluggable secondary index implementations (CASSANDRA-3078)
 * remove compaction_thread_priority setting (CASSANDRA-3104)
 * generate hints for replicas that timeout, not just replicas that are known
   to be down before starting (CASSANDRA-2034)
 * Add throttling for internode streaming (CASSANDRA-3080)
 * make the repair of a range repair all replica (CASSANDRA-2610, 3194)
 * expose the ability to repair the first range (as returned by the
   partitioner) of a node (CASSANDRA-2606)
 * Streams Compression (CASSANDRA-3015)
 * add ability to use multiple threads during a single compaction
   (CASSANDRA-2901)
 * make AbstractBounds.normalize support overlapping ranges (CASSANDRA-2641)
 * fix of the CQL count() behavior (CASSANDRA-3068)
 * use TreeMap backed column families for the SSTable simple writers
   (CASSANDRA-3148)
 * fix inconsistency of the CLI syntax when {} should be used instead of [{}]
   (CASSANDRA-3119)
 * rename CQL type names to match expected SQL behavior (CASSANDRA-3149, 3031)
 * Arena-based allocation for memtables (CASSANDRA-2252, 3162, 3163, 3168)
 * Default RR chance to 0.1 (CASSANDRA-3169)
 * Add RowLevel support to secondary index API (CASSANDRA-3147)
 * Make SerializingCacheProvider the default if JNA is available (CASSANDRA-3183)
 * Fix backwards compatibilty for CQL memtable properties (CASSANDRA-3190)
 * Add five-minute delay before starting compactions on a restarted server
   (CASSANDRA-3181)
 * Reduce copies done for intra-host messages (CASSANDRA-1788, 3144)
 * support of compaction strategy option for stress.java (CASSANDRA-3204)
 * make memtable throughput and column count thresholds no-ops (CASSANDRA-2449)
 * Return schema information along with the resultSet in CQL (CASSANDRA-2734)
 * Add new DecimalType (CASSANDRA-2883)
 * Fix assertion error in RowRepairResolver (CASSANDRA-3156)
 * Reduce unnecessary high buffer sizes (CASSANDRA-3171)
 * Pluggable compaction strategy (CASSANDRA-1610)
 * Add new broadcast_address config option (CASSANDRA-2491)


0.8.7
 * Kill server on wrapped OOME such as from FileChannel.map (CASSANDRA-3201)
 * Allow using quotes in "USE <keyspace>;" CLI command (CASSANDRA-3208)
 * Log message when a full repair operation completes (CASSANDRA-3207)
 * Don't allow any cache loading exceptions to halt startup (CASSANDRA-3218)
 * Fix sstableloader --ignores option (CASSANDRA-3247)
 * File descriptor limit increased in packaging (CASSANDRA-3206)
 * Log a meaningfull warning when a node receive a message for a repair session
   that doesn't exist anymore (CASSANDRA-3256)
 * Fix FD leak when internode encryption is enabled (CASSANDRA-3257)
 * FBUtilities.hexToBytes(String) to throw NumberFormatException when string
   contains non-hex characters (CASSANDRA-3231)
 * Keep SimpleSnitch proximity ordering unchanged from what the Strategy
   generates, as intended (CASSANDRA-3262)
 * remove Scrub from compactionstats when finished (CASSANDRA-3255)
 * Fix tool .bat files when CASSANDRA_HOME contains spaces (CASSANDRA-3258)
 * Force flush of status table when removing/updating token (CASSANDRA-3243)
 * Evict gossip state immediately when a token is taken over by a new IP (CASSANDRA-3259)
 * Fix bug where the failure detector can take too long to mark a host
   down (CASSANDRA-3273)
 * (Hadoop) allow wrapping ranges in queries (CASSANDRA-3137)
 * (Hadoop) check all interfaces for a match with split location
   before falling back to random replica (CASSANDRA-3211)
 * (Hadoop) Make Pig storage handle implements LoadMetadata (CASSANDRA-2777)
 * (Hadoop) Fix exception during PIG 'dump' (CASSANDRA-2810)
 * Fix stress COUNTER_GET option (CASSANDRA-3301)
 * Fix missing fields in CLI `show schema` output (CASSANDRA-3304)
 * Nodetool no longer leaks threads and closes JMX connections (CASSANDRA-3309)
 * fix truncate allowing data to be replayed post-restart (CASSANDRA-3297)
 * Move SimpleAuthority and SimpleAuthenticator to examples (CASSANDRA-2922)
 * Fix handling of tombstone by SSTableExport/Import (CASSANDRA-3357)
 * Fix transposition in cfHistograms (CASSANDRA-3222)
 * Allow using number as DC name when creating keyspace in CQL (CASSANDRA-3239)
 * Force flush of system table after updating/removing a token (CASSANDRA-3243)


0.8.6
 * revert CASSANDRA-2388
 * change TokenRange.endpoints back to listen/broadcast address to match
   pre-1777 behavior, and add TokenRange.rpc_endpoints instead (CASSANDRA-3187)
 * avoid trying to watch cassandra-topology.properties when loaded from jar
   (CASSANDRA-3138)
 * prevent users from creating keyspaces with LocalStrategy replication
   (CASSANDRA-3139)
 * fix CLI `show schema;` to output correct keyspace definition statement
   (CASSANDRA-3129)
 * CustomTThreadPoolServer to log TTransportException at DEBUG level
   (CASSANDRA-3142)
 * allow topology sort to work with non-unique rack names between 
   datacenters (CASSANDRA-3152)
 * Improve caching of same-version Messages on digest and repair paths
   (CASSANDRA-3158)
 * Randomize choice of first replica for counter increment (CASSANDRA-2890)
 * Fix using read_repair_chance instead of merge_shard_change (CASSANDRA-3202)
 * Avoid streaming data to nodes that already have it, on move as well as
   decommission (CASSANDRA-3041)
 * Fix divide by zero error in GCInspector (CASSANDRA-3164)
 * allow quoting of the ColumnFamily name in CLI `create column family`
   statement (CASSANDRA-3195)
 * Fix rolling upgrade from 0.7 to 0.8 problem (CASSANDRA-3166)
 * Accomodate missing encryption_options in IncomingTcpConnection.stream
   (CASSANDRA-3212)


0.8.5
 * fix NPE when encryption_options is unspecified (CASSANDRA-3007)
 * include column name in validation failure exceptions (CASSANDRA-2849)
 * make sure truncate clears out the commitlog so replay won't re-
   populate with truncated data (CASSANDRA-2950)
 * fix NPE when debug logging is enabled and dropped CF is present
   in a commitlog segment (CASSANDRA-3021)
 * fix cassandra.bat when CASSANDRA_HOME contains spaces (CASSANDRA-2952)
 * fix to SSTableSimpleUnsortedWriter bufferSize calculation (CASSANDRA-3027)
 * make cleanup and normal compaction able to skip empty rows
   (rows containing nothing but expired tombstones) (CASSANDRA-3039)
 * work around native memory leak in com.sun.management.GarbageCollectorMXBean
   (CASSANDRA-2868)
 * validate that column names in column_metadata are not equal to key_alias
   on create/update of the ColumnFamily and CQL 'ALTER' statement (CASSANDRA-3036)
 * return an InvalidRequestException if an indexed column is assigned
   a value larger than 64KB (CASSANDRA-3057)
 * fix of numeric-only and string column names handling in CLI "drop index" 
   (CASSANDRA-3054)
 * prune index scan resultset back to original request for lazy
   resultset expansion case (CASSANDRA-2964)
 * (Hadoop) fail jobs when Cassandra node has failed but TaskTracker
   has not (CASSANDRA-2388)
 * fix dynamic snitch ignoring nodes when read_repair_chance is zero
   (CASSANDRA-2662)
 * avoid retaining references to dropped CFS objects in 
   CompactionManager.estimatedCompactions (CASSANDRA-2708)
 * expose rpc timeouts per host in MessagingServiceMBean (CASSANDRA-2941)
 * avoid including cwd in classpath for deb and rpm packages (CASSANDRA-2881)
 * remove gossip state when a new IP takes over a token (CASSANDRA-3071)
 * allow sstable2json to work on index sstable files (CASSANDRA-3059)
 * always hint counters (CASSANDRA-3099)
 * fix log4j initialization in EmbeddedCassandraService (CASSANDRA-2857)
 * remove gossip state when a new IP takes over a token (CASSANDRA-3071)
 * work around native memory leak in com.sun.management.GarbageCollectorMXBean
    (CASSANDRA-2868)
 * fix UnavailableException with writes at CL.EACH_QUORM (CASSANDRA-3084)
 * fix parsing of the Keyspace and ColumnFamily names in numeric
   and string representations in CLI (CASSANDRA-3075)
 * fix corner cases in Range.differenceToFetch (CASSANDRA-3084)
 * fix ip address String representation in the ring cache (CASSANDRA-3044)
 * fix ring cache compatibility when mixing pre-0.8.4 nodes with post-
   in the same cluster (CASSANDRA-3023)
 * make repair report failure when a node participating dies (instead of
   hanging forever) (CASSANDRA-2433)
 * fix handling of the empty byte buffer by ReversedType (CASSANDRA-3111)
 * Add validation that Keyspace names are case-insensitively unique (CASSANDRA-3066)
 * catch invalid key_validation_class before instantiating UpdateColumnFamily (CASSANDRA-3102)
 * make Range and Bounds objects client-safe (CASSANDRA-3108)
 * optionally skip log4j configuration (CASSANDRA-3061)
 * bundle sstableloader with the debian package (CASSANDRA-3113)
 * don't try to build secondary indexes when there is none (CASSANDRA-3123)
 * improve SSTableSimpleUnsortedWriter speed for large rows (CASSANDRA-3122)
 * handle keyspace arguments correctly in nodetool snapshot (CASSANDRA-3038)
 * Fix SSTableImportTest on windows (CASSANDRA-3043)
 * expose compactionThroughputMbPerSec through JMX (CASSANDRA-3117)
 * log keyspace and CF of large rows being compacted


0.8.4
 * change TokenRing.endpoints to be a list of rpc addresses instead of 
   listen/broadcast addresses (CASSANDRA-1777)
 * include files-to-be-streamed in StreamInSession.getSources (CASSANDRA-2972)
 * use JAVA env var in cassandra-env.sh (CASSANDRA-2785, 2992)
 * avoid doing read for no-op replicate-on-write at CL=1 (CASSANDRA-2892)
 * refuse counter write for CL.ANY (CASSANDRA-2990)
 * switch back to only logging recent dropped messages (CASSANDRA-3004)
 * always deserialize RowMutation for counters (CASSANDRA-3006)
 * ignore saved replication_factor strategy_option for NTS (CASSANDRA-3011)
 * make sure pre-truncate CL segments are discarded (CASSANDRA-2950)


0.8.3
 * add ability to drop local reads/writes that are going to timeout
   (CASSANDRA-2943)
 * revamp token removal process, keep gossip states for 3 days (CASSANDRA-2496)
 * don't accept extra args for 0-arg nodetool commands (CASSANDRA-2740)
 * log unavailableexception details at debug level (CASSANDRA-2856)
 * expose data_dir though jmx (CASSANDRA-2770)
 * don't include tmp files as sstable when create cfs (CASSANDRA-2929)
 * log Java classpath on startup (CASSANDRA-2895)
 * keep gossipped version in sync with actual on migration coordinator 
   (CASSANDRA-2946)
 * use lazy initialization instead of class initialization in NodeId
   (CASSANDRA-2953)
 * check column family validity in nodetool repair (CASSANDRA-2933)
 * speedup bytes to hex conversions dramatically (CASSANDRA-2850)
 * Flush memtables on shutdown when durable writes are disabled 
   (CASSANDRA-2958)
 * improved POSIX compatibility of start scripts (CASsANDRA-2965)
 * add counter support to Hadoop InputFormat (CASSANDRA-2981)
 * fix bug where dirty commitlog segments were removed (and avoid keeping 
   segments with no post-flush activity permanently dirty) (CASSANDRA-2829)
 * fix throwing exception with batch mutation of counter super columns
   (CASSANDRA-2949)
 * ignore system tables during repair (CASSANDRA-2979)
 * throw exception when NTS is given replication_factor as an option
   (CASSANDRA-2960)
 * fix assertion error during compaction of counter CFs (CASSANDRA-2968)
 * avoid trying to create index names, when no index exists (CASSANDRA-2867)
 * don't sample the system table when choosing a bootstrap token
   (CASSANDRA-2825)
 * gossiper notifies of local state changes (CASSANDRA-2948)
 * add asynchronous and half-sync/half-async (hsha) thrift servers 
   (CASSANDRA-1405)
 * fix potential use of free'd native memory in SerializingCache 
   (CASSANDRA-2951)
 * prune index scan resultset back to original request for lazy
   resultset expansion case (CASSANDRA-2964)
 * (Hadoop) fail jobs when Cassandra node has failed but TaskTracker
    has not (CASSANDRA-2388)


0.8.2
 * CQL: 
   - include only one row per unique key for IN queries (CASSANDRA-2717)
   - respect client timestamp on full row deletions (CASSANDRA-2912)
 * improve thread-safety in StreamOutSession (CASSANDRA-2792)
 * allow deleting a row and updating indexed columns in it in the
   same mutation (CASSANDRA-2773)
 * Expose number of threads blocked on submitting memtable to flush
   in JMX (CASSANDRA-2817)
 * add ability to return "endpoints" to nodetool (CASSANDRA-2776)
 * Add support for multiple (comma-delimited) coordinator addresses
   to ColumnFamilyInputFormat (CASSANDRA-2807)
 * fix potential NPE while scheduling read repair for range slice
   (CASSANDRA-2823)
 * Fix race in SystemTable.getCurrentLocalNodeId (CASSANDRA-2824)
 * Correctly set default for replicate_on_write (CASSANDRA-2835)
 * improve nodetool compactionstats formatting (CASSANDRA-2844)
 * fix index-building status display (CASSANDRA-2853)
 * fix CLI perpetuating obsolete KsDef.replication_factor (CASSANDRA-2846)
 * improve cli treatment of multiline comments (CASSANDRA-2852)
 * handle row tombstones correctly in EchoedRow (CASSANDRA-2786)
 * add MessagingService.get[Recently]DroppedMessages and
   StorageService.getExceptionCount (CASSANDRA-2804)
 * fix possibility of spurious UnavailableException for LOCAL_QUORUM
   reads with dynamic snitch + read repair disabled (CASSANDRA-2870)
 * add ant-optional as dependence for the debian package (CASSANDRA-2164)
 * add option to specify limit for get_slice in the CLI (CASSANDRA-2646)
 * decrease HH page size (CASSANDRA-2832)
 * reset cli keyspace after dropping the current one (CASSANDRA-2763)
 * add KeyRange option to Hadoop inputformat (CASSANDRA-1125)
 * fix protocol versioning (CASSANDRA-2818, 2860)
 * support spaces in path to log4j configuration (CASSANDRA-2383)
 * avoid including inferred types in CF update (CASSANDRA-2809)
 * fix JMX bulkload call (CASSANDRA-2908)
 * fix updating KS with durable_writes=false (CASSANDRA-2907)
 * add simplified facade to SSTableWriter for bulk loading use
   (CASSANDRA-2911)
 * fix re-using index CF sstable names after drop/recreate (CASSANDRA-2872)
 * prepend CF to default index names (CASSANDRA-2903)
 * fix hint replay (CASSANDRA-2928)
 * Properly synchronize repair's merkle tree computation (CASSANDRA-2816)


0.8.1
 * CQL:
   - support for insert, delete in BATCH (CASSANDRA-2537)
   - support for IN to SELECT, UPDATE (CASSANDRA-2553)
   - timestamp support for INSERT, UPDATE, and BATCH (CASSANDRA-2555)
   - TTL support (CASSANDRA-2476)
   - counter support (CASSANDRA-2473)
   - ALTER COLUMNFAMILY (CASSANDRA-1709)
   - DROP INDEX (CASSANDRA-2617)
   - add SCHEMA/TABLE as aliases for KS/CF (CASSANDRA-2743)
   - server handles wait-for-schema-agreement (CASSANDRA-2756)
   - key alias support (CASSANDRA-2480)
 * add support for comparator parameters and a generic ReverseType
   (CASSANDRA-2355)
 * add CompositeType and DynamicCompositeType (CASSANDRA-2231)
 * optimize batches containing multiple updates to the same row
   (CASSANDRA-2583)
 * adjust hinted handoff page size to avoid OOM with large columns 
   (CASSANDRA-2652)
 * mark BRAF buffer invalid post-flush so we don't re-flush partial
   buffers again, especially on CL writes (CASSANDRA-2660)
 * add DROP INDEX support to CLI (CASSANDRA-2616)
 * don't perform HH to client-mode [storageproxy] nodes (CASSANDRA-2668)
 * Improve forceDeserialize/getCompactedRow encapsulation (CASSANDRA-2659)
 * Don't write CounterUpdateColumn to disk in tests (CASSANDRA-2650)
 * Add sstable bulk loading utility (CASSANDRA-1278)
 * avoid replaying hints to dropped columnfamilies (CASSANDRA-2685)
 * add placeholders for missing rows in range query pseudo-RR (CASSANDRA-2680)
 * remove no-op HHOM.renameHints (CASSANDRA-2693)
 * clone super columns to avoid modifying them during flush (CASSANDRA-2675)
 * allow writes to bypass the commitlog for certain keyspaces (CASSANDRA-2683)
 * avoid NPE when bypassing commitlog during memtable flush (CASSANDRA-2781)
 * Added support for making bootstrap retry if nodes flap (CASSANDRA-2644)
 * Added statusthrift to nodetool to report if thrift server is running (CASSANDRA-2722)
 * Fixed rows being cached if they do not exist (CASSANDRA-2723)
 * Support passing tableName and cfName to RowCacheProviders (CASSANDRA-2702)
 * close scrub file handles (CASSANDRA-2669)
 * throttle migration replay (CASSANDRA-2714)
 * optimize column serializer creation (CASSANDRA-2716)
 * Added support for making bootstrap retry if nodes flap (CASSANDRA-2644)
 * Added statusthrift to nodetool to report if thrift server is running
   (CASSANDRA-2722)
 * Fixed rows being cached if they do not exist (CASSANDRA-2723)
 * fix truncate/compaction race (CASSANDRA-2673)
 * workaround large resultsets causing large allocation retention
   by nio sockets (CASSANDRA-2654)
 * fix nodetool ring use with Ec2Snitch (CASSANDRA-2733)
 * fix removing columns and subcolumns that are supressed by a row or
   supercolumn tombstone during replica resolution (CASSANDRA-2590)
 * support sstable2json against snapshot sstables (CASSANDRA-2386)
 * remove active-pull schema requests (CASSANDRA-2715)
 * avoid marking entire list of sstables as actively being compacted
   in multithreaded compaction (CASSANDRA-2765)
 * seek back after deserializing a row to update cache with (CASSANDRA-2752)
 * avoid skipping rows in scrub for counter column family (CASSANDRA-2759)
 * fix ConcurrentModificationException in repair when dealing with 0.7 node
   (CASSANDRA-2767)
 * use threadsafe collections for StreamInSession (CASSANDRA-2766)
 * avoid infinite loop when creating merkle tree (CASSANDRA-2758)
 * avoids unmarking compacting sstable prematurely in cleanup (CASSANDRA-2769)
 * fix NPE when the commit log is bypassed (CASSANDRA-2718)
 * don't throw an exception in SS.isRPCServerRunning (CASSANDRA-2721)
 * make stress.jar executable (CASSANDRA-2744)
 * add daemon mode to java stress (CASSANDRA-2267)
 * expose the DC and rack of a node through JMX and nodetool ring (CASSANDRA-2531)
 * fix cache mbean getSize (CASSANDRA-2781)
 * Add Date, Float, Double, and Boolean types (CASSANDRA-2530)
 * Add startup flag to renew counter node id (CASSANDRA-2788)
 * add jamm agent to cassandra.bat (CASSANDRA-2787)
 * fix repair hanging if a neighbor has nothing to send (CASSANDRA-2797)
 * purge tombstone even if row is in only one sstable (CASSANDRA-2801)
 * Fix wrong purge of deleted cf during compaction (CASSANDRA-2786)
 * fix race that could result in Hadoop writer failing to throw an
   exception encountered after close() (CASSANDRA-2755)
 * fix scan wrongly throwing assertion error (CASSANDRA-2653)
 * Always use even distribution for merkle tree with RandomPartitionner
   (CASSANDRA-2841)
 * fix describeOwnership for OPP (CASSANDRA-2800)
 * ensure that string tokens do not contain commas (CASSANDRA-2762)


0.8.0-final
 * fix CQL grammar warning and cqlsh regression from CASSANDRA-2622
 * add ant generate-cql-html target (CASSANDRA-2526)
 * update CQL consistency levels (CASSANDRA-2566)
 * debian packaging fixes (CASSANDRA-2481, 2647)
 * fix UUIDType, IntegerType for direct buffers (CASSANDRA-2682, 2684)
 * switch to native Thrift for Hadoop map/reduce (CASSANDRA-2667)
 * fix StackOverflowError when building from eclipse (CASSANDRA-2687)
 * only provide replication_factor to strategy_options "help" for
   SimpleStrategy, OldNetworkTopologyStrategy (CASSANDRA-2678, 2713)
 * fix exception adding validators to non-string columns (CASSANDRA-2696)
 * avoid instantiating DatabaseDescriptor in JDBC (CASSANDRA-2694)
 * fix potential stack overflow during compaction (CASSANDRA-2626)
 * clone super columns to avoid modifying them during flush (CASSANDRA-2675)
 * reset underlying iterator in EchoedRow constructor (CASSANDRA-2653)


0.8.0-rc1
 * faster flushes and compaction from fixing excessively pessimistic 
   rebuffering in BRAF (CASSANDRA-2581)
 * fix returning null column values in the python cql driver (CASSANDRA-2593)
 * fix merkle tree splitting exiting early (CASSANDRA-2605)
 * snapshot_before_compaction directory name fix (CASSANDRA-2598)
 * Disable compaction throttling during bootstrap (CASSANDRA-2612) 
 * fix CQL treatment of > and < operators in range slices (CASSANDRA-2592)
 * fix potential double-application of counter updates on commitlog replay
   by moving replay position from header to sstable metadata (CASSANDRA-2419)
 * JDBC CQL driver exposes getColumn for access to timestamp
 * JDBC ResultSetMetadata properties added to AbstractType
 * r/m clustertool (CASSANDRA-2607)
 * add support for presenting row key as a column in CQL result sets 
   (CASSANDRA-2622)
 * Don't allow {LOCAL|EACH}_QUORUM unless strategy is NTS (CASSANDRA-2627)
 * validate keyspace strategy_options during CQL create (CASSANDRA-2624)
 * fix empty Result with secondary index when limit=1 (CASSANDRA-2628)
 * Fix regression where bootstrapping a node with no schema fails
   (CASSANDRA-2625)
 * Allow removing LocationInfo sstables (CASSANDRA-2632)
 * avoid attempting to replay mutations from dropped keyspaces (CASSANDRA-2631)
 * avoid using cached position of a key when GT is requested (CASSANDRA-2633)
 * fix counting bloom filter true positives (CASSANDRA-2637)
 * initialize local ep state prior to gossip startup if needed (CASSANDRA-2638)
 * fix counter increment lost after restart (CASSANDRA-2642)
 * add quote-escaping via backslash to CLI (CASSANDRA-2623)
 * fix pig example script (CASSANDRA-2487)
 * fix dynamic snitch race in adding latencies (CASSANDRA-2618)
 * Start/stop cassandra after more important services such as mdadm in
   debian packaging (CASSANDRA-2481)


0.8.0-beta2
 * fix NPE compacting index CFs (CASSANDRA-2528)
 * Remove checking all column families on startup for compaction candidates 
   (CASSANDRA-2444)
 * validate CQL create keyspace options (CASSANDRA-2525)
 * fix nodetool setcompactionthroughput (CASSANDRA-2550)
 * move	gossip heartbeat back to its own thread (CASSANDRA-2554)
 * validate cql TRUNCATE columnfamily before truncating (CASSANDRA-2570)
 * fix batch_mutate for mixed standard-counter mutations (CASSANDRA-2457)
 * disallow making schema changes to system keyspace (CASSANDRA-2563)
 * fix sending mutation messages multiple times (CASSANDRA-2557)
 * fix incorrect use of NBHM.size in ReadCallback that could cause
   reads to time out even when responses were received (CASSANDRA-2552)
 * trigger read repair correctly for LOCAL_QUORUM reads (CASSANDRA-2556)
 * Allow configuring the number of compaction thread (CASSANDRA-2558)
 * forceUserDefinedCompaction will attempt to compact what it is given
   even if the pessimistic estimate is that there is not enough disk space;
   automatic compactions will only compact 2 or more sstables (CASSANDRA-2575)
 * refuse to apply migrations with older timestamps than the current 
   schema (CASSANDRA-2536)
 * remove unframed Thrift transport option
 * include indexes in snapshots (CASSANDRA-2596)
 * improve ignoring of obsolete mutations in index maintenance (CASSANDRA-2401)
 * recognize attempt to drop just the index while leaving the column
   definition alone (CASSANDRA-2619)
  

0.8.0-beta1
 * remove Avro RPC support (CASSANDRA-926)
 * support for columns that act as incr/decr counters 
   (CASSANDRA-1072, 1937, 1944, 1936, 2101, 2093, 2288, 2105, 2384, 2236, 2342,
   2454)
 * CQL (CASSANDRA-1703, 1704, 1705, 1706, 1707, 1708, 1710, 1711, 1940, 
   2124, 2302, 2277, 2493)
 * avoid double RowMutation serialization on write path (CASSANDRA-1800)
 * make NetworkTopologyStrategy the default (CASSANDRA-1960)
 * configurable internode encryption (CASSANDRA-1567, 2152)
 * human readable column names in sstable2json output (CASSANDRA-1933)
 * change default JMX port to 7199 (CASSANDRA-2027)
 * backwards compatible internal messaging (CASSANDRA-1015)
 * atomic switch of memtables and sstables (CASSANDRA-2284)
 * add pluggable SeedProvider (CASSANDRA-1669)
 * Fix clustertool to not throw exception when calling get_endpoints (CASSANDRA-2437)
 * upgrade to thrift 0.6 (CASSANDRA-2412) 
 * repair works on a token range instead of full ring (CASSANDRA-2324)
 * purge tombstones from row cache (CASSANDRA-2305)
 * push replication_factor into strategy_options (CASSANDRA-1263)
 * give snapshots the same name on each node (CASSANDRA-1791)
 * remove "nodetool loadbalance" (CASSANDRA-2448)
 * multithreaded compaction (CASSANDRA-2191)
 * compaction throttling (CASSANDRA-2156)
 * add key type information and alias (CASSANDRA-2311, 2396)
 * cli no longer divides read_repair_chance by 100 (CASSANDRA-2458)
 * made CompactionInfo.getTaskType return an enum (CASSANDRA-2482)
 * add a server-wide cap on measured memtable memory usage and aggressively
   flush to keep under that threshold (CASSANDRA-2006)
 * add unified UUIDType (CASSANDRA-2233)
 * add off-heap row cache support (CASSANDRA-1969)


0.7.5
 * improvements/fixes to PIG driver (CASSANDRA-1618, CASSANDRA-2387,
   CASSANDRA-2465, CASSANDRA-2484)
 * validate index names (CASSANDRA-1761)
 * reduce contention on Table.flusherLock (CASSANDRA-1954)
 * try harder to detect failures during streaming, cleaning up temporary
   files more reliably (CASSANDRA-2088)
 * shut down server for OOM on a Thrift thread (CASSANDRA-2269)
 * fix tombstone handling in repair and sstable2json (CASSANDRA-2279)
 * preserve version when streaming data from old sstables (CASSANDRA-2283)
 * don't start repair if a neighboring node is marked as dead (CASSANDRA-2290)
 * purge tombstones from row cache (CASSANDRA-2305)
 * Avoid seeking when sstable2json exports the entire file (CASSANDRA-2318)
 * clear Built flag in system table when dropping an index (CASSANDRA-2320)
 * don't allow arbitrary argument for stress.java (CASSANDRA-2323)
 * validate values for index predicates in get_indexed_slice (CASSANDRA-2328)
 * queue secondary indexes for flush before the parent (CASSANDRA-2330)
 * allow job configuration to set the CL used in Hadoop jobs (CASSANDRA-2331)
 * add memtable_flush_queue_size defaulting to 4 (CASSANDRA-2333)
 * Allow overriding of initial_token, storage_port and rpc_port from system
   properties (CASSANDRA-2343)
 * fix comparator used for non-indexed secondary expressions in index scan
   (CASSANDRA-2347)
 * ensure size calculation and write phase of large-row compaction use
   the same threshold for TTL expiration (CASSANDRA-2349)
 * fix race when iterating CFs during add/drop (CASSANDRA-2350)
 * add ConsistencyLevel command to CLI (CASSANDRA-2354)
 * allow negative numbers in the cli (CASSANDRA-2358)
 * hard code serialVersionUID for tokens class (CASSANDRA-2361)
 * fix potential infinite loop in ByteBufferUtil.inputStream (CASSANDRA-2365)
 * fix encoding bugs in HintedHandoffManager, SystemTable when default
   charset is not UTF8 (CASSANDRA-2367)
 * avoids having removed node reappearing in Gossip (CASSANDRA-2371)
 * fix incorrect truncation of long to int when reading columns via block
   index (CASSANDRA-2376)
 * fix NPE during stream session (CASSANDRA-2377)
 * fix race condition that could leave orphaned data files when dropping CF or
   KS (CASSANDRA-2381)
 * fsync statistics component on write (CASSANDRA-2382)
 * fix duplicate results from CFS.scan (CASSANDRA-2406)
 * add IntegerType to CLI help (CASSANDRA-2414)
 * avoid caching token-only decoratedkeys (CASSANDRA-2416)
 * convert mmap assertion to if/throw so scrub can catch it (CASSANDRA-2417)
 * don't overwrite gc log (CASSANDR-2418)
 * invalidate row cache for streamed row to avoid inconsitencies
   (CASSANDRA-2420)
 * avoid copies in range/index scans (CASSANDRA-2425)
 * make sure we don't wipe data during cleanup if the node has not join
   the ring (CASSANDRA-2428)
 * Try harder to close files after compaction (CASSANDRA-2431)
 * re-set bootstrapped flag after move finishes (CASSANDRA-2435)
 * display validation_class in CLI 'describe keyspace' (CASSANDRA-2442)
 * make cleanup compactions cleanup the row cache (CASSANDRA-2451)
 * add column fields validation to scrub (CASSANDRA-2460)
 * use 64KB flush buffer instead of in_memory_compaction_limit (CASSANDRA-2463)
 * fix backslash substitutions in CLI (CASSANDRA-2492)
 * disable cache saving for system CFS (CASSANDRA-2502)
 * fixes for verifying destination availability under hinted conditions
   so UE can be thrown intead of timing out (CASSANDRA-2514)
 * fix update of validation class in column metadata (CASSANDRA-2512)
 * support LOCAL_QUORUM, EACH_QUORUM CLs outside of NTS (CASSANDRA-2516)
 * preserve version when streaming data from old sstables (CASSANDRA-2283)
 * fix backslash substitutions in CLI (CASSANDRA-2492)
 * count a row deletion as one operation towards memtable threshold 
   (CASSANDRA-2519)
 * support LOCAL_QUORUM, EACH_QUORUM CLs outside of NTS (CASSANDRA-2516)


0.7.4
 * add nodetool join command (CASSANDRA-2160)
 * fix secondary indexes on pre-existing or streamed data (CASSANDRA-2244)
 * initialize endpoint in gossiper earlier (CASSANDRA-2228)
 * add ability to write to Cassandra from Pig (CASSANDRA-1828)
 * add rpc_[min|max]_threads (CASSANDRA-2176)
 * add CL.TWO, CL.THREE (CASSANDRA-2013)
 * avoid exporting an un-requested row in sstable2json, when exporting 
   a key that does not exist (CASSANDRA-2168)
 * add incremental_backups option (CASSANDRA-1872)
 * add configurable row limit to Pig loadfunc (CASSANDRA-2276)
 * validate column values in batches as well as single-Column inserts
   (CASSANDRA-2259)
 * move sample schema from cassandra.yaml to schema-sample.txt,
   a cli scripts (CASSANDRA-2007)
 * avoid writing empty rows when scrubbing tombstoned rows (CASSANDRA-2296)
 * fix assertion error in range and index scans for CL < ALL
   (CASSANDRA-2282)
 * fix commitlog replay when flush position refers to data that didn't
   get synced before server died (CASSANDRA-2285)
 * fix fd leak in sstable2json with non-mmap'd i/o (CASSANDRA-2304)
 * reduce memory use during streaming of multiple sstables (CASSANDRA-2301)
 * purge tombstoned rows from cache after GCGraceSeconds (CASSANDRA-2305)
 * allow zero replicas in a NTS datacenter (CASSANDRA-1924)
 * make range queries respect snitch for local replicas (CASSANDRA-2286)
 * fix HH delivery when column index is larger than 2GB (CASSANDRA-2297)
 * make 2ary indexes use parent CF flush thresholds during initial build
   (CASSANDRA-2294)
 * update memtable_throughput to be a long (CASSANDRA-2158)


0.7.3
 * Keep endpoint state until aVeryLongTime (CASSANDRA-2115)
 * lower-latency read repair (CASSANDRA-2069)
 * add hinted_handoff_throttle_delay_in_ms option (CASSANDRA-2161)
 * fixes for cache save/load (CASSANDRA-2172, -2174)
 * Handle whole-row deletions in CFOutputFormat (CASSANDRA-2014)
 * Make memtable_flush_writers flush in parallel (CASSANDRA-2178)
 * Add compaction_preheat_key_cache option (CASSANDRA-2175)
 * refactor stress.py to have only one copy of the format string 
   used for creating row keys (CASSANDRA-2108)
 * validate index names for \w+ (CASSANDRA-2196)
 * Fix Cassandra cli to respect timeout if schema does not settle 
   (CASSANDRA-2187)
 * fix for compaction and cleanup writing old-format data into new-version 
   sstable (CASSANDRA-2211, -2216)
 * add nodetool scrub (CASSANDRA-2217, -2240)
 * fix sstable2json large-row pagination (CASSANDRA-2188)
 * fix EOFing on requests for the last bytes in a file (CASSANDRA-2213)
 * fix BufferedRandomAccessFile bugs (CASSANDRA-2218, -2241)
 * check for memtable flush_after_mins exceeded every 10s (CASSANDRA-2183)
 * fix cache saving on Windows (CASSANDRA-2207)
 * add validateSchemaAgreement call + synchronization to schema
   modification operations (CASSANDRA-2222)
 * fix for reversed slice queries on large rows (CASSANDRA-2212)
 * fat clients were writing local data (CASSANDRA-2223)
 * set DEFAULT_MEMTABLE_LIFETIME_IN_MINS to 24h
 * improve detection and cleanup of partially-written sstables 
   (CASSANDRA-2206)
 * fix supercolumn de/serialization when subcolumn comparator is different
   from supercolumn's (CASSANDRA-2104)
 * fix starting up on Windows when CASSANDRA_HOME contains whitespace
   (CASSANDRA-2237)
 * add [get|set][row|key]cacheSavePeriod to JMX (CASSANDRA-2100)
 * fix Hadoop ColumnFamilyOutputFormat dropping of mutations
   when batch fills up (CASSANDRA-2255)
 * move file deletions off of scheduledtasks executor (CASSANDRA-2253)


0.7.2
 * copy DecoratedKey.key when inserting into caches to avoid retaining
   a reference to the underlying buffer (CASSANDRA-2102)
 * format subcolumn names with subcomparator (CASSANDRA-2136)
 * fix column bloom filter deserialization (CASSANDRA-2165)


0.7.1
 * refactor MessageDigest creation code. (CASSANDRA-2107)
 * buffer network stack to avoid inefficient small TCP messages while avoiding
   the nagle/delayed ack problem (CASSANDRA-1896)
 * check log4j configuration for changes every 10s (CASSANDRA-1525, 1907)
 * more-efficient cross-DC replication (CASSANDRA-1530, -2051, -2138)
 * avoid polluting page cache with commitlog or sstable writes
   and seq scan operations (CASSANDRA-1470)
 * add RMI authentication options to nodetool (CASSANDRA-1921)
 * make snitches configurable at runtime (CASSANDRA-1374)
 * retry hadoop split requests on connection failure (CASSANDRA-1927)
 * implement describeOwnership for BOP, COPP (CASSANDRA-1928)
 * make read repair behave as expected for ConsistencyLevel > ONE
   (CASSANDRA-982, 2038)
 * distributed test harness (CASSANDRA-1859, 1964)
 * reduce flush lock contention (CASSANDRA-1930)
 * optimize supercolumn deserialization (CASSANDRA-1891)
 * fix CFMetaData.apply to only compare objects of the same class 
   (CASSANDRA-1962)
 * allow specifying specific SSTables to compact from JMX (CASSANDRA-1963)
 * fix race condition in MessagingService.targets (CASSANDRA-1959, 2094, 2081)
 * refuse to open sstables from a future version (CASSANDRA-1935)
 * zero-copy reads (CASSANDRA-1714)
 * fix copy bounds for word Text in wordcount demo (CASSANDRA-1993)
 * fixes for contrib/javautils (CASSANDRA-1979)
 * check more frequently for memtable expiration (CASSANDRA-2000)
 * fix writing SSTable column count statistics (CASSANDRA-1976)
 * fix streaming of multiple CFs during bootstrap (CASSANDRA-1992)
 * explicitly set JVM GC new generation size with -Xmn (CASSANDRA-1968)
 * add short options for CLI flags (CASSANDRA-1565)
 * make keyspace argument to "describe keyspace" in CLI optional
   when authenticated to keyspace already (CASSANDRA-2029)
 * added option to specify -Dcassandra.join_ring=false on startup
   to allow "warm spare" nodes or performing JMX maintenance before
   joining the ring (CASSANDRA-526)
 * log migrations at INFO (CASSANDRA-2028)
 * add CLI verbose option in file mode (CASSANDRA-2030)
 * add single-line "--" comments to CLI (CASSANDRA-2032)
 * message serialization tests (CASSANDRA-1923)
 * switch from ivy to maven-ant-tasks (CASSANDRA-2017)
 * CLI attempts to block for new schema to propagate (CASSANDRA-2044)
 * fix potential overflow in nodetool cfstats (CASSANDRA-2057)
 * add JVM shutdownhook to sync commitlog (CASSANDRA-1919)
 * allow nodes to be up without being part of  normal traffic (CASSANDRA-1951)
 * fix CLI "show keyspaces" with null options on NTS (CASSANDRA-2049)
 * fix possible ByteBuffer race conditions (CASSANDRA-2066)
 * reduce garbage generated by MessagingService to prevent load spikes
   (CASSANDRA-2058)
 * fix math in RandomPartitioner.describeOwnership (CASSANDRA-2071)
 * fix deletion of sstable non-data components (CASSANDRA-2059)
 * avoid blocking gossip while deleting handoff hints (CASSANDRA-2073)
 * ignore messages from newer versions, keep track of nodes in gossip 
   regardless of version (CASSANDRA-1970)
 * cache writing moved to CompactionManager to reduce i/o contention and
   updated to use non-cache-polluting writes (CASSANDRA-2053)
 * page through large rows when exporting to JSON (CASSANDRA-2041)
 * add flush_largest_memtables_at and reduce_cache_sizes_at options
   (CASSANDRA-2142)
 * add cli 'describe cluster' command (CASSANDRA-2127)
 * add cli support for setting username/password at 'connect' command 
   (CASSANDRA-2111)
 * add -D option to Stress.java to allow reading hosts from a file 
   (CASSANDRA-2149)
 * bound hints CF throughput between 32M and 256M (CASSANDRA-2148)
 * continue starting when invalid saved cache entries are encountered
   (CASSANDRA-2076)
 * add max_hint_window_in_ms option (CASSANDRA-1459)


0.7.0-final
 * fix offsets to ByteBuffer.get (CASSANDRA-1939)


0.7.0-rc4
 * fix cli crash after backgrounding (CASSANDRA-1875)
 * count timeouts in storageproxy latencies, and include latency 
   histograms in StorageProxyMBean (CASSANDRA-1893)
 * fix CLI get recognition of supercolumns (CASSANDRA-1899)
 * enable keepalive on intra-cluster sockets (CASSANDRA-1766)
 * count timeouts towards dynamicsnitch latencies (CASSANDRA-1905)
 * Expose index-building status in JMX + cli schema description
   (CASSANDRA-1871)
 * allow [LOCAL|EACH]_QUORUM to be used with non-NetworkTopology 
   replication Strategies
 * increased amount of index locks for faster commitlog replay
 * collect secondary index tombstones immediately (CASSANDRA-1914)
 * revert commitlog changes from #1780 (CASSANDRA-1917)
 * change RandomPartitioner min token to -1 to avoid collision w/
   tokens on actual nodes (CASSANDRA-1901)
 * examine the right nibble when validating TimeUUID (CASSANDRA-1910)
 * include secondary indexes in cleanup (CASSANDRA-1916)
 * CFS.scrubDataDirectories should also cleanup invalid secondary indexes
   (CASSANDRA-1904)
 * ability to disable/enable gossip on nodes to force them down
   (CASSANDRA-1108)


0.7.0-rc3
 * expose getNaturalEndpoints in StorageServiceMBean taking byte[]
   key; RMI cannot serialize ByteBuffer (CASSANDRA-1833)
 * infer org.apache.cassandra.locator for replication strategy classes
   when not otherwise specified
 * validation that generates less garbage (CASSANDRA-1814)
 * add TTL support to CLI (CASSANDRA-1838)
 * cli defaults to bytestype for subcomparator when creating
   column families (CASSANDRA-1835)
 * unregister index MBeans when index is dropped (CASSANDRA-1843)
 * make ByteBufferUtil.clone thread-safe (CASSANDRA-1847)
 * change exception for read requests during bootstrap from 
   InvalidRequest to Unavailable (CASSANDRA-1862)
 * respect row-level tombstones post-flush in range scans
   (CASSANDRA-1837)
 * ReadResponseResolver check digests against each other (CASSANDRA-1830)
 * return InvalidRequest when remove of subcolumn without supercolumn
   is requested (CASSANDRA-1866)
 * flush before repair (CASSANDRA-1748)
 * SSTableExport validates key order (CASSANDRA-1884)
 * large row support for SSTableExport (CASSANDRA-1867)
 * Re-cache hot keys post-compaction without hitting disk (CASSANDRA-1878)
 * manage read repair in coordinator instead of data source, to
   provide latency information to dynamic snitch (CASSANDRA-1873)


0.7.0-rc2
 * fix live-column-count of slice ranges including tombstoned supercolumn 
   with live subcolumn (CASSANDRA-1591)
 * rename o.a.c.internal.AntientropyStage -> AntiEntropyStage,
   o.a.c.request.Request_responseStage -> RequestResponseStage,
   o.a.c.internal.Internal_responseStage -> InternalResponseStage
 * add AbstractType.fromString (CASSANDRA-1767)
 * require index_type to be present when specifying index_name
   on ColumnDef (CASSANDRA-1759)
 * fix add/remove index bugs in CFMetadata (CASSANDRA-1768)
 * rebuild Strategy during system_update_keyspace (CASSANDRA-1762)
 * cli updates prompt to ... in continuation lines (CASSANDRA-1770)
 * support multiple Mutations per key in hadoop ColumnFamilyOutputFormat
   (CASSANDRA-1774)
 * improvements to Debian init script (CASSANDRA-1772)
 * use local classloader to check for version.properties (CASSANDRA-1778)
 * Validate that column names in column_metadata are valid for the
   defined comparator, and decode properly in cli (CASSANDRA-1773)
 * use cross-platform newlines in cli (CASSANDRA-1786)
 * add ExpiringColumn support to sstable import/export (CASSANDRA-1754)
 * add flush for each append to periodic commitlog mode; added
   periodic_without_flush option to disable this (CASSANDRA-1780)
 * close file handle used for post-flush truncate (CASSANDRA-1790)
 * various code cleanup (CASSANDRA-1793, -1794, -1795)
 * fix range queries against wrapped range (CASSANDRA-1781)
 * fix consistencylevel calculations for NetworkTopologyStrategy
   (CASSANDRA-1804)
 * cli support index type enum names (CASSANDRA-1810)
 * improved validation of column_metadata (CASSANDRA-1813)
 * reads at ConsistencyLevel > 1 throw UnavailableException
   immediately if insufficient live nodes exist (CASSANDRA-1803)
 * copy bytebuffers for local writes to avoid retaining the entire
   Thrift frame (CASSANDRA-1801)
 * fix NPE adding index to column w/o prior metadata (CASSANDRA-1764)
 * reduce fat client timeout (CASSANDRA-1730)
 * fix botched merge of CASSANDRA-1316


0.7.0-rc1
 * fix compaction and flush races with schema updates (CASSANDRA-1715)
 * add clustertool, config-converter, sstablekeys, and schematool 
   Windows .bat files (CASSANDRA-1723)
 * reject range queries received during bootstrap (CASSANDRA-1739)
 * fix wrapping-range queries on non-minimum token (CASSANDRA-1700)
 * add nodetool cfhistogram (CASSANDRA-1698)
 * limit repaired ranges to what the nodes have in common (CASSANDRA-1674)
 * index scan treats missing columns as not matching secondary
   expressions (CASSANDRA-1745)
 * Fix misuse of DataOutputBuffer.getData in AntiEntropyService
   (CASSANDRA-1729)
 * detect and warn when obsolete version of JNA is present (CASSANDRA-1760)
 * reduce fat client timeout (CASSANDRA-1730)
 * cleanup smallest CFs first to increase free temp space for larger ones
   (CASSANDRA-1811)
 * Update windows .bat files to work outside of main Cassandra
   directory (CASSANDRA-1713)
 * fix read repair regression from 0.6.7 (CASSANDRA-1727)
 * more-efficient read repair (CASSANDRA-1719)
 * fix hinted handoff replay (CASSANDRA-1656)
 * log type of dropped messages (CASSANDRA-1677)
 * upgrade to SLF4J 1.6.1
 * fix ByteBuffer bug in ExpiringColumn.updateDigest (CASSANDRA-1679)
 * fix IntegerType.getString (CASSANDRA-1681)
 * make -Djava.net.preferIPv4Stack=true the default (CASSANDRA-628)
 * add INTERNAL_RESPONSE verb to differentiate from responses related
   to client requests (CASSANDRA-1685)
 * log tpstats when dropping messages (CASSANDRA-1660)
 * include unreachable nodes in describeSchemaVersions (CASSANDRA-1678)
 * Avoid dropping messages off the client request path (CASSANDRA-1676)
 * fix jna errno reporting (CASSANDRA-1694)
 * add friendlier error for UnknownHostException on startup (CASSANDRA-1697)
 * include jna dependency in RPM package (CASSANDRA-1690)
 * add --skip-keys option to stress.py (CASSANDRA-1696)
 * improve cli handling of non-string keys and column names 
   (CASSANDRA-1701, -1693)
 * r/m extra subcomparator line in cli keyspaces output (CASSANDRA-1712)
 * add read repair chance to cli "show keyspaces"
 * upgrade to ConcurrentLinkedHashMap 1.1 (CASSANDRA-975)
 * fix index scan routing (CASSANDRA-1722)
 * fix tombstoning of supercolumns in range queries (CASSANDRA-1734)
 * clear endpoint cache after updating keyspace metadata (CASSANDRA-1741)
 * fix wrapping-range queries on non-minimum token (CASSANDRA-1700)
 * truncate includes secondary indexes (CASSANDRA-1747)
 * retain reference to PendingFile sstables (CASSANDRA-1749)
 * fix sstableimport regression (CASSANDRA-1753)
 * fix for bootstrap when no non-system tables are defined (CASSANDRA-1732)
 * handle replica unavailability in index scan (CASSANDRA-1755)
 * fix service initialization order deadlock (CASSANDRA-1756)
 * multi-line cli commands (CASSANDRA-1742)
 * fix race between snapshot and compaction (CASSANDRA-1736)
 * add listEndpointsPendingHints, deleteHintsForEndpoint JMX methods 
   (CASSANDRA-1551)


0.7.0-beta3
 * add strategy options to describe_keyspace output (CASSANDRA-1560)
 * log warning when using randomly generated token (CASSANDRA-1552)
 * re-organize JMX into .db, .net, .internal, .request (CASSANDRA-1217)
 * allow nodes to change IPs between restarts (CASSANDRA-1518)
 * remember ring state between restarts by default (CASSANDRA-1518)
 * flush index built flag so we can read it before log replay (CASSANDRA-1541)
 * lock row cache updates to prevent race condition (CASSANDRA-1293)
 * remove assertion causing rare (and harmless) error messages in
   commitlog (CASSANDRA-1330)
 * fix moving nodes with no keyspaces defined (CASSANDRA-1574)
 * fix unbootstrap when no data is present in a transfer range (CASSANDRA-1573)
 * take advantage of AVRO-495 to simplify our avro IDL (CASSANDRA-1436)
 * extend authorization hierarchy to column family (CASSANDRA-1554)
 * deletion support in secondary indexes (CASSANDRA-1571)
 * meaningful error message for invalid replication strategy class 
   (CASSANDRA-1566)
 * allow keyspace creation with RF > N (CASSANDRA-1428)
 * improve cli error handling (CASSANDRA-1580)
 * add cache save/load ability (CASSANDRA-1417, 1606, 1647)
 * add StorageService.getDrainProgress (CASSANDRA-1588)
 * Disallow bootstrap to an in-use token (CASSANDRA-1561)
 * Allow dynamic secondary index creation and destruction (CASSANDRA-1532)
 * log auto-guessed memtable thresholds (CASSANDRA-1595)
 * add ColumnDef support to cli (CASSANDRA-1583)
 * reduce index sample time by 75% (CASSANDRA-1572)
 * add cli support for column, strategy metadata (CASSANDRA-1578, 1612)
 * add cli support for schema modification (CASSANDRA-1584)
 * delete temp files on failed compactions (CASSANDRA-1596)
 * avoid blocking for dead nodes during removetoken (CASSANDRA-1605)
 * remove ConsistencyLevel.ZERO (CASSANDRA-1607)
 * expose in-progress compaction type in jmx (CASSANDRA-1586)
 * removed IClock & related classes from internals (CASSANDRA-1502)
 * fix removing tokens from SystemTable on decommission and removetoken
   (CASSANDRA-1609)
 * include CF metadata in cli 'show keyspaces' (CASSANDRA-1613)
 * switch from Properties to HashMap in PropertyFileSnitch to
   avoid synchronization bottleneck (CASSANDRA-1481)
 * PropertyFileSnitch configuration file renamed to 
   cassandra-topology.properties
 * add cli support for get_range_slices (CASSANDRA-1088, CASSANDRA-1619)
 * Make memtable flush thresholds per-CF instead of global 
   (CASSANDRA-1007, 1637)
 * add cli support for binary data without CfDef hints (CASSANDRA-1603)
 * fix building SSTable statistics post-stream (CASSANDRA-1620)
 * fix potential infinite loop in 2ary index queries (CASSANDRA-1623)
 * allow creating NTS keyspaces with no replicas configured (CASSANDRA-1626)
 * add jmx histogram of sstables accessed per read (CASSANDRA-1624)
 * remove system_rename_column_family and system_rename_keyspace from the
   client API until races can be fixed (CASSANDRA-1630, CASSANDRA-1585)
 * add cli sanity tests (CASSANDRA-1582)
 * update GC settings in cassandra.bat (CASSANDRA-1636)
 * cli support for index queries (CASSANDRA-1635)
 * cli support for updating schema memtable settings (CASSANDRA-1634)
 * cli --file option (CASSANDRA-1616)
 * reduce automatically chosen memtable sizes by 50% (CASSANDRA-1641)
 * move endpoint cache from snitch to strategy (CASSANDRA-1643)
 * fix commitlog recovery deleting the newly-created segment as well as
   the old ones (CASSANDRA-1644)
 * upgrade to Thrift 0.5 (CASSANDRA-1367)
 * renamed CL.DCQUORUM to LOCAL_QUORUM and DCQUORUMSYNC to EACH_QUORUM
 * cli truncate support (CASSANDRA-1653)
 * update GC settings in cassandra.bat (CASSANDRA-1636)
 * avoid logging when a node's ip/token is gossipped back to it (CASSANDRA-1666)


0.7-beta2
 * always use UTF-8 for hint keys (CASSANDRA-1439)
 * remove cassandra.yaml dependency from Hadoop and Pig (CASSADRA-1322)
 * expose CfDef metadata in describe_keyspaces (CASSANDRA-1363)
 * restore use of mmap_index_only option (CASSANDRA-1241)
 * dropping a keyspace with no column families generated an error 
   (CASSANDRA-1378)
 * rename RackAwareStrategy to OldNetworkTopologyStrategy, RackUnawareStrategy 
   to SimpleStrategy, DatacenterShardStrategy to NetworkTopologyStrategy,
   AbstractRackAwareSnitch to AbstractNetworkTopologySnitch (CASSANDRA-1392)
 * merge StorageProxy.mutate, mutateBlocking (CASSANDRA-1396)
 * faster UUIDType, LongType comparisons (CASSANDRA-1386, 1393)
 * fix setting read_repair_chance from CLI addColumnFamily (CASSANDRA-1399)
 * fix updates to indexed columns (CASSANDRA-1373)
 * fix race condition leaving to FileNotFoundException (CASSANDRA-1382)
 * fix sharded lock hash on index write path (CASSANDRA-1402)
 * add support for GT/E, LT/E in subordinate index clauses (CASSANDRA-1401)
 * cfId counter got out of sync when CFs were added (CASSANDRA-1403)
 * less chatty schema updates (CASSANDRA-1389)
 * rename column family mbeans. 'type' will now include either 
   'IndexColumnFamilies' or 'ColumnFamilies' depending on the CFS type.
   (CASSANDRA-1385)
 * disallow invalid keyspace and column family names. This includes name that
   matches a '^\w+' regex. (CASSANDRA-1377)
 * use JNA, if present, to take snapshots (CASSANDRA-1371)
 * truncate hints if starting 0.7 for the first time (CASSANDRA-1414)
 * fix FD leak in single-row slicepredicate queries (CASSANDRA-1416)
 * allow index expressions against columns that are not part of the 
   SlicePredicate (CASSANDRA-1410)
 * config-converter properly handles snitches and framed support 
   (CASSANDRA-1420)
 * remove keyspace argument from multiget_count (CASSANDRA-1422)
 * allow specifying cassandra.yaml location as (local or remote) URL
   (CASSANDRA-1126)
 * fix using DynamicEndpointSnitch with NetworkTopologyStrategy
   (CASSANDRA-1429)
 * Add CfDef.default_validation_class (CASSANDRA-891)
 * fix EstimatedHistogram.max (CASSANDRA-1413)
 * quorum read optimization (CASSANDRA-1622)
 * handle zero-length (or missing) rows during HH paging (CASSANDRA-1432)
 * include secondary indexes during schema migrations (CASSANDRA-1406)
 * fix commitlog header race during schema change (CASSANDRA-1435)
 * fix ColumnFamilyStoreMBeanIterator to use new type name (CASSANDRA-1433)
 * correct filename generated by xml->yaml converter (CASSANDRA-1419)
 * add CMSInitiatingOccupancyFraction=75 and UseCMSInitiatingOccupancyOnly
   to default JVM options
 * decrease jvm heap for cassandra-cli (CASSANDRA-1446)
 * ability to modify keyspaces and column family definitions on a live cluster
   (CASSANDRA-1285)
 * support for Hadoop Streaming [non-jvm map/reduce via stdin/out]
   (CASSANDRA-1368)
 * Move persistent sstable stats from the system table to an sstable component
   (CASSANDRA-1430)
 * remove failed bootstrap attempt from pending ranges when gossip times
   it out after 1h (CASSANDRA-1463)
 * eager-create tcp connections to other cluster members (CASSANDRA-1465)
 * enumerate stages and derive stage from message type instead of 
   transmitting separately (CASSANDRA-1465)
 * apply reversed flag during collation from different data sources
   (CASSANDRA-1450)
 * make failure to remove commitlog segment non-fatal (CASSANDRA-1348)
 * correct ordering of drain operations so CL.recover is no longer 
   necessary (CASSANDRA-1408)
 * removed keyspace from describe_splits method (CASSANDRA-1425)
 * rename check_schema_agreement to describe_schema_versions
   (CASSANDRA-1478)
 * fix QUORUM calculation for RF > 3 (CASSANDRA-1487)
 * remove tombstones during non-major compactions when bloom filter
   verifies that row does not exist in other sstables (CASSANDRA-1074)
 * nodes that coordinated a loadbalance in the past could not be seen by
   newly added nodes (CASSANDRA-1467)
 * exposed endpoint states (gossip details) via jmx (CASSANDRA-1467)
 * ensure that compacted sstables are not included when new readers are
   instantiated (CASSANDRA-1477)
 * by default, calculate heap size and memtable thresholds at runtime (CASSANDRA-1469)
 * fix races dealing with adding/dropping keyspaces and column families in
   rapid succession (CASSANDRA-1477)
 * clean up of Streaming system (CASSANDRA-1503, 1504, 1506)
 * add options to configure Thrift socket keepalive and buffer sizes (CASSANDRA-1426)
 * make contrib CassandraServiceDataCleaner recursive (CASSANDRA-1509)
 * min, max compaction threshold are configurable and persistent 
   per-ColumnFamily (CASSANDRA-1468)
 * fix replaying the last mutation in a commitlog unnecessarily 
   (CASSANDRA-1512)
 * invoke getDefaultUncaughtExceptionHandler from DTPE with the original
   exception rather than the ExecutionException wrapper (CASSANDRA-1226)
 * remove Clock from the Thrift (and Avro) API (CASSANDRA-1501)
 * Close intra-node sockets when connection is broken (CASSANDRA-1528)
 * RPM packaging spec file (CASSANDRA-786)
 * weighted request scheduler (CASSANDRA-1485)
 * treat expired columns as deleted (CASSANDRA-1539)
 * make IndexInterval configurable (CASSANDRA-1488)
 * add describe_snitch to Thrift API (CASSANDRA-1490)
 * MD5 authenticator compares plain text submitted password with MD5'd
   saved property, instead of vice versa (CASSANDRA-1447)
 * JMX MessagingService pending and completed counts (CASSANDRA-1533)
 * fix race condition processing repair responses (CASSANDRA-1511)
 * make repair blocking (CASSANDRA-1511)
 * create EndpointSnitchInfo and MBean to expose rack and DC (CASSANDRA-1491)
 * added option to contrib/word_count to output results back to Cassandra
   (CASSANDRA-1342)
 * rewrite Hadoop ColumnFamilyRecordWriter to pool connections, retry to
   multiple Cassandra nodes, and smooth impact on the Cassandra cluster
   by using smaller batch sizes (CASSANDRA-1434)
 * fix setting gc_grace_seconds via CLI (CASSANDRA-1549)
 * support TTL'd index values (CASSANDRA-1536)
 * make removetoken work like decommission (CASSANDRA-1216)
 * make cli comparator-aware and improve quote rules (CASSANDRA-1523,-1524)
 * make nodetool compact and cleanup blocking (CASSANDRA-1449)
 * add memtable, cache information to GCInspector logs (CASSANDRA-1558)
 * enable/disable HintedHandoff via JMX (CASSANDRA-1550)
 * Ignore stray files in the commit log directory (CASSANDRA-1547)
 * Disallow bootstrap to an in-use token (CASSANDRA-1561)


0.7-beta1
 * sstable versioning (CASSANDRA-389)
 * switched to slf4j logging (CASSANDRA-625)
 * add (optional) expiration time for column (CASSANDRA-699)
 * access levels for authentication/authorization (CASSANDRA-900)
 * add ReadRepairChance to CF definition (CASSANDRA-930)
 * fix heisenbug in system tests, especially common on OS X (CASSANDRA-944)
 * convert to byte[] keys internally and all public APIs (CASSANDRA-767)
 * ability to alter schema definitions on a live cluster (CASSANDRA-44)
 * renamed configuration file to cassandra.xml, and log4j.properties to
   log4j-server.properties, which must now be loaded from
   the classpath (which is how our scripts in bin/ have always done it)
   (CASSANDRA-971)
 * change get_count to require a SlicePredicate. create multi_get_count
   (CASSANDRA-744)
 * re-organized endpointsnitch implementations and added SimpleSnitch
   (CASSANDRA-994)
 * Added preload_row_cache option (CASSANDRA-946)
 * add CRC to commitlog header (CASSANDRA-999)
 * removed deprecated batch_insert and get_range_slice methods (CASSANDRA-1065)
 * add truncate thrift method (CASSANDRA-531)
 * http mini-interface using mx4j (CASSANDRA-1068)
 * optimize away copy of sliced row on memtable read path (CASSANDRA-1046)
 * replace constant-size 2GB mmaped segments and special casing for index 
   entries spanning segment boundaries, with SegmentedFile that computes 
   segments that always contain entire entries/rows (CASSANDRA-1117)
 * avoid reading large rows into memory during compaction (CASSANDRA-16)
 * added hadoop OutputFormat (CASSANDRA-1101)
 * efficient Streaming (no more anticompaction) (CASSANDRA-579)
 * split commitlog header into separate file and add size checksum to
   mutations (CASSANDRA-1179)
 * avoid allocating a new byte[] for each mutation on replay (CASSANDRA-1219)
 * revise HH schema to be per-endpoint (CASSANDRA-1142)
 * add joining/leaving status to nodetool ring (CASSANDRA-1115)
 * allow multiple repair sessions per node (CASSANDRA-1190)
 * optimize away MessagingService for local range queries (CASSANDRA-1261)
 * make framed transport the default so malformed requests can't OOM the 
   server (CASSANDRA-475)
 * significantly faster reads from row cache (CASSANDRA-1267)
 * take advantage of row cache during range queries (CASSANDRA-1302)
 * make GCGraceSeconds a per-ColumnFamily value (CASSANDRA-1276)
 * keep persistent row size and column count statistics (CASSANDRA-1155)
 * add IntegerType (CASSANDRA-1282)
 * page within a single row during hinted handoff (CASSANDRA-1327)
 * push DatacenterShardStrategy configuration into keyspace definition,
   eliminating datacenter.properties. (CASSANDRA-1066)
 * optimize forward slices starting with '' and single-index-block name 
   queries by skipping the column index (CASSANDRA-1338)
 * streaming refactor (CASSANDRA-1189)
 * faster comparison for UUID types (CASSANDRA-1043)
 * secondary index support (CASSANDRA-749 and subtasks)
 * make compaction buckets deterministic (CASSANDRA-1265)


0.6.6
 * Allow using DynamicEndpointSnitch with RackAwareStrategy (CASSANDRA-1429)
 * remove the remaining vestiges of the unfinished DatacenterShardStrategy 
   (replaced by NetworkTopologyStrategy in 0.7)
   

0.6.5
 * fix key ordering in range query results with RandomPartitioner
   and ConsistencyLevel > ONE (CASSANDRA-1145)
 * fix for range query starting with the wrong token range (CASSANDRA-1042)
 * page within a single row during hinted handoff (CASSANDRA-1327)
 * fix compilation on non-sun JDKs (CASSANDRA-1061)
 * remove String.trim() call on row keys in batch mutations (CASSANDRA-1235)
 * Log summary of dropped messages instead of spamming log (CASSANDRA-1284)
 * add dynamic endpoint snitch (CASSANDRA-981)
 * fix streaming for keyspaces with hyphens in their name (CASSANDRA-1377)
 * fix errors in hard-coded bloom filter optKPerBucket by computing it
   algorithmically (CASSANDRA-1220
 * remove message deserialization stage, and uncap read/write stages
   so slow reads/writes don't block gossip processing (CASSANDRA-1358)
 * add jmx port configuration to Debian package (CASSANDRA-1202)
 * use mlockall via JNA, if present, to prevent Linux from swapping
   out parts of the JVM (CASSANDRA-1214)


0.6.4
 * avoid queuing multiple hint deliveries for the same endpoint
   (CASSANDRA-1229)
 * better performance for and stricter checking of UTF8 column names
   (CASSANDRA-1232)
 * extend option to lower compaction priority to hinted handoff
   as well (CASSANDRA-1260)
 * log errors in gossip instead of re-throwing (CASSANDRA-1289)
 * avoid aborting commitlog replay prematurely if a flushed-but-
   not-removed commitlog segment is encountered (CASSANDRA-1297)
 * fix duplicate rows being read during mapreduce (CASSANDRA-1142)
 * failure detection wasn't closing command sockets (CASSANDRA-1221)
 * cassandra-cli.bat works on windows (CASSANDRA-1236)
 * pre-emptively drop requests that cannot be processed within RPCTimeout
   (CASSANDRA-685)
 * add ack to Binary write verb and update CassandraBulkLoader
   to wait for acks for each row (CASSANDRA-1093)
 * added describe_partitioner Thrift method (CASSANDRA-1047)
 * Hadoop jobs no longer require the Cassandra storage-conf.xml
   (CASSANDRA-1280, CASSANDRA-1047)
 * log thread pool stats when GC is excessive (CASSANDRA-1275)
 * remove gossip message size limit (CASSANDRA-1138)
 * parallelize local and remote reads during multiget, and respect snitch 
   when determining whether to do local read for CL.ONE (CASSANDRA-1317)
 * fix read repair to use requested consistency level on digest mismatch,
   rather than assuming QUORUM (CASSANDRA-1316)
 * process digest mismatch re-reads in parallel (CASSANDRA-1323)
 * switch hints CF comparator to BytesType (CASSANDRA-1274)


0.6.3
 * retry to make streaming connections up to 8 times. (CASSANDRA-1019)
 * reject describe_ring() calls on invalid keyspaces (CASSANDRA-1111)
 * fix cache size calculation for size of 100% (CASSANDRA-1129)
 * fix cache capacity only being recalculated once (CASSANDRA-1129)
 * remove hourly scan of all hints on the off chance that the gossiper
   missed a status change; instead, expose deliverHintsToEndpoint to JMX
   so it can be done manually, if necessary (CASSANDRA-1141)
 * don't reject reads at CL.ALL (CASSANDRA-1152)
 * reject deletions to supercolumns in CFs containing only standard
   columns (CASSANDRA-1139)
 * avoid preserving login information after client disconnects
   (CASSANDRA-1057)
 * prefer sun jdk to openjdk in debian init script (CASSANDRA-1174)
 * detect partioner config changes between restarts and fail fast 
   (CASSANDRA-1146)
 * use generation time to resolve node token reassignment disagreements
   (CASSANDRA-1118)
 * restructure the startup ordering of Gossiper and MessageService to avoid
   timing anomalies (CASSANDRA-1160)
 * detect incomplete commit log hearders (CASSANDRA-1119)
 * force anti-entropy service to stream files on the stream stage to avoid
   sending streams out of order (CASSANDRA-1169)
 * remove inactive stream managers after AES streams files (CASSANDRA-1169)
 * allow removing entire row through batch_mutate Deletion (CASSANDRA-1027)
 * add JMX metrics for row-level bloom filter false positives (CASSANDRA-1212)
 * added a redhat init script to contrib (CASSANDRA-1201)
 * use midpoint when bootstrapping a new machine into range with not
   much data yet instead of random token (CASSANDRA-1112)
 * kill server on OOM in executor stage as well as Thrift (CASSANDRA-1226)
 * remove opportunistic repairs, when two machines with overlapping replica
   responsibilities happen to finish major compactions of the same CF near
   the same time.  repairs are now fully manual (CASSANDRA-1190)
 * add ability to lower compaction priority (default is no change from 0.6.2)
   (CASSANDRA-1181)


0.6.2
 * fix contrib/word_count build. (CASSANDRA-992)
 * split CommitLogExecutorService into BatchCommitLogExecutorService and 
   PeriodicCommitLogExecutorService (CASSANDRA-1014)
 * add latency histograms to CFSMBean (CASSANDRA-1024)
 * make resolving timestamp ties deterministic by using value bytes
   as a tiebreaker (CASSANDRA-1039)
 * Add option to turn off Hinted Handoff (CASSANDRA-894)
 * fix windows startup (CASSANDRA-948)
 * make concurrent_reads, concurrent_writes configurable at runtime via JMX
   (CASSANDRA-1060)
 * disable GCInspector on non-Sun JVMs (CASSANDRA-1061)
 * fix tombstone handling in sstable rows with no other data (CASSANDRA-1063)
 * fix size of row in spanned index entries (CASSANDRA-1056)
 * install json2sstable, sstable2json, and sstablekeys to Debian package
 * StreamingService.StreamDestinations wouldn't empty itself after streaming
   finished (CASSANDRA-1076)
 * added Collections.shuffle(splits) before returning the splits in 
   ColumnFamilyInputFormat (CASSANDRA-1096)
 * do not recalculate cache capacity post-compaction if it's been manually 
   modified (CASSANDRA-1079)
 * better defaults for flush sorter + writer executor queue sizes
   (CASSANDRA-1100)
 * windows scripts for SSTableImport/Export (CASSANDRA-1051)
 * windows script for nodetool (CASSANDRA-1113)
 * expose PhiConvictThreshold (CASSANDRA-1053)
 * make repair of RF==1 a no-op (CASSANDRA-1090)
 * improve default JVM GC options (CASSANDRA-1014)
 * fix SlicePredicate serialization inside Hadoop jobs (CASSANDRA-1049)
 * close Thrift sockets in Hadoop ColumnFamilyRecordReader (CASSANDRA-1081)


0.6.1
 * fix NPE in sstable2json when no excluded keys are given (CASSANDRA-934)
 * keep the replica set constant throughout the read repair process
   (CASSANDRA-937)
 * allow querying getAllRanges with empty token list (CASSANDRA-933)
 * fix command line arguments inversion in clustertool (CASSANDRA-942)
 * fix race condition that could trigger a false-positive assertion
   during post-flush discard of old commitlog segments (CASSANDRA-936)
 * fix neighbor calculation for anti-entropy repair (CASSANDRA-924)
 * perform repair even for small entropy differences (CASSANDRA-924)
 * Use hostnames in CFInputFormat to allow Hadoop's naive string-based
   locality comparisons to work (CASSANDRA-955)
 * cache read-only BufferedRandomAccessFile length to avoid
   3 system calls per invocation (CASSANDRA-950)
 * nodes with IPv6 (and no IPv4) addresses could not join cluster
   (CASSANDRA-969)
 * Retrieve the correct number of undeleted columns, if any, from
   a supercolumn in a row that had been deleted previously (CASSANDRA-920)
 * fix index scans that cross the 2GB mmap boundaries for both mmap
   and standard i/o modes (CASSANDRA-866)
 * expose drain via nodetool (CASSANDRA-978)


0.6.0-RC1
 * JMX drain to flush memtables and run through commit log (CASSANDRA-880)
 * Bootstrapping can skip ranges under the right conditions (CASSANDRA-902)
 * fix merging row versions in range_slice for CL > ONE (CASSANDRA-884)
 * default write ConsistencyLeven chaned from ZERO to ONE
 * fix for index entries spanning mmap buffer boundaries (CASSANDRA-857)
 * use lexical comparison if time part of TimeUUIDs are the same 
   (CASSANDRA-907)
 * bound read, mutation, and response stages to fix possible OOM
   during log replay (CASSANDRA-885)
 * Use microseconds-since-epoch (UTC) in cli, instead of milliseconds
 * Treat batch_mutate Deletion with null supercolumn as "apply this predicate 
   to top level supercolumns" (CASSANDRA-834)
 * Streaming destination nodes do not update their JMX status (CASSANDRA-916)
 * Fix internal RPC timeout calculation (CASSANDRA-911)
 * Added Pig loadfunc to contrib/pig (CASSANDRA-910)


0.6.0-beta3
 * fix compaction bucketing bug (CASSANDRA-814)
 * update windows batch file (CASSANDRA-824)
 * deprecate KeysCachedFraction configuration directive in favor
   of KeysCached; move to unified-per-CF key cache (CASSANDRA-801)
 * add invalidateRowCache to ColumnFamilyStoreMBean (CASSANDRA-761)
 * send Handoff hints to natural locations to reduce load on
   remaining nodes in a failure scenario (CASSANDRA-822)
 * Add RowWarningThresholdInMB configuration option to warn before very 
   large rows get big enough to threaten node stability, and -x option to
   be able to remove them with sstable2json if the warning is unheeded
   until it's too late (CASSANDRA-843)
 * Add logging of GC activity (CASSANDRA-813)
 * fix ConcurrentModificationException in commitlog discard (CASSANDRA-853)
 * Fix hardcoded row count in Hadoop RecordReader (CASSANDRA-837)
 * Add a jmx status to the streaming service and change several DEBUG
   messages to INFO (CASSANDRA-845)
 * fix classpath in cassandra-cli.bat for Windows (CASSANDRA-858)
 * allow re-specifying host, port to cassandra-cli if invalid ones
   are first tried (CASSANDRA-867)
 * fix race condition handling rpc timeout in the coordinator
   (CASSANDRA-864)
 * Remove CalloutLocation and StagingFileDirectory from storage-conf files 
   since those settings are no longer used (CASSANDRA-878)
 * Parse a long from RowWarningThresholdInMB instead of an int (CASSANDRA-882)
 * Remove obsolete ControlPort code from DatabaseDescriptor (CASSANDRA-886)
 * move skipBytes side effect out of assert (CASSANDRA-899)
 * add "double getLoad" to StorageServiceMBean (CASSANDRA-898)
 * track row stats per CF at compaction time (CASSANDRA-870)
 * disallow CommitLogDirectory matching a DataFileDirectory (CASSANDRA-888)
 * default key cache size is 200k entries, changed from 10% (CASSANDRA-863)
 * add -Dcassandra-foreground=yes to cassandra.bat
 * exit if cluster name is changed unexpectedly (CASSANDRA-769)


0.6.0-beta1/beta2
 * add batch_mutate thrift command, deprecating batch_insert (CASSANDRA-336)
 * remove get_key_range Thrift API, deprecated in 0.5 (CASSANDRA-710)
 * add optional login() Thrift call for authentication (CASSANDRA-547)
 * support fat clients using gossiper and StorageProxy to perform
   replication in-process [jvm-only] (CASSANDRA-535)
 * support mmapped I/O for reads, on by default on 64bit JVMs 
   (CASSANDRA-408, CASSANDRA-669)
 * improve insert concurrency, particularly during Hinted Handoff
   (CASSANDRA-658)
 * faster network code (CASSANDRA-675)
 * stress.py moved to contrib (CASSANDRA-635)
 * row caching [must be explicitly enabled per-CF in config] (CASSANDRA-678)
 * present a useful measure of compaction progress in JMX (CASSANDRA-599)
 * add bin/sstablekeys (CASSNADRA-679)
 * add ConsistencyLevel.ANY (CASSANDRA-687)
 * make removetoken remove nodes from gossip entirely (CASSANDRA-644)
 * add ability to set cache sizes at runtime (CASSANDRA-708)
 * report latency and cache hit rate statistics with lifetime totals
   instead of average over the last minute (CASSANDRA-702)
 * support get_range_slice for RandomPartitioner (CASSANDRA-745)
 * per-keyspace replication factory and replication strategy (CASSANDRA-620)
 * track latency in microseconds (CASSANDRA-733)
 * add describe_ Thrift methods, deprecating get_string_property and 
   get_string_list_property
 * jmx interface for tracking operation mode and streams in general.
   (CASSANDRA-709)
 * keep memtables in sorted order to improve range query performance
   (CASSANDRA-799)
 * use while loop instead of recursion when trimming sstables compaction list 
   to avoid blowing stack in pathological cases (CASSANDRA-804)
 * basic Hadoop map/reduce support (CASSANDRA-342)


0.5.1
 * ensure all files for an sstable are streamed to the same directory.
   (CASSANDRA-716)
 * more accurate load estimate for bootstrapping (CASSANDRA-762)
 * tolerate dead or unavailable bootstrap target on write (CASSANDRA-731)
 * allow larger numbers of keys (> 140M) in a sstable bloom filter
   (CASSANDRA-790)
 * include jvm argument improvements from CASSANDRA-504 in debian package
 * change streaming chunk size to 32MB to accomodate Windows XP limitations
   (was 64MB) (CASSANDRA-795)
 * fix get_range_slice returning results in the wrong order (CASSANDRA-781)
 

0.5.0 final
 * avoid attempting to delete temporary bootstrap files twice (CASSANDRA-681)
 * fix bogus NaN in nodeprobe cfstats output (CASSANDRA-646)
 * provide a policy for dealing with single thread executors w/ a full queue
   (CASSANDRA-694)
 * optimize inner read in MessagingService, vastly improving multiple-node
   performance (CASSANDRA-675)
 * wait for table flush before streaming data back to a bootstrapping node.
   (CASSANDRA-696)
 * keep track of bootstrapping sources by table so that bootstrapping doesn't 
   give the indication of finishing early (CASSANDRA-673)


0.5.0 RC3
 * commit the correct version of the patch for CASSANDRA-663


0.5.0 RC2 (unreleased)
 * fix bugs in converting get_range_slice results to Thrift 
   (CASSANDRA-647, CASSANDRA-649)
 * expose java.util.concurrent.TimeoutException in StorageProxy methods
   (CASSANDRA-600)
 * TcpConnectionManager was holding on to disconnected connections, 
   giving the false indication they were being used. (CASSANDRA-651)
 * Remove duplicated write. (CASSANDRA-662)
 * Abort bootstrap if IP is already in the token ring (CASSANDRA-663)
 * increase default commitlog sync period, and wait for last sync to 
   finish before submitting another (CASSANDRA-668)


0.5.0 RC1
 * Fix potential NPE in get_range_slice (CASSANDRA-623)
 * add CRC32 to commitlog entries (CASSANDRA-605)
 * fix data streaming on windows (CASSANDRA-630)
 * GC compacted sstables after cleanup and compaction (CASSANDRA-621)
 * Speed up anti-entropy validation (CASSANDRA-629)
 * Fix anti-entropy assertion error (CASSANDRA-639)
 * Fix pending range conflicts when bootstapping or moving
   multiple nodes at once (CASSANDRA-603)
 * Handle obsolete gossip related to node movement in the case where
   one or more nodes is down when the movement occurs (CASSANDRA-572)
 * Include dead nodes in gossip to avoid a variety of problems
   and fix HH to removed nodes (CASSANDRA-634)
 * return an InvalidRequestException for mal-formed SlicePredicates
   (CASSANDRA-643)
 * fix bug determining closest neighbor for use in multiple datacenters
   (CASSANDRA-648)
 * Vast improvements in anticompaction speed (CASSANDRA-607)
 * Speed up log replay and writes by avoiding redundant serializations
   (CASSANDRA-652)


0.5.0 beta 2
 * Bootstrap improvements (several tickets)
 * add nodeprobe repair anti-entropy feature (CASSANDRA-193, CASSANDRA-520)
 * fix possibility of partition when many nodes restart at once
   in clusters with multiple seeds (CASSANDRA-150)
 * fix NPE in get_range_slice when no data is found (CASSANDRA-578)
 * fix potential NPE in hinted handoff (CASSANDRA-585)
 * fix cleanup of local "system" keyspace (CASSANDRA-576)
 * improve computation of cluster load balance (CASSANDRA-554)
 * added super column read/write, column count, and column/row delete to
   cassandra-cli (CASSANDRA-567, CASSANDRA-594)
 * fix returning live subcolumns of deleted supercolumns (CASSANDRA-583)
 * respect JAVA_HOME in bin/ scripts (several tickets)
 * add StorageService.initClient for fat clients on the JVM (CASSANDRA-535)
   (see contrib/client_only for an example of use)
 * make consistency_level functional in get_range_slice (CASSANDRA-568)
 * optimize key deserialization for RandomPartitioner (CASSANDRA-581)
 * avoid GCing tombstones except on major compaction (CASSANDRA-604)
 * increase failure conviction threshold, resulting in less nodes
   incorrectly (and temporarily) marked as down (CASSANDRA-610)
 * respect memtable thresholds during log replay (CASSANDRA-609)
 * support ConsistencyLevel.ALL on read (CASSANDRA-584)
 * add nodeprobe removetoken command (CASSANDRA-564)


0.5.0 beta
 * Allow multiple simultaneous flushes, improving flush throughput 
   on multicore systems (CASSANDRA-401)
 * Split up locks to improve write and read throughput on multicore systems
   (CASSANDRA-444, CASSANDRA-414)
 * More efficient use of memory during compaction (CASSANDRA-436)
 * autobootstrap option: when enabled, all non-seed nodes will attempt
   to bootstrap when started, until bootstrap successfully
   completes. -b option is removed.  (CASSANDRA-438)
 * Unless a token is manually specified in the configuration xml,
   a bootstraping node will use a token that gives it half the
   keys from the most-heavily-loaded node in the cluster,
   instead of generating a random token. 
   (CASSANDRA-385, CASSANDRA-517)
 * Miscellaneous bootstrap fixes (several tickets)
 * Ability to change a node's token even after it has data on it
   (CASSANDRA-541)
 * Ability to decommission a live node from the ring (CASSANDRA-435)
 * Semi-automatic loadbalancing via nodeprobe (CASSANDRA-192)
 * Add ability to set compaction thresholds at runtime via
   JMX / nodeprobe.  (CASSANDRA-465)
 * Add "comment" field to ColumnFamily definition. (CASSANDRA-481)
 * Additional JMX metrics (CASSANDRA-482)
 * JSON based export and import tools (several tickets)
 * Hinted Handoff fixes (several tickets)
 * Add key cache to improve read performance (CASSANDRA-423)
 * Simplified construction of custom ReplicationStrategy classes
   (CASSANDRA-497)
 * Graphical application (Swing) for ring integrity verification and 
   visualization was added to contrib (CASSANDRA-252)
 * Add DCQUORUM, DCQUORUMSYNC consistency levels and corresponding
   ReplicationStrategy / EndpointSnitch classes.  Experimental.
   (CASSANDRA-492)
 * Web client interface added to contrib (CASSANDRA-457)
 * More-efficient flush for Random, CollatedOPP partitioners 
   for normal writes (CASSANDRA-446) and bulk load (CASSANDRA-420)
 * Add MemtableFlushAfterMinutes, a global replacement for the old 
   per-CF FlushPeriodInMinutes setting (CASSANDRA-463)
 * optimizations to slice reading (CASSANDRA-350) and supercolumn
   queries (CASSANDRA-510)
 * force binding to given listenaddress for nodes with multiple
   interfaces (CASSANDRA-546)
 * stress.py benchmarking tool improvements (several tickets)
 * optimized replica placement code (CASSANDRA-525)
 * faster log replay on restart (CASSANDRA-539, CASSANDRA-540)
 * optimized local-node writes (CASSANDRA-558)
 * added get_range_slice, deprecating get_key_range (CASSANDRA-344)
 * expose TimedOutException to thrift (CASSANDRA-563)
 

0.4.2
 * Add validation disallowing null keys (CASSANDRA-486)
 * Fix race conditions in TCPConnectionManager (CASSANDRA-487)
 * Fix using non-utf8-aware comparison as a sanity check.
   (CASSANDRA-493)
 * Improve default garbage collector options (CASSANDRA-504)
 * Add "nodeprobe flush" (CASSANDRA-505)
 * remove NotFoundException from get_slice throws list (CASSANDRA-518)
 * fix get (not get_slice) of entire supercolumn (CASSANDRA-508)
 * fix null token during bootstrap (CASSANDRA-501)


0.4.1
 * Fix FlushPeriod columnfamily configuration regression
   (CASSANDRA-455)
 * Fix long column name support (CASSANDRA-460)
 * Fix for serializing a row that only contains tombstones
   (CASSANDRA-458)
 * Fix for discarding unneeded commitlog segments (CASSANDRA-459)
 * Add SnapshotBeforeCompaction configuration option (CASSANDRA-426)
 * Fix compaction abort under insufficient disk space (CASSANDRA-473)
 * Fix reading subcolumn slice from tombstoned CF (CASSANDRA-484)
 * Fix race condition in RVH causing occasional NPE (CASSANDRA-478)


0.4.0
 * fix get_key_range problems when a node is down (CASSANDRA-440)
   and add UnavailableException to more Thrift methods
 * Add example EndPointSnitch contrib code (several tickets)


0.4.0 RC2
 * fix SSTable generation clash during compaction (CASSANDRA-418)
 * reject method calls with null parameters (CASSANDRA-308)
 * properly order ranges in nodeprobe output (CASSANDRA-421)
 * fix logging of certain errors on executor threads (CASSANDRA-425)


0.4.0 RC1
 * Bootstrap feature is live; use -b on startup (several tickets)
 * Added multiget api (CASSANDRA-70)
 * fix Deadlock with SelectorManager.doProcess and TcpConnection.write
   (CASSANDRA-392)
 * remove key cache b/c of concurrency bugs in third-party
   CLHM library (CASSANDRA-405)
 * update non-major compaction logic to use two threshold values
   (CASSANDRA-407)
 * add periodic / batch commitlog sync modes (several tickets)
 * inline BatchMutation into batch_insert params (CASSANDRA-403)
 * allow setting the logging level at runtime via mbean (CASSANDRA-402)
 * change default comparator to BytesType (CASSANDRA-400)
 * add forwards-compatible ConsistencyLevel parameter to get_key_range
   (CASSANDRA-322)
 * r/m special case of blocking for local destination when writing with 
   ConsistencyLevel.ZERO (CASSANDRA-399)
 * Fixes to make BinaryMemtable [bulk load interface] useful (CASSANDRA-337);
   see contrib/bmt_example for an example of using it.
 * More JMX properties added (several tickets)
 * Thrift changes (several tickets)
    - Merged _super get methods with the normal ones; return values
      are now of ColumnOrSuperColumn.
    - Similarly, merged batch_insert_super into batch_insert.



0.4.0 beta
 * On-disk data format has changed to allow billions of keys/rows per
   node instead of only millions
 * Multi-keyspace support
 * Scan all sstables for all queries to avoid situations where
   different types of operation on the same ColumnFamily could
   disagree on what data was present
 * Snapshot support via JMX
 * Thrift API has changed a _lot_:
    - removed time-sorted CFs; instead, user-defined comparators
      may be defined on the column names, which are now byte arrays.
      Default comparators are provided for UTF8, Bytes, Ascii, Long (i64),
      and UUID types.
    - removed colon-delimited strings in thrift api in favor of explicit
      structs such as ColumnPath, ColumnParent, etc.  Also normalized
      thrift struct and argument naming.
    - Added columnFamily argument to get_key_range.
    - Change signature of get_slice to accept starting and ending
      columns as well as an offset.  (This allows use of indexes.)
      Added "ascending" flag to allow reasonably-efficient reverse
      scans as well.  Removed get_slice_by_range as redundant.
    - get_key_range operates on one CF at a time
    - changed `block` boolean on insert methods to ConsistencyLevel enum,
      with options of NONE, ONE, QUORUM, and ALL.
    - added similar consistency_level parameter to read methods
    - column-name-set slice with no names given now returns zero columns
      instead of all of them.  ("all" can run your server out of memory.
      use a range-based slice with a high max column count instead.)
 * Removed the web interface. Node information can now be obtained by 
   using the newly introduced nodeprobe utility.
 * More JMX stats
 * Remove magic values from internals (e.g. special key to indicate
   when to flush memtables)
 * Rename configuration "table" to "keyspace"
 * Moved to crash-only design; no more shutdown (just kill the process)
 * Lots of bug fixes

Full list of issues resolved in 0.4 is at https://issues.apache.org/jira/secure/IssueNavigator.jspa?reset=true&&pid=12310865&fixfor=12313862&resolution=1&sorter/field=issuekey&sorter/order=DESC


0.3.0 RC3
 * Fix potential deadlock under load in TCPConnection.
   (CASSANDRA-220)


0.3.0 RC2
 * Fix possible data loss when server is stopped after replaying
   log but before new inserts force memtable flush.
   (CASSANDRA-204)
 * Added BUGS file


0.3.0 RC1
 * Range queries on keys, including user-defined key collation
 * Remove support
 * Workarounds for a weird bug in JDK select/register that seems
   particularly common on VM environments. Cassandra should deploy
   fine on EC2 now
 * Much improved infrastructure: the beginnings of a decent test suite
   ("ant test" for unit tests; "nosetests" for system tests), code
   coverage reporting, etc.
 * Expanded node status reporting via JMX
 * Improved error reporting/logging on both server and client
 * Reduced memory footprint in default configuration
 * Combined blocking and non-blocking versions of insert APIs
 * Added FlushPeriodInMinutes configuration parameter to force
   flushing of infrequently-updated ColumnFamilies<|MERGE_RESOLUTION|>--- conflicted
+++ resolved
@@ -28,6 +28,7 @@
  * Make StreamReceiveTask thread safe and gc friendly (CASSANDRA-7795)
  * Validate empty cell names from counter updates (CASSANDRA-7798)
 Merged from 1.2:
+ * Don't allow compacted sstables to be marked as compacting (CASSANDRA-7145)
  * Track expired tombstones (CASSANDRA-7810)
 
 
@@ -181,14 +182,6 @@
  * Track max/min timestamps for range tombstones (CASSANDRA-7647)
  * Fix NPE when listing saved caches dir (CASSANDRA-7632)
 Merged from 1.2:
-<<<<<<< HEAD
-=======
- * Don't allow compacted sstables to be marked as compacting (CASSANDRA-7145)
- * Track expired tombstones (CASSANDRA-7810)
- * Validate empty cell names from counter updates (CASSANDRA-7798)
- * Improve PasswordAuthenticator default super user setup (CASSANDRA-7788)
- * Remove duplicates from StorageService.getJoiningNodes (CASSANDRA-7478)
->>>>>>> 968ffd8d
  * Clone token map outside of hot gossip loops (CASSANDRA-7758)
  * Add stop method to EmbeddedCassandraService (CASSANDRA-7595)
  * Support connecting to ipv6 jmx with nodetool (CASSANDRA-7669)
