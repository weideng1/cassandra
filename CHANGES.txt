--- conflicted
+++ resolved
@@ -1,4 +1,3 @@
-<<<<<<< HEAD
 2.1.1
  * (cqlsh) tab-completion for triggers (CASSANDRA-7824)
  * (cqlsh): Support for query paging (CASSANDRA-7514)
@@ -29,12 +28,8 @@
  * Configurable client timeout for cqlsh (CASSANDRA-7516)
  * Include snippet of CQL query near syntax error in messages (CASSANDRA-7111)
 Merged from 2.0:
+ * Potentially use non-local replicas in CqlConfigHelper (CASSANDRA-7906)
  * Explicitly disallow mixing multi-column and single-column
-=======
-2.0.11:
- * Potentially use non-local replicas in CqlConfigHelper (CASSANDRA-7906)
- * Explicitly disallowing mixing multi-column and single-column
->>>>>>> c1d2b86a
    relations on clustering columns (CASSANDRA-7711)
  * Better error message when condition is set on PK column (CASSANDRA-7804)
  * Don't send schema change responses and events for no-op DDL
