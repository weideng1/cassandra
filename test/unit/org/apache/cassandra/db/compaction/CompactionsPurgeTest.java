--- conflicted
+++ resolved
@@ -275,11 +275,7 @@
         ColumnFamily cf = cfs.getColumnFamily(QueryFilter.getIdentityFilter(key, cfName, System.currentTimeMillis()));
         assertEquals(10, cf.getColumnCount());
         for (Cell c : cf)
-<<<<<<< HEAD
-            assertFalse(c.isMarkedForDelete(System.currentTimeMillis()));
-=======
-            assert c.isLive();
->>>>>>> 4485e6db
+            assertTrue(c.isLive());
     }
 
     @Test
@@ -323,11 +319,7 @@
         cf = cfs.getColumnFamily(filter);
         assertEquals(10, cf.getColumnCount());
         for (Cell c : cf)
-<<<<<<< HEAD
-            assertFalse(c.isMarkedForDelete(System.currentTimeMillis()));
-=======
-            assert c.isLive();
->>>>>>> 4485e6db
+            assertTrue(c.isLive());
     }
 
     @Test
